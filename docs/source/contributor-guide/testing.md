<!---
  Licensed to the Apache Software Foundation (ASF) under one
  or more contributor license agreements.  See the NOTICE file
  distributed with this work for additional information
  regarding copyright ownership.  The ASF licenses this file
  to you under the Apache License, Version 2.0 (the
  "License"); you may not use this file except in compliance
  with the License.  You may obtain a copy of the License at

    http://www.apache.org/licenses/LICENSE-2.0

  Unless required by applicable law or agreed to in writing,
  software distributed under the License is distributed on an
  "AS IS" BASIS, WITHOUT WARRANTIES OR CONDITIONS OF ANY
  KIND, either express or implied.  See the License for the
  specific language governing permissions and limitations
  under the License.
-->

# Testing

Tests are critical to ensure that DataFusion is working properly and
is not accidentally broken during refactorings. All new features
should have test coverage and the entire test suite is run as part of CI.

DataFusion has several levels of tests in its [Test Pyramid] and tries to follow
the Rust standard [Testing Organization] described in [The Book].

Run tests using `cargo`:

```shell
cargo test
```

You can also use other runners such as [cargo-nextest].

```shell
cargo nextest run
```

[test pyramid]: https://martinfowler.com/articles/practical-test-pyramid.html
[testing organization]: https://doc.rust-lang.org/book/ch11-03-test-organization.html
[the book]: https://doc.rust-lang.org/book/
[cargo-nextest]: https://nexte.st/

## Unit tests

Tests for code in an individual module are defined in the same source file with a `test` module, following Rust convention.
The [test_util](https://github.com/apache/datafusion/tree/main/datafusion/common/src/test_util.rs) module provides useful macros to write unit tests effectively, such as `assert_batches_sorted_eq` and `assert_batches_eq` for RecordBatches and `assert_contains` / `assert_not_contains` which are used extensively in the codebase.

## sqllogictests Tests

DataFusion's SQL implementation is tested using [sqllogictest](https://github.com/apache/datafusion/tree/main/datafusion/sqllogictest) which are run like other tests using `cargo test --test sqllogictests`.

`sqllogictests` tests may be less convenient for new contributors who are familiar with writing `.rs` tests as they require learning another tool. However, `sqllogictest` based tests are much easier to develop and maintain as they 1) do not require a slow recompile/link cycle and 2) can be automatically updated via `cargo test --test sqllogictests -- --complete`.

Like similar systems such as [DuckDB](https://duckdb.org/dev/testing), DataFusion has chosen to trade off a slightly higher barrier to contribution for longer term maintainability.

<<<<<<< HEAD
## Extended Tests

In addition to the standard CI test suite that is run on all PRs prior to merge,
DataFusion has "extended" tests (defined in [extended.yml]) that are run on each
commit to `main`. These tests rarely fail but take significantly longer to run
than the standard test suite and add important test coverage such as that the
code works when there are hash collisions as well as running the relevant
portions of the entire [sqlite test suite].

[extended.yml]: https://github.com/apache/datafusion/blob/main/.github/workflows/extended.yml
[sqlite test suite]: https://www.sqlite.org/sqllogictest/dir?ci=tip
=======
DataFusion has integrated [sqlite's test suite](https://sqlite.org/sqllogictest/doc/trunk/about.wiki) as a supplemental test suite that is run whenever a PR is merged into DataFusion. To run it manually please refer to the [README](https://github.com/apache/datafusion/blob/main/datafusion/sqllogictest/README.md#running-tests-sqlite) file for instructions.
>>>>>>> 7ccc6d7c

## Rust Integration Tests

There are several tests of the public interface of the DataFusion library in the [tests](https://github.com/apache/datafusion/tree/main/datafusion/core/tests) directory.

You can run these tests individually using `cargo` as normal command such as

```shell
cargo test -p datafusion --test parquet_exec
```

## SQL "Fuzz" testing

DataFusion uses the [SQLancer] for "fuzz" testing: it generates random SQL
queries and execute them against DataFusion to find bugs.

The code is in the [datafusion-sqllancer] repository, and we welcome further
contributions. Kudos to [@2010YOUY01] for the initial implementation.

[sqlancer]: https://github.com/sqlancer/sqlancer
[datafusion-sqllancer]: https://github.com/datafusion-contrib/datafusion-sqllancer
[@2010youy01]: https://github.com/2010YOUY01

## Documentation Examples

We use Rust [doctest] to verify examples from the documentation are correct and
up-to-date. These tests are run as part of our CI and you can run them them
locally with the following command:

```shell
cargo test --doc
```

### API Documentation Examples

As with other Rust projects, examples in doc comments in `.rs` files are
automatically checked to ensure they work and evolve along with the code.

### User Guide Documentation

Rust example code from the user guide (anything marked with \`\`\`rust) is also
tested in the same way using the [doc_comment] crate. See the end of
[core/src/lib.rs] for more details.

[doctest]: https://doc.rust-lang.org/rust-by-example/testing/doc_testing.html
[doc_comment]: https://docs.rs/doc-comment/latest/doc_comment
[core/src/lib.rs]: https://github.com/apache/datafusion/blob/main/datafusion/core/src/lib.rs#L583

## Benchmarks

### Criterion Benchmarks

[Criterion](https://docs.rs/criterion/latest/criterion/index.html) is a statistics-driven micro-benchmarking framework used by DataFusion for evaluating the performance of specific code-paths. In particular, the criterion benchmarks help to both guide optimisation efforts, and prevent performance regressions within DataFusion.

Criterion integrates with Cargo's built-in [benchmark support](https://doc.rust-lang.org/cargo/commands/cargo-bench.html) and a given benchmark can be run with

```
cargo bench --bench BENCHMARK_NAME
```

A full list of benchmarks can be found [here](https://github.com/apache/datafusion/tree/main/datafusion/core/benches).

_[cargo-criterion](https://github.com/bheisler/cargo-criterion) may also be used for more advanced reporting._

### Parquet SQL Benchmarks

The parquet SQL benchmarks can be run with

```
 cargo bench --bench parquet_query_sql
```

These randomly generate a parquet file, and then benchmark queries sourced from [parquet_query_sql.sql](../../../datafusion/core/benches/parquet_query_sql.sql) against it. This can therefore be a quick way to add coverage of particular query and/or data paths.

If the environment variable `PARQUET_FILE` is set, the benchmark will run queries against this file instead of a randomly generated one. This can be useful for performing multiple runs, potentially with different code, against the same source data, or for testing against a custom dataset.

The benchmark will automatically remove any generated parquet file on exit, however, if interrupted (e.g. by CTRL+C) it will not. This can be useful for analysing the particular file after the fact, or preserving it to use with `PARQUET_FILE` in subsequent runs.

### Comparing Baselines

By default, Criterion.rs will compare the measurements against the previous run (if any). Sometimes it's useful to keep a set of measurements around for several runs. For example, you might want to make multiple changes to the code while comparing against the master branch. For this situation, Criterion.rs supports custom baselines.

```
 git checkout main
 cargo bench --bench sql_planner -- --save-baseline main
 git checkout YOUR_BRANCH
 cargo bench --bench sql_planner --  --baseline main
```

Note: For MacOS it may be required to run `cargo bench` with `sudo`

```
sudo cargo bench ...
```

More information on [Baselines](https://bheisler.github.io/criterion.rs/book/user_guide/command_line_options.html#baselines)

### Upstream Benchmark Suites

Instructions and tooling for running upstream benchmark suites against DataFusion can be found in [benchmarks](https://github.com/apache/datafusion/tree/main/benchmarks).

These are valuable for comparative evaluation against alternative Arrow implementations and query engines.<|MERGE_RESOLUTION|>--- conflicted
+++ resolved
@@ -56,7 +56,8 @@
 
 Like similar systems such as [DuckDB](https://duckdb.org/dev/testing), DataFusion has chosen to trade off a slightly higher barrier to contribution for longer term maintainability.
 
-<<<<<<< HEAD
+DataFusion has integrated [sqlite's test suite](https://sqlite.org/sqllogictest/doc/trunk/about.wiki) as a supplemental test suite that is run whenever a PR is merged into DataFusion. To run it manually please refer to the [README](https://github.com/apache/datafusion/blob/main/datafusion/sqllogictest/README.md#running-tests-sqlite) file for instructions.
+
 ## Extended Tests
 
 In addition to the standard CI test suite that is run on all PRs prior to merge,
@@ -68,9 +69,7 @@
 
 [extended.yml]: https://github.com/apache/datafusion/blob/main/.github/workflows/extended.yml
 [sqlite test suite]: https://www.sqlite.org/sqllogictest/dir?ci=tip
-=======
-DataFusion has integrated [sqlite's test suite](https://sqlite.org/sqllogictest/doc/trunk/about.wiki) as a supplemental test suite that is run whenever a PR is merged into DataFusion. To run it manually please refer to the [README](https://github.com/apache/datafusion/blob/main/datafusion/sqllogictest/README.md#running-tests-sqlite) file for instructions.
->>>>>>> 7ccc6d7c
+
 
 ## Rust Integration Tests
 
