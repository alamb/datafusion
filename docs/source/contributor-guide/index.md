--- conflicted
+++ resolved
@@ -76,8 +76,13 @@
 
 1. Create a PR targeting the `main` branch.
 2. For returning contributors, CI tests are automatically run. For new contributors a committer must first trigger the tests.
-3. Your PR will be reviewed. Please respond to all feedback on the PR: you don't have to change the code, but you should acknowledge the feedback.
-4. Once the PR is approved, one of the [committers] will merge your PR, typically within 24 hours. We leave approved "major" changes (see below) open for 24 hours prior to merging, and sometimes leave "minor" PRs open for the same time to permit additional feedback.
+3. Your PR will be reviewed. Please respond to all feedback on the PR: you don't have to change the code, but you should acknowledge the feedback. PRs waiting for the feedback for more than a few days will be marked as draft.
+4. Once the PR is approved, one of the [committers] will merge your PR, typically within 24 hours. We leave approved "major" changes (see below) open for 24 hours prior to merging, and sometimes leave "minor" PRs open for the same time to permit additional feedback. 
+
+Note that the above time frames are estimates. Due to limited committer
+bandwidth, it may take longer to merge your PR. Please wait
+patiently. If it has been several days you can friendly ping the
+committer who approved your PR to help remind them to merge it.
 
 [committers]: https://people.apache.org/phonebook.html?unix=datafusion
 
@@ -122,237 +127,6 @@
 Pull requests will be marked with a `stale` label after 60 days of inactivity and then closed 7 days after that.
 Commenting on the PR will remove the `stale` label.
 
-<<<<<<< HEAD
-## Getting Started
-
-This section describes how you can get started at developing DataFusion.
-
-### Windows setup
-
-```shell
-wget https://az792536.vo.msecnd.net/vms/VMBuild_20190311/VirtualBox/MSEdge/MSEdge.Win10.VirtualBox.zip
-choco install -y git rustup.install visualcpp-build-tools
-git-bash.exe
-cargo build
-```
-
-### Protoc Installation
-
-Compiling DataFusion from sources requires an installed version of the protobuf compiler, `protoc`.
-
-On most platforms this can be installed from your system's package manager
-
-```
-# Ubuntu
-$ sudo apt install -y protobuf-compiler
-
-# Fedora
-$ dnf install -y protobuf-devel
-
-# Arch Linux
-$ pacman -S protobuf
-
-# macOS
-$ brew install protobuf
-```
-
-You will want to verify the version installed is `3.12` or greater, which introduced support for explicit [field presence](https://github.com/protocolbuffers/protobuf/blob/v3.12.0/docs/field_presence.md). Older versions may fail to compile.
-
-```shell
-$ protoc --version
-libprotoc 3.12.4
-```
-
-Alternatively a binary release can be downloaded from the [Release Page](https://github.com/protocolbuffers/protobuf/releases) or [built from source](https://github.com/protocolbuffers/protobuf/blob/main/src/README.md).
-
-### Bootstrap environment
-
-DataFusion is written in Rust and it uses a standard rust toolkit:
-
-- `cargo build`
-- `cargo fmt` to format the code
-- `cargo test` to test
-- etc.
-
-Note that running `cargo test` requires significant memory resources, due to cargo running many tests in parallel by default. If you run into issues with slow tests or system lock ups, you can significantly reduce the memory required by instead running `cargo test -- --test-threads=1`. For more information see [this issue](https://github.com/apache/datafusion/issues/5347).
-
-Testing setup:
-
-- `rustup update stable` DataFusion uses the latest stable release of rust
-- `git submodule init`
-- `git submodule update`
-
-Formatting instructions:
-
-- [ci/scripts/rust_fmt.sh](../../../ci/scripts/rust_fmt.sh)
-- [ci/scripts/rust_clippy.sh](../../../ci/scripts/rust_clippy.sh)
-- [ci/scripts/rust_toml_fmt.sh](../../../ci/scripts/rust_toml_fmt.sh)
-
-or run them all at once:
-
-- [dev/rust_lint.sh](../../../dev/rust_lint.sh)
-
-## Test Organization
-
-Tests are critical to ensure that DataFusion is working properly and
-is not accidentally broken during refactorings. All new features
-should have test coverage.
-
-DataFusion has several levels of tests in its [Test
-Pyramid](https://martinfowler.com/articles/practical-test-pyramid.html)
-and tries to follow the Rust standard [Testing Organization](https://doc.rust-lang.org/book/ch11-03-test-organization.html) in [The Rust Book].
-
-[the rust book]: https://doc.rust-lang.org/book/
-
-### Unit tests
-
-Tests for code in an individual module are defined in the same source file with a `test` module, following Rust convention.
-
-### sqllogictests Tests
-
-DataFusion's SQL implementation is tested using [sqllogictest](https://github.com/apache/datafusion/tree/main/datafusion/sqllogictest) which are run like any other Rust test using `cargo test --test sqllogictests`.
-
-`sqllogictests` tests may be less convenient for new contributors who are familiar with writing `.rs` tests as they require learning another tool. However, `sqllogictest` based tests are much easier to develop and maintain as they 1) do not require a slow recompile/link cycle and 2) can be automatically updated via `cargo test --test sqllogictests -- --complete`.
-
-Like similar systems such as [DuckDB](https://duckdb.org/dev/testing), DataFusion has chosen to trade off a slightly higher barrier to contribution for longer term maintainability.
-
-### Rust Integration Tests
-
-There are several tests of the public interface of the DataFusion library in the [tests](https://github.com/apache/datafusion/tree/main/datafusion/core/tests) directory.
-
-You can run these tests individually using `cargo` as normal command such as
-
-```shell
-cargo test -p datafusion --test parquet_exec
-```
-
-## Benchmarks
-
-### Criterion Benchmarks
-
-[Criterion](https://docs.rs/criterion/latest/criterion/index.html) is a statistics-driven micro-benchmarking framework used by DataFusion for evaluating the performance of specific code-paths. In particular, the criterion benchmarks help to both guide optimisation efforts, and prevent performance regressions within DataFusion.
-
-Criterion integrates with Cargo's built-in [benchmark support](https://doc.rust-lang.org/cargo/commands/cargo-bench.html) and a given benchmark can be run with
-
-```
-cargo bench --bench BENCHMARK_NAME
-```
-
-A full list of benchmarks can be found [here](https://github.com/apache/datafusion/tree/main/datafusion/core/benches).
-
-_[cargo-criterion](https://github.com/bheisler/cargo-criterion) may also be used for more advanced reporting._
-
-### Parquet SQL Benchmarks
-
-The parquet SQL benchmarks can be run with
-
-```
- cargo bench --bench parquet_query_sql
-```
-
-These randomly generate a parquet file, and then benchmark queries sourced from [parquet_query_sql.sql](../../../datafusion/core/benches/parquet_query_sql.sql) against it. This can therefore be a quick way to add coverage of particular query and/or data paths.
-
-If the environment variable `PARQUET_FILE` is set, the benchmark will run queries against this file instead of a randomly generated one. This can be useful for performing multiple runs, potentially with different code, against the same source data, or for testing against a custom dataset.
-
-The benchmark will automatically remove any generated parquet file on exit, however, if interrupted (e.g. by CTRL+C) it will not. This can be useful for analysing the particular file after the fact, or preserving it to use with `PARQUET_FILE` in subsequent runs.
-
-### Comparing Baselines
-
-By default, Criterion.rs will compare the measurements against the previous run (if any). Sometimes it's useful to keep a set of measurements around for several runs. For example, you might want to make multiple changes to the code while comparing against the master branch. For this situation, Criterion.rs supports custom baselines.
-
-```
- git checkout main
- cargo bench --bench sql_planner -- --save-baseline main
- git checkout YOUR_BRANCH
- cargo bench --bench sql_planner --  --baseline main
-```
-
-Note: For MacOS it may be required to run `cargo bench` with `sudo`
-
-```
-sudo cargo bench ...
-```
-
-More information on [Baselines](https://bheisler.github.io/criterion.rs/book/user_guide/command_line_options.html#baselines)
-
-### Upstream Benchmark Suites
-
-Instructions and tooling for running upstream benchmark suites against DataFusion can be found in [benchmarks](https://github.com/apache/datafusion/tree/main/benchmarks).
-
-These are valuable for comparative evaluation against alternative Arrow implementations and query engines.
-
-## HOWTOs
-
-### How to add a new scalar function
-
-Below is a checklist of what you need to do to add a new scalar function to DataFusion:
-
-- Add the actual implementation of the function to a new module file within:
-  - [here](../../../datafusion/functions-array/src) for array functions
-  - [here](../../../datafusion/functions/src/crypto) for crypto functions
-  - [here](../../../datafusion/functions/src/datetime) for datetime functions
-  - [here](../../../datafusion/functions/src/encoding) for encoding functions
-  - [here](../../../datafusion/functions/src/math) for math functions
-  - [here](../../../datafusion/functions/src/regex) for regex functions
-  - [here](../../../datafusion/functions/src/string) for string functions
-  - [here](../../../datafusion/functions/src/unicode) for unicode functions
-  - create a new module [here](../../../datafusion/functions/src) for other functions.
-- New function modules - for example a `vector` module, should use a [rust feature](https://doc.rust-lang.org/cargo/reference/features.html) (for example `vector_expressions`) to allow DataFusion
-  users to enable or disable the new module as desired.
-- The implementation of the function is done via implementing `ScalarUDFImpl` trait for the function struct.
-  - See the [advanced_udf.rs](../../../datafusion-examples/examples/advanced_udf.rs) example for an example implementation
-  - Add tests for the new function
-- To connect the implementation of the function add to the mod.rs file:
-  - a `mod xyz;` where xyz is the new module file
-  - a call to `make_udf_function!(..);`
-  - an item in `export_functions!(..);`
-- In [sqllogictest/test_files](../../../datafusion/sqllogictest/test_files), add new `sqllogictest` integration tests where the function is called through SQL against well known data and returns the expected result.
-  - Documentation for `sqllogictest` [here](../../../datafusion/sqllogictest/README.md)
-- Add SQL reference documentation [here](../../../docs/source/user-guide/sql/scalar_functions.md)
-
-### How to add a new aggregate function
-
-Below is a checklist of what you need to do to add a new aggregate function to DataFusion:
-
-- Add the actual implementation of an `Accumulator` and `AggregateExpr`:
-  - [here](../../../datafusion/physical-expr/src/string_expressions.rs) for string functions
-  - [here](../../../datafusion/physical-expr/src/math_expressions.rs) for math functions
-  - [here](../../../datafusion/functions/src/datetime/mod.rs) for datetime functions
-  - create a new module [here](../../../datafusion/physical-expr/src) for other functions
-- In [datafusion/expr/src](../../../datafusion/expr/src/aggregate_function.rs), add:
-  - a new variant to `AggregateFunction`
-  - a new entry to `FromStr` with the name of the function as called by SQL
-  - a new line in `return_type` with the expected return type of the function, given an incoming type
-  - a new line in `signature` with the signature of the function (number and types of its arguments)
-  - a new line in `create_aggregate_expr` mapping the built-in to the implementation
-  - tests to the function.
-- In [sqllogictest/test_files](../../../datafusion/sqllogictest/test_files), add new `sqllogictest` integration tests where the function is called through SQL against well known data and returns the expected result.
-  - Documentation for `sqllogictest` [here](../../../datafusion/sqllogictest/README.md)
-- Add SQL reference documentation [here](../../../docs/source/user-guide/sql/aggregate_functions.md)
-
-### How to display plans graphically
-
-The query plans represented by `LogicalPlan` nodes can be graphically
-rendered using [Graphviz](https://www.graphviz.org/).
-
-To do so, save the output of the `display_graphviz` function to a file.:
-
-```rust
-// Create plan somehow...
-let mut output = File::create("/tmp/plan.dot")?;
-write!(output, "{}", plan.display_graphviz());
-```
-
-Then, use the `dot` command line tool to render it into a file that
-can be displayed. For example, the following command creates a
-`/tmp/plan.pdf` file:
-
-```bash
-dot -Tpdf < /tmp/plan.dot > /tmp/plan.pdf
-```
-
-=======
->>>>>>> 8cffb68d
 ## Specifications
 
 We formalize some DataFusion semantics and behaviors through specification
