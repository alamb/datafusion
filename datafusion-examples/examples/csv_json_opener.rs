--- conflicted
+++ resolved
@@ -17,12 +17,7 @@
 
 use std::sync::Arc;
 
-<<<<<<< HEAD
-use arrow_schema::{DataType, Field, Schema};
-use datafusion::datasource::data_source::FileSource;
-=======
 use arrow::datatypes::{DataType, Field, Schema};
->>>>>>> d5428b21
 use datafusion::{
     assert_batches_eq,
     datasource::{
@@ -30,13 +25,14 @@
         listing::PartitionedFile,
         object_store::ObjectStoreUrl,
         physical_plan::{CsvSource, FileScanConfig, FileStream, JsonOpener},
+        data_source::FileSource
     },
     error::Result,
     physical_plan::metrics::ExecutionPlanMetricsSet,
     test_util::aggr_test_schema,
 };
+use datafusion::datasource::physical_plan::JsonSource;
 
-use datafusion::datasource::physical_plan::JsonSource;
 use futures::StreamExt;
 use object_store::{local::LocalFileSystem, memory::InMemory, ObjectStore};
 
