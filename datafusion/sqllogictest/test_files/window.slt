# Licensed to the Apache Software Foundation (ASF) under one
# or more contributor license agreements.  See the NOTICE file
# distributed with this work for additional information
# regarding copyright ownership.  The ASF licenses this file
# to you under the Apache License, Version 2.0 (the
# "License"); you may not use this file except in compliance
# with the License.  You may obtain a copy of the License at

#   http://www.apache.org/licenses/LICENSE-2.0

# Unless required by applicable law or agreed to in writing,
# software distributed under the License is distributed on an
# "AS IS" BASIS, WITHOUT WARRANTIES OR CONDITIONS OF ANY
# KIND, either express or implied.  See the License for the
# specific language governing permissions and limitations
# under the License.

statement ok
CREATE EXTERNAL TABLE aggregate_test_100 (
  c1  VARCHAR NOT NULL,
  c2  TINYINT NOT NULL,
  c3  SMALLINT NOT NULL,
  c4  SMALLINT,
  c5  INT,
  c6  BIGINT NOT NULL,
  c7  SMALLINT NOT NULL,
  c8  INT NOT NULL,
  c9  BIGINT UNSIGNED NOT NULL,
  c10 VARCHAR NOT NULL,
  c11 FLOAT NOT NULL,
  c12 DOUBLE NOT NULL,
  c13 VARCHAR NOT NULL
)
STORED AS CSV
WITH HEADER ROW
LOCATION '../../testing/data/csv/aggregate_test_100.csv'

statement ok
CREATE EXTERNAL TABLE null_cases(
  c1 BIGINT NULL,
  c2 DOUBLE NULL,
  c3 BIGINT NULL
)
STORED AS CSV
WITH HEADER ROW
LOCATION '../core/tests/data/null_cases.csv';

### This is the same table as
### execute_with_partition with 4 partitions
statement ok
CREATE EXTERNAL TABLE test (c1 int, c2 bigint, c3 boolean)
STORED AS CSV LOCATION '../core/tests/data/partitioned_csv';


# for window functions without order by the first, last, and nth function call does not make sense
# csv_query_window_with_empty_over
query IIII
select
c9,
count(c5) over () as count1,
max(c5) over () as max1,
min(c5) over () as min1
from aggregate_test_100
order by c9
limit 5
----
28774375 100 2143473091 -2141999138
63044568 100 2143473091 -2141999138
141047417 100 2143473091 -2141999138
141680161 100 2143473091 -2141999138
145294611 100 2143473091 -2141999138

# for window functions without order by the first, last, and nth function call does not make sense
# csv_query_window_with_partition_by
query IIRIII
select
c9,
sum(cast(c4 as Int)) over (partition by c3) as sum1,
avg(cast(c4 as Int)) over (partition by c3) as avg1,
count(cast(c4 as Int)) over (partition by c3) as count1,
max(cast(c4 as Int)) over (partition by c3) as max1,
min(cast(c4 as Int)) over (partition by c3) as min1
from aggregate_test_100
order by c9
limit 5
----
28774375 -16110 -16110 1 -16110 -16110
63044568 3917 3917 1 3917 3917
141047417 -38455 -19227.5 2 -16974 -21481
141680161 -1114 -1114 1 -1114 -1114
145294611 15673 15673 1 15673 15673



# csv_query_window_with_order_by
query IIRIIIIII
select
c9,
sum(c5) over (order by c9) as sum1,
avg(c5) over (order by c9) as avg1,
count(c5) over (order by c9) as count1,
max(c5) over (order by c9) as max1,
min(c5) over (order by c9) as min1,
first_value(c5) over (order by c9) as fv1,
last_value(c5) over (order by c9) as lv1,
nth_value(c5, 2) over (order by c9) as nv1
from aggregate_test_100
order by c9
limit 5
----
28774375 61035129 61035129 1 61035129 61035129 61035129 61035129 NULL
63044568 -47938237 -23969118.5 2 61035129 -108973366 61035129 -108973366 -108973366
141047417 575165281 191721760.33333334 3 623103518 -108973366 61035129 623103518 -108973366
141680161 -1352462829 -338115707.25 4 623103518 -1927628110 61035129 -1927628110 -108973366
145294611 -3251637940 -650327588 5 623103518 -1927628110 61035129 -1899175111 -108973366

# csv_query_window_with_partition_by_order_by
query IIRIIIIII
select
 c9,
 sum(c5) over (partition by c4 order by c9) as sum1,
 avg(c5) over (partition by c4 order by c9) as avg1,
 count(c5) over (partition by c4 order by c9) as count1,
 max(c5) over (partition by c4 order by c9) as max1,
 min(c5) over (partition by c4 order by c9) as min1,
 first_value(c5) over (partition by c4 order by c9) as fv1,
 last_value(c5) over (partition by c4 order by c9) as lv1,
 nth_value(c5, 2) over (partition by c4 order by c9) as nv1
from aggregate_test_100
order by c9
limit 5
----
28774375 61035129 61035129 1 61035129 61035129 61035129 61035129 NULL
63044568 -108973366 -108973366 1 -108973366 -108973366 -108973366 -108973366 NULL
141047417 623103518 623103518 1 623103518 623103518 623103518 623103518 NULL
141680161 -1927628110 -1927628110 1 -1927628110 -1927628110 -1927628110 -1927628110 NULL
145294611 -1899175111 -1899175111 1 -1899175111 -1899175111 -1899175111 -1899175111 NULL

# window()
query IIIIIIR
SELECT
c1,
c2,
SUM(c2) OVER () as sum1,
COUNT(c2) OVER () as count1,
MAX(c2) OVER () as max1,
MIN(c2) OVER () as min1,
AVG(c2) OVER () as avg1
FROM test
ORDER BY c1, c2
LIMIT 5
----
0 0 220 44 10 0 5
0 1 220 44 10 0 5
0 2 220 44 10 0 5
0 3 220 44 10 0 5
0 4 220 44 10 0 5


# window_order_by
query IIIIIIIIIIR
SELECT
c1,
c2,
ROW_NUMBER() OVER (ORDER BY c1, c2) as rn1,
FIRST_VALUE(c2) OVER (ORDER BY c1, c2) as fv1,
LAST_VALUE(c2) OVER (ORDER BY c1, c2) as lv1,
NTH_VALUE(c2, 2) OVER (ORDER BY c1, c2) as nv1,
SUM(c2) OVER (ORDER BY c1, c2) as sum1,
COUNT(c2) OVER (ORDER BY c1, c2) as count1,
MAX(c2) OVER (ORDER BY c1, c2) as max1,
MIN(c2) OVER (ORDER BY c1, c2) as min1,
AVG(c2) OVER (ORDER BY c1, c2) as avg1
FROM test
ORDER BY c1, c2
LIMIT 5
----
0 0 1 0 0 NULL 0 1 0 0 0
0 1 2 0 1 1 1 2 1 0 0.5
0 2 3 0 2 1 3 3 2 0 1
0 3 4 0 3 1 6 4 3 0 1.5
0 4 5 0 4 1 10 5 4 0 2

# window_partition_by
query IIIIIIR
SELECT
c1,
c2,
SUM(c2) OVER (PARTITION BY c2) as sum1,
COUNT(c2) OVER (PARTITION BY c2) as count1,
MAX(c2) OVER (PARTITION BY c2) as max1,
MIN(c2) OVER (PARTITION BY c2) as min1,
AVG(c2) OVER (PARTITION BY c2) as avg1
FROM test
ORDER BY c1, c2
LIMIT 5
----
0 0 0 4 0 0 0
0 1 4 4 1 1 1
0 2 8 4 2 2 2
0 3 12 4 3 3 3
0 4 16 4 4 4 4

query IIIIIIIIIIR
SELECT
c1,
c2,
ROW_NUMBER() OVER (PARTITION BY c2 ORDER BY c1) as rn1,
FIRST_VALUE(c2 + c1) OVER (PARTITION BY c2 ORDER BY c1) as fv1,
LAST_VALUE(c2 + c1) OVER (PARTITION BY c2 ORDER BY c1) as lv1,
NTH_VALUE(c2 + c1, 1) OVER (PARTITION BY c2 ORDER BY c1) as nv1,
SUM(c2) OVER (PARTITION BY c2 ORDER BY c1) as sum1,
COUNT(c2) OVER (PARTITION BY c2 ORDER BY c1) as count1,
MAX(c2) OVER (PARTITION BY c2 ORDER BY c1) as max1,
MIN(c2) OVER (PARTITION BY c2 ORDER BY c1) as min1,
AVG(c2) OVER (PARTITION BY c2 ORDER BY c1) as avg1
FROM test
ORDER BY c1, c2
LIMIT 5
----
0 0 1 0 0 0 0 1 0 0 0
0 1 1 1 1 1 1 1 1 1 1
0 2 1 2 2 2 2 1 2 2 2
0 3 1 3 3 3 3 1 3 3 3
0 4 1 4 4 4 4 1 4 4 4


#####
# window_expr_eliminate()
#####

# window expr is not referenced anywhere, eliminate it.
query TT
EXPLAIN
WITH _sample_data AS (
 SELECT 1 as a, 'aa' AS b
 UNION ALL
 SELECT 3 as a, 'aa' AS b
 UNION ALL
 SELECT 5 as a, 'bb' AS b
 UNION ALL
 SELECT 7 as a, 'bb' AS b
    ), _data2 AS (
 SELECT
 row_number() OVER (PARTITION BY s.b ORDER BY s.a) AS seq,
 s.a,
 s.b
 FROM _sample_data s
    )
    SELECT d.b, MAX(d.a) AS max_a
    FROM _data2 d
    GROUP BY d.b
    ORDER BY d.b;
----
logical_plan
Sort: d.b ASC NULLS LAST
--Projection: d.b, MAX(d.a) AS max_a
----Aggregate: groupBy=[[d.b]], aggr=[[MAX(d.a)]]
------SubqueryAlias: d
--------SubqueryAlias: _data2
----------SubqueryAlias: s
------------SubqueryAlias: _sample_data
--------------Union
----------------Projection: Int64(1) AS a, Utf8("aa") AS b
------------------EmptyRelation
----------------Projection: Int64(3) AS a, Utf8("aa") AS b
------------------EmptyRelation
----------------Projection: Int64(5) AS a, Utf8("bb") AS b
------------------EmptyRelation
----------------Projection: Int64(7) AS a, Utf8("bb") AS b
------------------EmptyRelation
physical_plan
SortPreservingMergeExec: [b@0 ASC NULLS LAST]
--SortExec: expr=[b@0 ASC NULLS LAST]
----ProjectionExec: expr=[b@0 as b, MAX(d.a)@1 as max_a]
------AggregateExec: mode=FinalPartitioned, gby=[b@0 as b], aggr=[MAX(d.a)]
--------CoalesceBatchesExec: target_batch_size=8192
----------RepartitionExec: partitioning=Hash([b@0], 4), input_partitions=4
------------AggregateExec: mode=Partial, gby=[b@1 as b], aggr=[MAX(d.a)]
--------------UnionExec
----------------ProjectionExec: expr=[1 as a, aa as b]
------------------EmptyExec: produce_one_row=true
----------------ProjectionExec: expr=[3 as a, aa as b]
------------------EmptyExec: produce_one_row=true
----------------ProjectionExec: expr=[5 as a, bb as b]
------------------EmptyExec: produce_one_row=true
----------------ProjectionExec: expr=[7 as a, bb as b]
------------------EmptyExec: produce_one_row=true

# Check actual result:
query TI
WITH _sample_data AS (
 SELECT 1 as a, 'aa' AS b
 UNION ALL
 SELECT 3 as a, 'aa' AS b
 UNION ALL
 SELECT 5 as a, 'bb' AS b
 UNION ALL
 SELECT 7 as a, 'bb' AS b
    ), _data2 AS (
 SELECT
 row_number() OVER (PARTITION BY s.b ORDER BY s.a) AS seq,
 s.a,
 s.b
 FROM _sample_data s
    )
    SELECT d.b, MAX(d.a) AS max_a
    FROM _data2 d
    GROUP BY d.b
    ORDER BY d.b;
----
aa 3
bb 7

#   window expr is referenced by the output, keep it
query TT
EXPLAIN
WITH _sample_data AS (
 SELECT 1 as a, 'aa' AS b
 UNION ALL
 SELECT 3 as a, 'aa' AS b
 UNION ALL
 SELECT 5 as a, 'bb' AS b
 UNION ALL
 SELECT 7 as a, 'bb' AS b
    ), _data2 AS (
 SELECT
 row_number() OVER (PARTITION BY s.b ORDER BY s.a) AS seq,
 s.a,
 s.b
 FROM _sample_data s
    )
    SELECT d.b, MAX(d.a) AS max_a, max(d.seq)
    FROM _data2 d
    GROUP BY d.b
    ORDER BY d.b
----
logical_plan
Sort: d.b ASC NULLS LAST
--Projection: d.b, MAX(d.a) AS max_a, MAX(d.seq)
----Aggregate: groupBy=[[d.b]], aggr=[[MAX(d.a), MAX(d.seq)]]
------SubqueryAlias: d
--------SubqueryAlias: _data2
----------Projection: ROW_NUMBER() PARTITION BY [s.b] ORDER BY [s.a ASC NULLS LAST] RANGE BETWEEN UNBOUNDED PRECEDING AND CURRENT ROW AS seq, s.a, s.b
------------WindowAggr: windowExpr=[[ROW_NUMBER() PARTITION BY [s.b] ORDER BY [s.a ASC NULLS LAST] RANGE BETWEEN UNBOUNDED PRECEDING AND CURRENT ROW]]
--------------SubqueryAlias: s
----------------SubqueryAlias: _sample_data
------------------Union
--------------------Projection: Int64(1) AS a, Utf8("aa") AS b
----------------------EmptyRelation
--------------------Projection: Int64(3) AS a, Utf8("aa") AS b
----------------------EmptyRelation
--------------------Projection: Int64(5) AS a, Utf8("bb") AS b
----------------------EmptyRelation
--------------------Projection: Int64(7) AS a, Utf8("bb") AS b
----------------------EmptyRelation
physical_plan
SortPreservingMergeExec: [b@0 ASC NULLS LAST]
--ProjectionExec: expr=[b@0 as b, MAX(d.a)@1 as max_a, MAX(d.seq)@2 as MAX(d.seq)]
----AggregateExec: mode=SinglePartitioned, gby=[b@2 as b], aggr=[MAX(d.a), MAX(d.seq)], ordering_mode=Sorted
------ProjectionExec: expr=[ROW_NUMBER() PARTITION BY [s.b] ORDER BY [s.a ASC NULLS LAST] RANGE BETWEEN UNBOUNDED PRECEDING AND CURRENT ROW@2 as seq, a@0 as a, b@1 as b]
--------BoundedWindowAggExec: wdw=[ROW_NUMBER() PARTITION BY [s.b] ORDER BY [s.a ASC NULLS LAST] RANGE BETWEEN UNBOUNDED PRECEDING AND CURRENT ROW: Ok(Field { name: "ROW_NUMBER() PARTITION BY [s.b] ORDER BY [s.a ASC NULLS LAST] RANGE BETWEEN UNBOUNDED PRECEDING AND CURRENT ROW", data_type: UInt64, nullable: false, dict_id: 0, dict_is_ordered: false, metadata: {} }), frame: WindowFrame { units: Range, start_bound: Preceding(Int64(NULL)), end_bound: CurrentRow }], mode=[Sorted]
----------SortExec: expr=[b@1 ASC NULLS LAST,a@0 ASC NULLS LAST]
------------CoalesceBatchesExec: target_batch_size=8192
--------------RepartitionExec: partitioning=Hash([b@1], 4), input_partitions=4
----------------UnionExec
------------------ProjectionExec: expr=[1 as a, aa as b]
--------------------EmptyExec: produce_one_row=true
------------------ProjectionExec: expr=[3 as a, aa as b]
--------------------EmptyExec: produce_one_row=true
------------------ProjectionExec: expr=[5 as a, bb as b]
--------------------EmptyExec: produce_one_row=true
------------------ProjectionExec: expr=[7 as a, bb as b]
--------------------EmptyExec: produce_one_row=true


# check actual result

query TII
WITH _sample_data AS (
 SELECT 1 as a, 'aa' AS b
 UNION ALL
 SELECT 3 as a, 'aa' AS b
 UNION ALL
 SELECT 5 as a, 'bb' AS b
 UNION ALL
 SELECT 7 as a, 'bb' AS b
    ), _data2 AS (
 SELECT
 row_number() OVER (PARTITION BY s.b ORDER BY s.a) AS seq,
 s.a,
 s.b
 FROM _sample_data s
    )
    SELECT d.b, MAX(d.a) AS max_a, max(d.seq)
    FROM _data2 d
    GROUP BY d.b
    ORDER BY d.b
----
aa 3 2
bb 7 2


# window_in_expression
query I rowsort
select 1 - lag(amount, 1) over (order by idx) as column1 from (values ('a', 1, 100), ('a', 2, 150)) as t (col1, idx, amount)
---
----
-99
NULL


# window_with_agg_in_expression
query TIIIII
select col1, idx, count(*), sum(amount), lag(sum(amount), 1) over (order by idx) as prev_amount,
sum(amount) - lag(sum(amount), 1) over (order by idx) as difference from (
select * from (values ('a', 1, 100), ('a', 2, 150)) as t (col1, idx, amount)
) a
group by col1, idx
ORDER BY idx
----
a 1 1 100 NULL NULL
a 2 1 150 100 50


# window_frame_empty
query II
SELECT
SUM(c3) OVER() as sum1,
COUNT(*) OVER () as count1
FROM aggregate_test_100
ORDER BY c9
LIMIT 5
----
781 100
781 100
781 100
781 100
781 100

# window_frame_rows_preceding
query IRI
SELECT
SUM(c4) OVER(ORDER BY c4 ROWS BETWEEN 1 PRECEDING AND 1 FOLLOWING),
AVG(c4) OVER(ORDER BY c4 ROWS BETWEEN 1 PRECEDING AND 1 FOLLOWING),
COUNT(*) OVER(ORDER BY c4 ROWS BETWEEN 1 PRECEDING AND 1 FOLLOWING)
FROM aggregate_test_100
ORDER BY c9
LIMIT 5
----
-48302 -16100.666666666666 3
11243 3747.666666666666 3
-51311 -17103.666666666668 3
-2391 -797 3
46756 15585.333333333334 3


# window_frame_rows_preceding_stddev_variance
query RRRR
SELECT
VAR(c4) OVER(ORDER BY c4 ROWS BETWEEN 1 PRECEDING AND 1 FOLLOWING),
VAR_POP(c4) OVER(ORDER BY c4 ROWS BETWEEN 1 PRECEDING AND 1 FOLLOWING),
STDDEV(c4) OVER(ORDER BY c4 ROWS BETWEEN 1 PRECEDING AND 1 FOLLOWING),
STDDEV_POP(c4) OVER(ORDER BY c4 ROWS BETWEEN 1 PRECEDING AND 1 FOLLOWING)
FROM aggregate_test_100
ORDER BY c9
LIMIT 5
----
46721.33333333174 31147.555555554496 216.151181660734 176.486700789477
2639429.333333332 1759619.5555555548 1624.632060908971 1326.50652299774
746202.3333333324 497468.2222222216 863.830037295146 705.314271954156
768422.9999999981 512281.9999999988 876.597399037892 715.738779164577
66526.3333333288 44350.88888888587 257.926992254259 210.596507304575

# window_frame_rows_preceding_with_partition_unique_order_by
query IRI
SELECT
SUM(c4) OVER(PARTITION BY c1 ORDER BY c9 ROWS BETWEEN 1 PRECEDING AND 1 FOLLOWING),
AVG(c4) OVER(PARTITION BY c1 ORDER BY c9 ROWS BETWEEN 1 PRECEDING AND 1 FOLLOWING),
COUNT(*) OVER(PARTITION BY c2 ORDER BY c9 ROWS BETWEEN 1 PRECEDING AND 1 FOLLOWING)
FROM aggregate_test_100
ORDER BY c9
LIMIT 5
----
-38611 -19305.5 2
17547 8773.5 2
-1301 -650.5 2
26638 13319 3
26861 8953.666666666666 3

# /// The partition by clause conducts sorting according to given partition column by default. If the
# /// sorting columns have non unique values, the unstable sorting may produce indeterminate results.
# /// Therefore, we are commenting out the following test for now.

#// #[tokio::test]
#// async fn window_frame_rows_preceding_with_non_unique_partition
#//     let ctx = SessionContext::new();
#//     register_aggregate_csv(&ctx).await?;
#//     let sql = "SELECT
#// SUM(c4) OVER(PARTITION BY c1 ROWS BETWEEN 1 PRECEDING AND 1 FOLLOWING),
#// COUNT(*) OVER(PARTITION BY c2 ROWS BETWEEN 1 PRECEDING AND 1 FOLLOWING)
#// FROM aggregate_test_100
#// ORDER BY c9
#// LIMIT 5
#//     let actual = execute_to_batches(&ctx, sql).await;
#//     let expected = vec![
#//         "+----------------------------+-----------------+",
#//         "| SUM(aggregate_test_100.c4) | COUNT(UInt8(1)) |",
#//         "+----------------------------+-----------------+",
#//         "| -33822      | 3|",
#//         "| 20808       | 3|",
#//         "| -29881      | 3|",
#//         "| -47613      | 3|",
#//         "| -13474      | 3|",
#//         "+----------------------------+-----------------+",
#//     ];
#//     assert_batches_eq!(expected, &actual);
#//     Ok(())
#// }

# window_frame_ranges_preceding_following_desc
query III
SELECT
SUM(c4) OVER(ORDER BY c2 DESC RANGE BETWEEN 1 PRECEDING AND 1 FOLLOWING),
SUM(c3) OVER(ORDER BY c2 DESC RANGE BETWEEN 10000 PRECEDING AND 10000 FOLLOWING),
COUNT(*) OVER(ORDER BY c2 DESC RANGE BETWEEN 1 PRECEDING AND 1 FOLLOWING)
FROM aggregate_test_100
ORDER BY c9
LIMIT 5
----
52276 781 56
260620 781 63
-28623 781 37
260620 781 63
260620 781 63

# window_frame_large_range
# Range offset 10000 is too big for Int8 (i.e. the type of c3).
# In this case, we should be able to still produce correct results.
# See the issue: https://github.com/apache/arrow-datafusion/issues/5346
# below over clause is equivalent to OVER(ORDER BY c3 DESC RANGE BETWEEN UNBOUNDED PRECEDING AND UNBOUNDED FOLLOWING)
# in terms of behaviour.
query I
SELECT
SUM(c3) OVER(ORDER BY c3 DESC RANGE BETWEEN 10000 PRECEDING AND 10000 FOLLOWING) as summation1
FROM aggregate_test_100
ORDER BY c9
LIMIT 5
----
781
781
781
781
781

# window_frame_order_by_asc_desc_large
query I
SELECT
 SUM(c5) OVER (ORDER BY c2 ASC, c6 DESC) as sum1
 FROM aggregate_test_100
 LIMIT 5
----
-1383162419
-3265456275
-3909681744
-5241214934
-4246910946


# window_frame_order_by_desc_large
query I
SELECT
 SUM(c5) OVER (ORDER BY c2 DESC, c6 ASC) as sum1
 FROM aggregate_test_100
 ORDER BY c9
 LIMIT 5
----
11212193439
22799733943
2935356871
15810962683
18035025006

# window_frame_order_by_null_timestamp_order_by
query I
SELECT
 SUM(c1) OVER (ORDER BY c2 DESC) as summation1
 FROM null_cases
 LIMIT 5
----
962
962
962
962
962

# window_frame_order_by_null_desc
query I
SELECT
 COUNT(c2) OVER (ORDER BY c1 DESC RANGE BETWEEN 5 PRECEDING AND 3 FOLLOWING)
 FROM null_cases
 LIMIT 5
----
9
9
9
9
9

# window_frame_order_by_null_asc
query I
SELECT
 COUNT(c2) OVER (ORDER BY c1 RANGE BETWEEN 5 PRECEDING AND 3 FOLLOWING)
 FROM null_cases
 ORDER BY c1
 LIMIT 5
----
2
2
2
2
5

# window_frame_order_by_null_asc_null_first
query I
SELECT
 COUNT(c2) OVER (ORDER BY c1 NULLS FIRST RANGE BETWEEN 5 PRECEDING AND 3 FOLLOWING)
 FROM null_cases
 LIMIT 5
----
9
9
9
9
9

# window_frame_order_by_null_desc_null_last
query I
SELECT
 COUNT(c2) OVER (ORDER BY c1 DESC NULLS LAST RANGE BETWEEN 5 PRECEDING AND 3 FOLLOWING)
 FROM null_cases
 LIMIT 5
----
5
5
5
6
6

# window_frame_rows_order_by_null
query IIIIIIIIIIIIIIIIIIIIIIIIIIIIIIIIIIIII
SELECT
        SUM(c1) OVER (ORDER BY c3 RANGE BETWEEN 10 PRECEDING AND 11 FOLLOWING) as a,
        SUM(c1) OVER (ORDER BY c3 RANGE BETWEEN 10 PRECEDING AND 11 FOLLOWING) as b,
        SUM(c1) OVER (ORDER BY c3 DESC RANGE BETWEEN 10 PRECEDING AND 11 FOLLOWING) as c,
        SUM(c1) OVER (ORDER BY c3 NULLS first RANGE BETWEEN 10 PRECEDING AND 11 FOLLOWING) as d,
        SUM(c1) OVER (ORDER BY c3 DESC NULLS last RANGE BETWEEN 10 PRECEDING AND 11 FOLLOWING) as e,
        SUM(c1) OVER (ORDER BY c3 DESC NULLS first RANGE BETWEEN 10 PRECEDING AND 11 FOLLOWING) as f,
        SUM(c1) OVER (ORDER BY c3 NULLS first RANGE BETWEEN 10 PRECEDING AND 11 FOLLOWING) as g,
        SUM(c1) OVER (ORDER BY c3) as h,
        SUM(c1) OVER (ORDER BY c3 DESC) as i,
        SUM(c1) OVER (ORDER BY c3 NULLS first) as j,
        SUM(c1) OVER (ORDER BY c3 DESC NULLS first) as k,
        SUM(c1) OVER (ORDER BY c3 DESC NULLS last) as l,
        SUM(c1) OVER (ORDER BY c3, c2) as m,
        SUM(c1) OVER (ORDER BY c3, c1 DESC) as n,
        SUM(c1) OVER (ORDER BY c3 DESC, c1) as o,
        SUM(c1) OVER (ORDER BY c3, c1 NULLs first) as p,
        SUM(c1) OVER (ORDER BY c3 RANGE BETWEEN UNBOUNDED PRECEDING AND 11 FOLLOWING) as a1,
        SUM(c1) OVER (ORDER BY c3 RANGE BETWEEN UNBOUNDED PRECEDING AND 11 FOLLOWING) as b1,
        SUM(c1) OVER (ORDER BY c3 DESC RANGE BETWEEN UNBOUNDED PRECEDING AND 11 FOLLOWING) as c1,
        SUM(c1) OVER (ORDER BY c3 NULLS first RANGE BETWEEN UNBOUNDED PRECEDING AND 11 FOLLOWING) as d1,
        SUM(c1) OVER (ORDER BY c3 DESC NULLS last RANGE BETWEEN UNBOUNDED PRECEDING AND 11 FOLLOWING) as e1,
        SUM(c1) OVER (ORDER BY c3 DESC NULLS first RANGE BETWEEN UNBOUNDED PRECEDING AND 11 FOLLOWING) as f1,
        SUM(c1) OVER (ORDER BY c3 NULLS first RANGE BETWEEN UNBOUNDED PRECEDING AND 11 FOLLOWING) as g1,
        SUM(c1) OVER (ORDER BY c3 RANGE BETWEEN UNBOUNDED PRECEDING AND current row) as h1,
        SUM(c1) OVER (ORDER BY c3 RANGE BETWEEN UNBOUNDED PRECEDING AND current row) as j1,
        SUM(c1) OVER (ORDER BY c3 DESC RANGE BETWEEN UNBOUNDED PRECEDING AND current row) as k1,
        SUM(c1) OVER (ORDER BY c3 NULLS first RANGE BETWEEN UNBOUNDED PRECEDING AND current row) as l1,
        SUM(c1) OVER (ORDER BY c3 DESC NULLS last RANGE BETWEEN UNBOUNDED PRECEDING AND current row) as m1,
        SUM(c1) OVER (ORDER BY c3 DESC NULLS first RANGE BETWEEN UNBOUNDED PRECEDING AND current row) as n1,
        SUM(c1) OVER (ORDER BY c3 NULLS first RANGE BETWEEN UNBOUNDED PRECEDING AND current row) as o1,
        SUM(c1) OVER (ORDER BY c3 RANGE BETWEEN current row AND UNBOUNDED FOLLOWING) as h11,
        SUM(c1) OVER (ORDER BY c3 RANGE BETWEEN current row AND UNBOUNDED FOLLOWING) as j11,
        SUM(c1) OVER (ORDER BY c3 DESC RANGE BETWEEN current row AND UNBOUNDED FOLLOWING) as k11,
        SUM(c1) OVER (ORDER BY c3 NULLS first RANGE BETWEEN current row AND UNBOUNDED FOLLOWING) as l11,
        SUM(c1) OVER (ORDER BY c3 DESC NULLS last RANGE BETWEEN current row AND UNBOUNDED FOLLOWING) as m11,
        SUM(c1) OVER (ORDER BY c3 DESC NULLS first RANGE BETWEEN current row AND UNBOUNDED FOLLOWING) as n11,
        SUM(c1) OVER (ORDER BY c3 NULLS first RANGE BETWEEN current row AND UNBOUNDED FOLLOWING) as o11
        FROM null_cases
        ORDER BY c3
        LIMIT 5
----
412 412 339 412 339 339 412 NULL 4627 NULL 4627 4627 NULL NULL 4627 NULL 412 412 4627 412 4627 4627 412 NULL NULL 4627 NULL 4627 4627 NULL 4627 4627 NULL 4627 NULL NULL 4627
488 488 412 488 412 412 488 72 4627 72 4627 4627 72 72 4627 72 488 488 4627 488 4627 4627 488 72 72 4627 72 4627 4627 72 4627 4627 72 4627 72 72 4627
543 543 488 543 488 488 543 96 4555 96 4555 4555 96 96 4555 96 543 543 4627 543 4627 4627 543 96 96 4555 96 4555 4555 96 4555 4555 96 4555 96 96 4555
553 553 543 553 543 543 553 115 4531 115 4531 4531 115 115 4531 115 553 553 4627 553 4627 4627 553 115 115 4531 115 4531 4531 115 4531 4531 115 4531 115 115 4531
553 553 553 553 553 553 553 140 4512 140 4512 4512 140 140 4512 140 553 553 4627 553 4627 4627 553 140 140 4512 140 4512 4512 140 4512 4512 140 4512 140 140 4512



# window_frame_rows_preceding_with_unique_partition
query II
SELECT
SUM(c4) OVER(PARTITION BY c1 ORDER BY c9 ROWS BETWEEN 1 PRECEDING AND 1 FOLLOWING),
COUNT(*) OVER(PARTITION BY c1 ORDER BY c9 ROWS BETWEEN 1 PRECEDING AND 1 FOLLOWING)
FROM aggregate_test_100
ORDER BY c9
LIMIT 5
----
-38611 2
17547 2
-1301 2
26638 2
26861 3


# fn window_frame_ranges_preceding_following
# when value is outside type range (10000 is outside range of tiny int (type of c2)),
# we should treat values as infinite, hence
# "SUM(c3) OVER(ORDER BY c2 RANGE BETWEEN 10000 PRECEDING AND 10000 FOLLOWING),"
# is functionally equivalent to
# "SUM(c3) OVER(ORDER BY c2 RANGE BETWEEN UNBOUNDED PRECEDING AND UNBOUNDED FOLLOWING),"
query III
SELECT
SUM(c4) OVER(ORDER BY c2 RANGE BETWEEN 1 PRECEDING AND 1 FOLLOWING),
SUM(c3) OVER(ORDER BY c2 RANGE BETWEEN 10000 PRECEDING AND 10000 FOLLOWING),
COUNT(*) OVER(ORDER BY c2 RANGE BETWEEN 1 PRECEDING AND 1 FOLLOWING)
FROM aggregate_test_100
ORDER BY c9
LIMIT 5
----
52276 781 56
260620 781 63
-28623 781 37
260620 781 63
260620 781 63



#fn window_frame_ranges_ntile
query II
SELECT
NTILE(8) OVER (ORDER BY C4) as ntile1,
NTILE(12) OVER (ORDER BY C12 DESC) as ntile2
FROM aggregate_test_100
ORDER BY c7
LIMIT 5
----
8 12
5 11
3 11
2 7
7 12

#fn window_frame_ranges_string_check
query II
SELECT
SUM(LENGTH(c13)) OVER(ORDER BY c13),
SUM(LENGTH(c1)) OVER(ORDER BY c1)
FROM aggregate_test_100
ORDER BY c9
LIMIT 5
----
2100 100
510 79
1440 21
1830 61
2010 21


#fn window_frame_order_by_unique
query II
SELECT
SUM(c5) OVER (ORDER BY c5) as sum1,
COUNT(*) OVER (ORDER BY c9) as count1
FROM aggregate_test_100
ORDER BY c9
LIMIT 5
----
-49877765574 1
-50025861694 2
-45402230071 3
-14557735645 4
-18365391649 5


# /// If the sorting columns have non unique values, the unstable sorting may produce
# /// indeterminate results. Therefore, we are commenting out the following test for now.
# ///
# // #[tokio::test]
# // async fn window_frame_order_by_non_unique
# //     let ctx = SessionContext::new();
# //     register_aggregate_csv(&ctx).await?;
# //     let sql = "SELECT \
# // c2, \
# // c9, \
# // SUM(c5) OVER (ORDER BY c2), \
# // COUNT(*) OVER (ORDER BY c2) \
# // FROM aggregate_test_100 \
# // ORDER BY c2 \
# // LIMIT 5";
# //     let actual = execute_to_batches(&ctx, sql).await;
# //     let expected = vec![
# //         "+----+------------+----------------------------+-----------------+",
# //         "| c2 | c9         | SUM(aggregate_test_100.c5) | COUNT(UInt8(1)) |",
# //         "+----+------------+----------------------------+-----------------+",
# //         "| 1  | 879082834  | -438598674  | 22              |",
# //         "| 1  | 3542840110 | -438598674  | 22              |",
# //         "| 1  | 3275293996 | -438598674  | 22              |",
# //         "| 1  | 774637006  | -438598674  | 22              |",
# //         "| 1  | 4015442341 | -438598674  | 22              |",
# //         "+----+------------+----------------------------+-----------------+",
# //     ];
# //     assert_batches_eq!(expected, &actual);
# //     Ok(())
# // }

#fn window_frame_ranges_unbounded_preceding_following
query II
SELECT
SUM(c2) OVER (ORDER BY c2 RANGE BETWEEN UNBOUNDED PRECEDING AND 1 FOLLOWING) as sum1,
COUNT(*) OVER (ORDER BY c2 RANGE BETWEEN UNBOUNDED PRECEDING AND 1 FOLLOWING) as cnt1
FROM aggregate_test_100
ORDER BY c9
LIMIT 5
----
285 100
123 63
285 100
123 63
123 63


#fn window_frame_ranges_preceding_and_preceding
query II
SELECT
SUM(c2) OVER (ORDER BY c2 RANGE BETWEEN 3 PRECEDING AND 1 PRECEDING),
COUNT(*) OVER (ORDER BY c2 RANGE BETWEEN 3 PRECEDING AND 1 PRECEDING)
FROM aggregate_test_100
ORDER BY c9
LIMIT 5
----
123 63
22 22
193 64
22 22
22 22

#fn window_frame_ranges_unbounded_preceding_following_diff_col
query II
SELECT
SUM(c2) OVER (ORDER BY c2 RANGE BETWEEN CURRENT ROW AND 1 FOLLOWING),
COUNT(*) OVER (ORDER BY c2 RANGE BETWEEN CURRENT ROW AND 1 FOLLOWING)
FROM aggregate_test_100
ORDER BY c9
LIMIT 5
----
162 37
101 41
70 14
101 41
101 41

#fn window_frame_partition_by_order_by_desc
query I
SELECT
SUM(c4) OVER(PARTITION BY c1 ORDER BY c2 DESC RANGE BETWEEN 1 PRECEDING AND 1 FOLLOWING)
FROM aggregate_test_100
ORDER BY c9
LIMIT 5
----
-124618
205080
-40819
-19517
47246


#fn window_frame_range_float
query R
SELECT
 SUM(c12) OVER (ORDER BY C12 RANGE BETWEEN 0.2 PRECEDING AND 0.2 FOLLOWING)
 FROM aggregate_test_100
 ORDER BY C9
 LIMIT 5
----
2.547670180363
10.629941254821
2.547670180363
20.349518503437
21.408674363508

#fn window_frame_ranges_timestamp

statement ok
create table temp as values
(1664264591000000000),
(1664264592000000000),
(1664264592000000000),
(1664264593000000000),
(1664264594000000000),
(1664364594000000000),
(1664464594000000000),
(1664564594000000000);

statement ok
create table t as select cast(column1 as timestamp) as ts from temp;

query PIII
SELECT
 ts,
 COUNT(*) OVER (ORDER BY ts RANGE BETWEEN INTERVAL '1' DAY PRECEDING AND INTERVAL '2 DAY' FOLLOWING) AS cnt1,
 COUNT(*) OVER (ORDER BY ts RANGE BETWEEN '0 DAY' PRECEDING AND '0' DAY FOLLOWING) as cnt2,
 COUNT(*) OVER (ORDER BY ts RANGE BETWEEN '5' SECOND PRECEDING AND CURRENT ROW) as cnt3
 FROM t
 ORDER BY ts
----
2022-09-27T07:43:11 6 1 1
2022-09-27T07:43:12 6 2 3
2022-09-27T07:43:12 6 2 3
2022-09-27T07:43:13 6 1 4
2022-09-27T07:43:14 6 1 5
2022-09-28T11:29:54 2 1 1
2022-09-29T15:16:34 2 1 1
2022-09-30T19:03:14 1 1 1

statement ok
drop table t

statement ok
drop table temp


#fn window_frame_ranges_unbounded_preceding_err
statement error DataFusion error: Error during planning: Invalid window frame: end bound cannot be UNBOUNDED PRECEDING
SELECT
SUM(c2) OVER (ORDER BY c2 RANGE BETWEEN UNBOUNDED PRECEDING AND UNBOUNDED PRECEDING),
COUNT(*) OVER (ORDER BY c2 RANGE BETWEEN UNBOUNDED PRECEDING AND UNBOUNDED PRECEDING)
FROM aggregate_test_100
ORDER BY c9
LIMIT 5

#fn window_frame_groups_order_by_null_desc
query I
SELECT
COUNT(c2) OVER (ORDER BY c1 DESC GROUPS BETWEEN 5 PRECEDING AND 3 FOLLOWING)
FROM null_cases
LIMIT 5
----
12
12
12
12
12

#fn window_frame_groups
query IIIIIIIIIIIIIIIIIIIIII
SELECT
SUM(c1) OVER (ORDER BY c3 GROUPS BETWEEN 9 PRECEDING AND 11 FOLLOWING) as a,
SUM(c1) OVER (ORDER BY c3 DESC GROUPS BETWEEN 9 PRECEDING AND 11 FOLLOWING) as b,
SUM(c1) OVER (ORDER BY c3 NULLS first GROUPS BETWEEN 9 PRECEDING AND 11 FOLLOWING) as c,
SUM(c1) OVER (ORDER BY c3 DESC NULLS last GROUPS BETWEEN 9 PRECEDING AND 11 FOLLOWING) as d,
SUM(c1) OVER (ORDER BY c3 DESC NULLS first GROUPS BETWEEN 9 PRECEDING AND 11 FOLLOWING) as e,
SUM(c1) OVER (ORDER BY c3 NULLS first GROUPS BETWEEN 9 PRECEDING AND 11 FOLLOWING) as f,
SUM(c1) OVER (ORDER BY c3 GROUPS current row) as a1,
SUM(c1) OVER (ORDER BY c3 GROUPS BETWEEN 9 PRECEDING AND 5 PRECEDING) as a2,
SUM(c1) OVER (ORDER BY c3 GROUPS BETWEEN UNBOUNDED PRECEDING AND 5 PRECEDING) as a3,
SUM(c1) OVER (ORDER BY c3 GROUPS BETWEEN UNBOUNDED PRECEDING AND 11 FOLLOWING) as a4,
SUM(c1) OVER (ORDER BY c3 GROUPS BETWEEN UNBOUNDED PRECEDING AND current row) as a5,
SUM(c1) OVER (ORDER BY c3 GROUPS BETWEEN UNBOUNDED PRECEDING AND UNBOUNDED FOLLOWING) as a6,
SUM(c1) OVER (ORDER BY c3 GROUPS BETWEEN 1 PRECEDING AND UNBOUNDED FOLLOWING) as a7,
SUM(c1) OVER (ORDER BY c3 GROUPS BETWEEN 3 FOLLOWING AND UNBOUNDED FOLLOWING) as a8,
SUM(c1) OVER (ORDER BY c3 GROUPS BETWEEN current row AND UNBOUNDED FOLLOWING) as a9,
SUM(c1) OVER (ORDER BY c3 GROUPS BETWEEN current row AND 3 FOLLOWING) as a10,
SUM(c1) OVER (ORDER BY c3 GROUPS BETWEEN 5 FOLLOWING AND 7 FOLLOWING) as a11,
SUM(c1) OVER (ORDER BY c3 DESC GROUPS current row) as a21,
SUM(c1) OVER (ORDER BY c3 NULLS first GROUPS BETWEEN 9 PRECEDING AND 5 PRECEDING) as a22,
SUM(c1) OVER (ORDER BY c3 DESC NULLS last GROUPS BETWEEN UNBOUNDED PRECEDING AND 5 PRECEDING) as a23,
SUM(c1) OVER (ORDER BY c3 NULLS last GROUPS BETWEEN UNBOUNDED PRECEDING AND 11 FOLLOWING) as a24,
SUM(c1) OVER (ORDER BY c3 DESC NULLS first GROUPS BETWEEN UNBOUNDED PRECEDING AND current row) as a25
FROM null_cases
ORDER BY c3
LIMIT 10
----
412 307 412 307 307 412 NULL NULL NULL 412 NULL 4627 4627 4531 4627 115 85 NULL NULL 4487 412 4627
488 339 488 339 339 488 72 NULL NULL 488 72 4627 4627 4512 4627 140 153 72 NULL 4473 488 4627
543 412 543 412 412 543 24 NULL NULL 543 96 4627 4627 4487 4555 82 122 24 NULL 4442 543 4555
553 488 553 488 488 553 19 NULL NULL 553 115 4627 4555 4473 4531 89 114 19 NULL 4402 553 4531
553 543 553 543 543 553 25 NULL NULL 553 140 4627 4531 4442 4512 110 105 25 NULL 4320 553 4512
591 553 591 553 553 591 14 NULL NULL 591 154 4627 4512 4402 4487 167 181 14 NULL 4320 591 4487
651 553 651 553 553 651 31 72 72 651 185 4627 4487 4320 4473 153 204 31 72 4288 651 4473
662 591 662 591 591 662 40 96 96 662 225 4627 4473 4320 4442 154 141 40 96 4215 662 4442
697 651 697 651 651 697 82 115 115 697 307 4627 4442 4288 4402 187 65 82 115 4139 697 4402
758 662 758 662 662 758 NULL 140 140 758 307 4627 4402 4215 4320 181 48 NULL 140 4084 758 4320

#fn window_frame_groups_multiple_order_columns
query IIIIIIIIIIIIIIIII
SELECT
SUM(c1) OVER (ORDER BY c2, c3 GROUPS BETWEEN 9 PRECEDING AND 11 FOLLOWING) as a,
SUM(c1) OVER (ORDER BY c2, c3 DESC GROUPS BETWEEN 9 PRECEDING AND 11 FOLLOWING) as b,
SUM(c1) OVER (ORDER BY c2, c3 NULLS first GROUPS BETWEEN 9 PRECEDING AND 11 FOLLOWING) as c,
SUM(c1) OVER (ORDER BY c2, c3 DESC NULLS last GROUPS BETWEEN 9 PRECEDING AND 11 FOLLOWING) as d,
SUM(c1) OVER (ORDER BY c2, c3 DESC NULLS first GROUPS BETWEEN 9 PRECEDING AND 11 FOLLOWING) as e,
SUM(c1) OVER (ORDER BY c2, c3 NULLS first GROUPS BETWEEN 9 PRECEDING AND 11 FOLLOWING) as f,
SUM(c1) OVER (ORDER BY c2, c3 GROUPS current row) as a1,
SUM(c1) OVER (ORDER BY c2, c3 GROUPS BETWEEN 9 PRECEDING AND 5 PRECEDING) as a2,
SUM(c1) OVER (ORDER BY c2, c3 GROUPS BETWEEN UNBOUNDED PRECEDING AND 5 PRECEDING) as a3,
SUM(c1) OVER (ORDER BY c2, c3 GROUPS BETWEEN UNBOUNDED PRECEDING AND 11 FOLLOWING) as a4,
SUM(c1) OVER (ORDER BY c2, c3 GROUPS BETWEEN UNBOUNDED PRECEDING AND current row) as a5,
SUM(c1) OVER (ORDER BY c2, c3 GROUPS BETWEEN UNBOUNDED PRECEDING AND UNBOUNDED FOLLOWING) as a6,
SUM(c1) OVER (ORDER BY c2, c3 GROUPS BETWEEN 1 PRECEDING AND UNBOUNDED FOLLOWING) as a7,
SUM(c1) OVER (ORDER BY c2, c3 GROUPS BETWEEN 3 FOLLOWING AND UNBOUNDED FOLLOWING) as a8,
SUM(c1) OVER (ORDER BY c2, c3 GROUPS BETWEEN current row AND UNBOUNDED FOLLOWING) as a9,
SUM(c1) OVER (ORDER BY c2, c3 GROUPS BETWEEN current row AND 3 FOLLOWING) as a10,
SUM(c1) OVER (ORDER BY c2, c3 GROUPS BETWEEN 5 FOLLOWING AND 7 FOLLOWING) as a11
FROM null_cases
ORDER BY c3
LIMIT 10
----
818 910 818 910 910 818 NULL 249 249 818 432 4627 4234 4157 4195 98 82
537 979 537 979 979 537 72 NULL NULL 537 210 4627 4569 4378 4489 169 55
811 838 811 838 838 811 24 221 3075 3665 3311 4627 1390 1276 1340 117 144
763 464 763 464 464 763 19 168 3572 4167 3684 4627 962 829 962 194 80
552 964 552 964 964 552 25 NULL NULL 552 235 4627 4489 4320 4417 167 39
963 930 963 930 930 963 14 201 818 1580 1098 4627 3638 3455 3543 177 224
1113 814 1113 814 814 1113 31 415 2653 3351 2885 4627 1798 1694 1773 165 162
780 868 780 868 868 780 40 258 3143 3665 3351 4627 1340 1223 1316 117 102
740 466 740 466 466 740 82 164 3592 4168 3766 4627 962 768 943 244 122
772 832 772 832 832 772 NULL 277 3189 3684 3351 4627 1316 1199 1276 119 64

#fn window_frame_groups_without_order_by
# Try executing an erroneous query (the ORDER BY clause is missing in the
# window frame):
statement error Error during planning: GROUPS requires an ORDER BY clause
SELECT
    SUM(c4) OVER(PARTITION BY c2 GROUPS BETWEEN 1 PRECEDING AND 1 FOLLOWING)
    FROM aggregate_test_100
    ORDER BY c9;


#fn window_frame_lag
statement error This feature is not implemented: There is only support Literal types for field at idx: 1 in Window Function
SELECT c2,
 lag(c2, c2, c2) OVER () as lag1
 FROM aggregate_test_100;


#fn window_frame_creation
statement error DataFusion error: Error during planning: Invalid window frame: start bound \(1 PRECEDING\) cannot be larger than end bound \(2 PRECEDING\)
SELECT
 COUNT(c1) OVER (ORDER BY c2 RANGE BETWEEN 1 PRECEDING AND 2 PRECEDING)
 FROM aggregate_test_100

statement error DataFusion error: Error during planning: Invalid window frame: start bound \(2 FOLLOWING\) cannot be larger than end bound \(1 FOLLOWING\)
SELECT
 COUNT(c1) OVER (ORDER BY c2 RANGE BETWEEN 2 FOLLOWING AND 1 FOLLOWING)
 FROM aggregate_test_100

statement error DataFusion error: Error during planning: GROUPS requires an ORDER BY clause
SELECT
 COUNT(c1) OVER(GROUPS BETWEEN CURRENT ROW AND UNBOUNDED FOLLOWING)
 FROM aggregate_test_100


#fn test_window_row_number_aggregate
query III
SELECT
  c8,
  ROW_NUMBER() OVER(ORDER BY c9) AS rn1,
  ROW_NUMBER() OVER(ORDER BY c9 ROWS BETWEEN 10 PRECEDING and 1 FOLLOWING) as rn2
  FROM aggregate_test_100
  ORDER BY c8
  LIMIT 5
----
102 73 73
299 1 1
363 41 41
417 14 14
794 95 95

#fn test_window_range_equivalent_frames
query IIIIIII
SELECT
  c9,
  COUNT(*) OVER(ORDER BY c9, c1 RANGE BETWEEN CURRENT ROW AND CURRENT ROW) AS cnt1,
  COUNT(*) OVER(ORDER BY c9, c1 RANGE UNBOUNDED PRECEDING) AS cnt2,
  COUNT(*) OVER(ORDER BY c9, c1 RANGE CURRENT ROW) AS cnt3,
  COUNT(*) OVER(RANGE BETWEEN CURRENT ROW AND CURRENT ROW) AS cnt4,
  COUNT(*) OVER(RANGE BETWEEN UNBOUNDED PRECEDING AND CURRENT ROW) AS cnt5,
  COUNT(*) OVER(RANGE BETWEEN CURRENT ROW AND UNBOUNDED FOLLOWING) AS cnt6
  FROM aggregate_test_100
  ORDER BY c9
  LIMIT 5
----
28774375 1 1 1 100 100 100
63044568 1 2 1 100 100 100
141047417 1 3 1 100 100 100
141680161 1 4 1 100 100 100
145294611 1 5 1 100 100 100

#fn test_window_cume_dist
query IRR
SELECT
  c8,
  CUME_DIST() OVER(ORDER BY c9) as cd1,
  CUME_DIST() OVER(ORDER BY c9 ROWS BETWEEN 10 PRECEDING and 1 FOLLOWING) as cd2
  FROM aggregate_test_100
  ORDER BY c8
  LIMIT 5
----
102 0.73 0.73
299 0.01 0.01
363 0.41 0.41
417 0.14 0.14
794 0.95 0.95

#fn test_window_rank
query IIIIIRR
SELECT
  c9,
  RANK() OVER(ORDER BY c1) AS rank1,
  RANK() OVER(ORDER BY c1 ROWS BETWEEN 10 PRECEDING and 1 FOLLOWING) as rank2,
  DENSE_RANK() OVER(ORDER BY c1) as dense_rank1,
  DENSE_RANK() OVER(ORDER BY c1 ROWS BETWEEN 10 PRECEDING and 1 FOLLOWING) as dense_rank2,
  PERCENT_RANK() OVER(ORDER BY c1) as percent_rank1,
  PERCENT_RANK() OVER(ORDER BY c1 ROWS BETWEEN 10 PRECEDING and 1 FOLLOWING) as percent_rank2
  FROM aggregate_test_100
  ORDER BY c9
  LIMIT 5
----
28774375 80 80 5 5 0.79797979798 0.79797979798
63044568 62 62 4 4 0.616161616162 0.616161616162
141047417 1 1 1 1 0 0
141680161 41 41 3 3 0.40404040404 0.40404040404
145294611 1 1 1 1 0 0

#fn test_lag_lead
query IIIII
SELECT
  c9,
  LAG(c9, 2, 10101) OVER(ORDER BY c9) as lag1,
  LAG(c9, 2, 10101) OVER(ORDER BY c9 ROWS BETWEEN 10 PRECEDING and 1 FOLLOWING) as lag2,
  LEAD(c9, 2, 10101) OVER(ORDER BY c9) as lead1,
  LEAD(c9, 2, 10101) OVER(ORDER BY c9 ROWS BETWEEN 10 PRECEDING and 1 FOLLOWING) as lead2
  FROM aggregate_test_100
  ORDER BY c9
  LIMIT 5
----
28774375 10101 10101 141047417 141047417
63044568 10101 10101 141680161 141680161
141047417 28774375 28774375 145294611 145294611
141680161 63044568 63044568 225513085 225513085
145294611 141047417 141047417 243203849 243203849

#fn test_window_frame_first_value_last_value_aggregate
query IIII
SELECT
   FIRST_VALUE(c4) OVER(ORDER BY c9 ASC ROWS BETWEEN 10 PRECEDING AND 1 FOLLOWING) as first_value1,
   FIRST_VALUE(c4) OVER(ORDER BY c9 ASC ROWS BETWEEN 2 PRECEDING AND 3 FOLLOWING) as first_value2,
   LAST_VALUE(c4) OVER(ORDER BY c9 ASC ROWS BETWEEN 10 PRECEDING AND 1 FOLLOWING) as last_value1,
   LAST_VALUE(c4) OVER(ORDER BY c9 ASC ROWS BETWEEN 2 PRECEDING AND 3 FOLLOWING) as last_value2
   FROM aggregate_test_100
   ORDER BY c9
   LIMIT 5
----
-16110 -16110 3917 -1114
-16110 -16110 -16974 15673
-16110 -16110 -1114 13630
-16110 3917 15673 -13217
-16110 -16974 13630 20690

#fn test_window_frame_nth_value_aggregate
query II
SELECT
   NTH_VALUE(c4, 3) OVER(ORDER BY c9 ASC ROWS BETWEEN 2 PRECEDING AND 1 FOLLOWING) as nth_value1,
   NTH_VALUE(c4, 2) OVER(ORDER BY c9 ASC ROWS BETWEEN 1 PRECEDING AND 3 FOLLOWING) as nth_value2
   FROM aggregate_test_100
   ORDER BY c9
   LIMIT 5
----
NULL 3917
-16974 3917
-16974 -16974
-1114 -1114
15673 15673




# test_window_agg_sort
statement ok
set datafusion.execution.target_partitions = 2;


# Only 1 SortExec was added
query TT
EXPLAIN SELECT
      c9,
      SUM(c9) OVER(ORDER BY c9) as sum1,
      SUM(c9) OVER(ORDER BY c9, c8) as sum2
      FROM aggregate_test_100
----
logical_plan
Projection: aggregate_test_100.c9, SUM(aggregate_test_100.c9) ORDER BY [aggregate_test_100.c9 ASC NULLS LAST] RANGE BETWEEN UNBOUNDED PRECEDING AND CURRENT ROW AS sum1, SUM(aggregate_test_100.c9) ORDER BY [aggregate_test_100.c9 ASC NULLS LAST, aggregate_test_100.c8 ASC NULLS LAST] RANGE BETWEEN UNBOUNDED PRECEDING AND CURRENT ROW AS sum2
--WindowAggr: windowExpr=[[SUM(aggregate_test_100.c9) ORDER BY [aggregate_test_100.c9 ASC NULLS LAST] RANGE BETWEEN UNBOUNDED PRECEDING AND CURRENT ROW]]
----Projection: aggregate_test_100.c9, SUM(aggregate_test_100.c9) ORDER BY [aggregate_test_100.c9 ASC NULLS LAST, aggregate_test_100.c8 ASC NULLS LAST] RANGE BETWEEN UNBOUNDED PRECEDING AND CURRENT ROW
------WindowAggr: windowExpr=[[SUM(aggregate_test_100.c9) ORDER BY [aggregate_test_100.c9 ASC NULLS LAST, aggregate_test_100.c8 ASC NULLS LAST] RANGE BETWEEN UNBOUNDED PRECEDING AND CURRENT ROW]]
--------TableScan: aggregate_test_100 projection=[c8, c9]
physical_plan
ProjectionExec: expr=[c9@0 as c9, SUM(aggregate_test_100.c9) ORDER BY [aggregate_test_100.c9 ASC NULLS LAST] RANGE BETWEEN UNBOUNDED PRECEDING AND CURRENT ROW@2 as sum1, SUM(aggregate_test_100.c9) ORDER BY [aggregate_test_100.c9 ASC NULLS LAST, aggregate_test_100.c8 ASC NULLS LAST] RANGE BETWEEN UNBOUNDED PRECEDING AND CURRENT ROW@1 as sum2]
--BoundedWindowAggExec: wdw=[SUM(aggregate_test_100.c9) ORDER BY [aggregate_test_100.c9 ASC NULLS LAST] RANGE BETWEEN UNBOUNDED PRECEDING AND CURRENT ROW: Ok(Field { name: "SUM(aggregate_test_100.c9) ORDER BY [aggregate_test_100.c9 ASC NULLS LAST] RANGE BETWEEN UNBOUNDED PRECEDING AND CURRENT ROW", data_type: UInt64, nullable: true, dict_id: 0, dict_is_ordered: false, metadata: {} }), frame: WindowFrame { units: Range, start_bound: Preceding(UInt64(NULL)), end_bound: CurrentRow }], mode=[Sorted]
----ProjectionExec: expr=[c9@1 as c9, SUM(aggregate_test_100.c9) ORDER BY [aggregate_test_100.c9 ASC NULLS LAST, aggregate_test_100.c8 ASC NULLS LAST] RANGE BETWEEN UNBOUNDED PRECEDING AND CURRENT ROW@2 as SUM(aggregate_test_100.c9) ORDER BY [aggregate_test_100.c9 ASC NULLS LAST, aggregate_test_100.c8 ASC NULLS LAST] RANGE BETWEEN UNBOUNDED PRECEDING AND CURRENT ROW]
------BoundedWindowAggExec: wdw=[SUM(aggregate_test_100.c9) ORDER BY [aggregate_test_100.c9 ASC NULLS LAST, aggregate_test_100.c8 ASC NULLS LAST] RANGE BETWEEN UNBOUNDED PRECEDING AND CURRENT ROW: Ok(Field { name: "SUM(aggregate_test_100.c9) ORDER BY [aggregate_test_100.c9 ASC NULLS LAST, aggregate_test_100.c8 ASC NULLS LAST] RANGE BETWEEN UNBOUNDED PRECEDING AND CURRENT ROW", data_type: UInt64, nullable: true, dict_id: 0, dict_is_ordered: false, metadata: {} }), frame: WindowFrame { units: Range, start_bound: Preceding(UInt64(NULL)), end_bound: CurrentRow }], mode=[Sorted]
--------SortExec: expr=[c9@1 ASC NULLS LAST,c8@0 ASC NULLS LAST]
----------CsvExec: file_groups={1 group: [[WORKSPACE_ROOT/testing/data/csv/aggregate_test_100.csv]]}, projection=[c8, c9], has_header=true


# over_order_by_sort_keys_sorting_prefix_compacting

# Only 1 SortExec was added
query TT
EXPLAIN SELECT c2, MAX(c9) OVER (ORDER BY c2), SUM(c9) OVER (), MIN(c9) OVER (ORDER BY c2, c9) from aggregate_test_100
----
logical_plan
Projection: aggregate_test_100.c2, MAX(aggregate_test_100.c9) ORDER BY [aggregate_test_100.c2 ASC NULLS LAST] RANGE BETWEEN UNBOUNDED PRECEDING AND CURRENT ROW, SUM(aggregate_test_100.c9) ROWS BETWEEN UNBOUNDED PRECEDING AND UNBOUNDED FOLLOWING, MIN(aggregate_test_100.c9) ORDER BY [aggregate_test_100.c2 ASC NULLS LAST, aggregate_test_100.c9 ASC NULLS LAST] RANGE BETWEEN UNBOUNDED PRECEDING AND CURRENT ROW
--WindowAggr: windowExpr=[[SUM(aggregate_test_100.c9) ROWS BETWEEN UNBOUNDED PRECEDING AND UNBOUNDED FOLLOWING]]
----WindowAggr: windowExpr=[[MAX(aggregate_test_100.c9) ORDER BY [aggregate_test_100.c2 ASC NULLS LAST] RANGE BETWEEN UNBOUNDED PRECEDING AND CURRENT ROW]]
------WindowAggr: windowExpr=[[MIN(aggregate_test_100.c9) ORDER BY [aggregate_test_100.c2 ASC NULLS LAST, aggregate_test_100.c9 ASC NULLS LAST] RANGE BETWEEN UNBOUNDED PRECEDING AND CURRENT ROW]]
--------TableScan: aggregate_test_100 projection=[c2, c9]
physical_plan
ProjectionExec: expr=[c2@0 as c2, MAX(aggregate_test_100.c9) ORDER BY [aggregate_test_100.c2 ASC NULLS LAST] RANGE BETWEEN UNBOUNDED PRECEDING AND CURRENT ROW@3 as MAX(aggregate_test_100.c9) ORDER BY [aggregate_test_100.c2 ASC NULLS LAST] RANGE BETWEEN UNBOUNDED PRECEDING AND CURRENT ROW, SUM(aggregate_test_100.c9) ROWS BETWEEN UNBOUNDED PRECEDING AND UNBOUNDED FOLLOWING@4 as SUM(aggregate_test_100.c9) ROWS BETWEEN UNBOUNDED PRECEDING AND UNBOUNDED FOLLOWING, MIN(aggregate_test_100.c9) ORDER BY [aggregate_test_100.c2 ASC NULLS LAST, aggregate_test_100.c9 ASC NULLS LAST] RANGE BETWEEN UNBOUNDED PRECEDING AND CURRENT ROW@2 as MIN(aggregate_test_100.c9) ORDER BY [aggregate_test_100.c2 ASC NULLS LAST, aggregate_test_100.c9 ASC NULLS LAST] RANGE BETWEEN UNBOUNDED PRECEDING AND CURRENT ROW]
--WindowAggExec: wdw=[SUM(aggregate_test_100.c9) ROWS BETWEEN UNBOUNDED PRECEDING AND UNBOUNDED FOLLOWING: Ok(Field { name: "SUM(aggregate_test_100.c9) ROWS BETWEEN UNBOUNDED PRECEDING AND UNBOUNDED FOLLOWING", data_type: UInt64, nullable: true, dict_id: 0, dict_is_ordered: false, metadata: {} }), frame: WindowFrame { units: Rows, start_bound: Preceding(UInt64(NULL)), end_bound: Following(UInt64(NULL)) }]
----BoundedWindowAggExec: wdw=[MAX(aggregate_test_100.c9) ORDER BY [aggregate_test_100.c2 ASC NULLS LAST] RANGE BETWEEN UNBOUNDED PRECEDING AND CURRENT ROW: Ok(Field { name: "MAX(aggregate_test_100.c9) ORDER BY [aggregate_test_100.c2 ASC NULLS LAST] RANGE BETWEEN UNBOUNDED PRECEDING AND CURRENT ROW", data_type: UInt64, nullable: true, dict_id: 0, dict_is_ordered: false, metadata: {} }), frame: WindowFrame { units: Range, start_bound: Preceding(Int8(NULL)), end_bound: CurrentRow }], mode=[Sorted]
------BoundedWindowAggExec: wdw=[MIN(aggregate_test_100.c9) ORDER BY [aggregate_test_100.c2 ASC NULLS LAST, aggregate_test_100.c9 ASC NULLS LAST] RANGE BETWEEN UNBOUNDED PRECEDING AND CURRENT ROW: Ok(Field { name: "MIN(aggregate_test_100.c9) ORDER BY [aggregate_test_100.c2 ASC NULLS LAST, aggregate_test_100.c9 ASC NULLS LAST] RANGE BETWEEN UNBOUNDED PRECEDING AND CURRENT ROW", data_type: UInt64, nullable: true, dict_id: 0, dict_is_ordered: false, metadata: {} }), frame: WindowFrame { units: Range, start_bound: Preceding(Int8(NULL)), end_bound: CurrentRow }], mode=[Sorted]
--------SortExec: expr=[c2@0 ASC NULLS LAST,c9@1 ASC NULLS LAST]
----------CsvExec: file_groups={1 group: [[WORKSPACE_ROOT/testing/data/csv/aggregate_test_100.csv]]}, projection=[c2, c9], has_header=true


# FIXME: for now we are not detecting prefix of sorting keys in order to re-arrange with global and save one SortExec
# over_order_by_sort_keys_sorting_global_order_compacting

# 3 SortExec are added
query TT
EXPLAIN SELECT c2, MAX(c9) OVER (ORDER BY c9, c2), SUM(c9) OVER (), MIN(c9) OVER (ORDER BY c2, c9) from aggregate_test_100 ORDER BY c2
----
logical_plan
Sort: aggregate_test_100.c2 ASC NULLS LAST
--Projection: aggregate_test_100.c2, MAX(aggregate_test_100.c9) ORDER BY [aggregate_test_100.c9 ASC NULLS LAST, aggregate_test_100.c2 ASC NULLS LAST] RANGE BETWEEN UNBOUNDED PRECEDING AND CURRENT ROW, SUM(aggregate_test_100.c9) ROWS BETWEEN UNBOUNDED PRECEDING AND UNBOUNDED FOLLOWING, MIN(aggregate_test_100.c9) ORDER BY [aggregate_test_100.c2 ASC NULLS LAST, aggregate_test_100.c9 ASC NULLS LAST] RANGE BETWEEN UNBOUNDED PRECEDING AND CURRENT ROW
----WindowAggr: windowExpr=[[SUM(aggregate_test_100.c9) ROWS BETWEEN UNBOUNDED PRECEDING AND UNBOUNDED FOLLOWING]]
------WindowAggr: windowExpr=[[MAX(aggregate_test_100.c9) ORDER BY [aggregate_test_100.c9 ASC NULLS LAST, aggregate_test_100.c2 ASC NULLS LAST] RANGE BETWEEN UNBOUNDED PRECEDING AND CURRENT ROW]]
--------WindowAggr: windowExpr=[[MIN(aggregate_test_100.c9) ORDER BY [aggregate_test_100.c2 ASC NULLS LAST, aggregate_test_100.c9 ASC NULLS LAST] RANGE BETWEEN UNBOUNDED PRECEDING AND CURRENT ROW]]
----------TableScan: aggregate_test_100 projection=[c2, c9]
physical_plan
SortExec: expr=[c2@0 ASC NULLS LAST]
--ProjectionExec: expr=[c2@0 as c2, MAX(aggregate_test_100.c9) ORDER BY [aggregate_test_100.c9 ASC NULLS LAST, aggregate_test_100.c2 ASC NULLS LAST] RANGE BETWEEN UNBOUNDED PRECEDING AND CURRENT ROW@3 as MAX(aggregate_test_100.c9) ORDER BY [aggregate_test_100.c9 ASC NULLS LAST, aggregate_test_100.c2 ASC NULLS LAST] RANGE BETWEEN UNBOUNDED PRECEDING AND CURRENT ROW, SUM(aggregate_test_100.c9) ROWS BETWEEN UNBOUNDED PRECEDING AND UNBOUNDED FOLLOWING@4 as SUM(aggregate_test_100.c9) ROWS BETWEEN UNBOUNDED PRECEDING AND UNBOUNDED FOLLOWING, MIN(aggregate_test_100.c9) ORDER BY [aggregate_test_100.c2 ASC NULLS LAST, aggregate_test_100.c9 ASC NULLS LAST] RANGE BETWEEN UNBOUNDED PRECEDING AND CURRENT ROW@2 as MIN(aggregate_test_100.c9) ORDER BY [aggregate_test_100.c2 ASC NULLS LAST, aggregate_test_100.c9 ASC NULLS LAST] RANGE BETWEEN UNBOUNDED PRECEDING AND CURRENT ROW]
----WindowAggExec: wdw=[SUM(aggregate_test_100.c9) ROWS BETWEEN UNBOUNDED PRECEDING AND UNBOUNDED FOLLOWING: Ok(Field { name: "SUM(aggregate_test_100.c9) ROWS BETWEEN UNBOUNDED PRECEDING AND UNBOUNDED FOLLOWING", data_type: UInt64, nullable: true, dict_id: 0, dict_is_ordered: false, metadata: {} }), frame: WindowFrame { units: Rows, start_bound: Preceding(UInt64(NULL)), end_bound: Following(UInt64(NULL)) }]
------BoundedWindowAggExec: wdw=[MAX(aggregate_test_100.c9) ORDER BY [aggregate_test_100.c9 ASC NULLS LAST, aggregate_test_100.c2 ASC NULLS LAST] RANGE BETWEEN UNBOUNDED PRECEDING AND CURRENT ROW: Ok(Field { name: "MAX(aggregate_test_100.c9) ORDER BY [aggregate_test_100.c9 ASC NULLS LAST, aggregate_test_100.c2 ASC NULLS LAST] RANGE BETWEEN UNBOUNDED PRECEDING AND CURRENT ROW", data_type: UInt64, nullable: true, dict_id: 0, dict_is_ordered: false, metadata: {} }), frame: WindowFrame { units: Range, start_bound: Preceding(UInt64(NULL)), end_bound: CurrentRow }], mode=[Sorted]
--------SortExec: expr=[c9@1 ASC NULLS LAST,c2@0 ASC NULLS LAST]
----------BoundedWindowAggExec: wdw=[MIN(aggregate_test_100.c9) ORDER BY [aggregate_test_100.c2 ASC NULLS LAST, aggregate_test_100.c9 ASC NULLS LAST] RANGE BETWEEN UNBOUNDED PRECEDING AND CURRENT ROW: Ok(Field { name: "MIN(aggregate_test_100.c9) ORDER BY [aggregate_test_100.c2 ASC NULLS LAST, aggregate_test_100.c9 ASC NULLS LAST] RANGE BETWEEN UNBOUNDED PRECEDING AND CURRENT ROW", data_type: UInt64, nullable: true, dict_id: 0, dict_is_ordered: false, metadata: {} }), frame: WindowFrame { units: Range, start_bound: Preceding(Int8(NULL)), end_bound: CurrentRow }], mode=[Sorted]
------------SortExec: expr=[c2@0 ASC NULLS LAST,c9@1 ASC NULLS LAST]
--------------CsvExec: file_groups={1 group: [[WORKSPACE_ROOT/testing/data/csv/aggregate_test_100.csv]]}, projection=[c2, c9], has_header=true

# test_window_partition_by_order_by
statement ok
set datafusion.execution.batch_size = 4096

query TT
EXPLAIN SELECT
    SUM(c4) OVER(PARTITION BY c1, c2 ORDER BY c2 ROWS BETWEEN 1 PRECEDING AND 1 FOLLOWING),
    COUNT(*) OVER(PARTITION BY c1 ORDER BY c2 ROWS BETWEEN 1 PRECEDING AND 1 FOLLOWING)
    FROM aggregate_test_100
----
logical_plan
Projection: SUM(aggregate_test_100.c4) PARTITION BY [aggregate_test_100.c1, aggregate_test_100.c2] ORDER BY [aggregate_test_100.c2 ASC NULLS LAST] ROWS BETWEEN 1 PRECEDING AND 1 FOLLOWING, COUNT(*) PARTITION BY [aggregate_test_100.c1] ORDER BY [aggregate_test_100.c2 ASC NULLS LAST] ROWS BETWEEN 1 PRECEDING AND 1 FOLLOWING
--WindowAggr: windowExpr=[[COUNT(UInt8(1)) PARTITION BY [aggregate_test_100.c1] ORDER BY [aggregate_test_100.c2 ASC NULLS LAST] ROWS BETWEEN 1 PRECEDING AND 1 FOLLOWING AS COUNT(*) PARTITION BY [aggregate_test_100.c1] ORDER BY [aggregate_test_100.c2 ASC NULLS LAST] ROWS BETWEEN 1 PRECEDING AND 1 FOLLOWING]]
----Projection: aggregate_test_100.c1, aggregate_test_100.c2, SUM(aggregate_test_100.c4) PARTITION BY [aggregate_test_100.c1, aggregate_test_100.c2] ORDER BY [aggregate_test_100.c2 ASC NULLS LAST] ROWS BETWEEN 1 PRECEDING AND 1 FOLLOWING
------WindowAggr: windowExpr=[[SUM(CAST(aggregate_test_100.c4 AS Int64)) PARTITION BY [aggregate_test_100.c1, aggregate_test_100.c2] ORDER BY [aggregate_test_100.c2 ASC NULLS LAST] ROWS BETWEEN 1 PRECEDING AND 1 FOLLOWING]]
--------TableScan: aggregate_test_100 projection=[c1, c2, c4]
physical_plan
ProjectionExec: expr=[SUM(aggregate_test_100.c4) PARTITION BY [aggregate_test_100.c1, aggregate_test_100.c2] ORDER BY [aggregate_test_100.c2 ASC NULLS LAST] ROWS BETWEEN 1 PRECEDING AND 1 FOLLOWING@2 as SUM(aggregate_test_100.c4) PARTITION BY [aggregate_test_100.c1, aggregate_test_100.c2] ORDER BY [aggregate_test_100.c2 ASC NULLS LAST] ROWS BETWEEN 1 PRECEDING AND 1 FOLLOWING, COUNT(*) PARTITION BY [aggregate_test_100.c1] ORDER BY [aggregate_test_100.c2 ASC NULLS LAST] ROWS BETWEEN 1 PRECEDING AND 1 FOLLOWING@3 as COUNT(*) PARTITION BY [aggregate_test_100.c1] ORDER BY [aggregate_test_100.c2 ASC NULLS LAST] ROWS BETWEEN 1 PRECEDING AND 1 FOLLOWING]
--BoundedWindowAggExec: wdw=[COUNT(*) PARTITION BY [aggregate_test_100.c1] ORDER BY [aggregate_test_100.c2 ASC NULLS LAST] ROWS BETWEEN 1 PRECEDING AND 1 FOLLOWING: Ok(Field { name: "COUNT(*) PARTITION BY [aggregate_test_100.c1] ORDER BY [aggregate_test_100.c2 ASC NULLS LAST] ROWS BETWEEN 1 PRECEDING AND 1 FOLLOWING", data_type: Int64, nullable: true, dict_id: 0, dict_is_ordered: false, metadata: {} }), frame: WindowFrame { units: Rows, start_bound: Preceding(UInt64(1)), end_bound: Following(UInt64(1)) }], mode=[Sorted]
----SortExec: expr=[c1@0 ASC NULLS LAST,c2@1 ASC NULLS LAST]
------CoalesceBatchesExec: target_batch_size=4096
--------RepartitionExec: partitioning=Hash([c1@0], 2), input_partitions=2
----------ProjectionExec: expr=[c1@0 as c1, c2@1 as c2, SUM(aggregate_test_100.c4) PARTITION BY [aggregate_test_100.c1, aggregate_test_100.c2] ORDER BY [aggregate_test_100.c2 ASC NULLS LAST] ROWS BETWEEN 1 PRECEDING AND 1 FOLLOWING@3 as SUM(aggregate_test_100.c4) PARTITION BY [aggregate_test_100.c1, aggregate_test_100.c2] ORDER BY [aggregate_test_100.c2 ASC NULLS LAST] ROWS BETWEEN 1 PRECEDING AND 1 FOLLOWING]
------------BoundedWindowAggExec: wdw=[SUM(aggregate_test_100.c4) PARTITION BY [aggregate_test_100.c1, aggregate_test_100.c2] ORDER BY [aggregate_test_100.c2 ASC NULLS LAST] ROWS BETWEEN 1 PRECEDING AND 1 FOLLOWING: Ok(Field { name: "SUM(aggregate_test_100.c4) PARTITION BY [aggregate_test_100.c1, aggregate_test_100.c2] ORDER BY [aggregate_test_100.c2 ASC NULLS LAST] ROWS BETWEEN 1 PRECEDING AND 1 FOLLOWING", data_type: Int64, nullable: true, dict_id: 0, dict_is_ordered: false, metadata: {} }), frame: WindowFrame { units: Rows, start_bound: Preceding(UInt64(1)), end_bound: Following(UInt64(1)) }], mode=[Sorted]
--------------SortExec: expr=[c1@0 ASC NULLS LAST,c2@1 ASC NULLS LAST]
----------------CoalesceBatchesExec: target_batch_size=4096
------------------RepartitionExec: partitioning=Hash([c1@0, c2@1], 2), input_partitions=2
--------------------RepartitionExec: partitioning=RoundRobinBatch(2), input_partitions=1
----------------------CsvExec: file_groups={1 group: [[WORKSPACE_ROOT/testing/data/csv/aggregate_test_100.csv]]}, projection=[c1, c2, c4], has_header=true


# test_window_agg_sort_reversed_plan
# Only 1 SortExec was added
query TT
EXPLAIN SELECT
    c9,
    SUM(c9) OVER(ORDER BY c9 ASC ROWS BETWEEN 1 PRECEDING AND 5 FOLLOWING) as sum1,
    SUM(c9) OVER(ORDER BY c9 DESC ROWS BETWEEN 1 PRECEDING AND 5 FOLLOWING) as sum2
    FROM aggregate_test_100
    LIMIT 5
----
logical_plan
Projection: aggregate_test_100.c9, SUM(aggregate_test_100.c9) ORDER BY [aggregate_test_100.c9 ASC NULLS LAST] ROWS BETWEEN 1 PRECEDING AND 5 FOLLOWING AS sum1, SUM(aggregate_test_100.c9) ORDER BY [aggregate_test_100.c9 DESC NULLS FIRST] ROWS BETWEEN 1 PRECEDING AND 5 FOLLOWING AS sum2
--Limit: skip=0, fetch=5
----WindowAggr: windowExpr=[[SUM(aggregate_test_100.c9) ORDER BY [aggregate_test_100.c9 ASC NULLS LAST] ROWS BETWEEN 1 PRECEDING AND 5 FOLLOWING]]
------WindowAggr: windowExpr=[[SUM(aggregate_test_100.c9) ORDER BY [aggregate_test_100.c9 DESC NULLS FIRST] ROWS BETWEEN 1 PRECEDING AND 5 FOLLOWING]]
--------TableScan: aggregate_test_100 projection=[c9]
physical_plan
ProjectionExec: expr=[c9@0 as c9, SUM(aggregate_test_100.c9) ORDER BY [aggregate_test_100.c9 ASC NULLS LAST] ROWS BETWEEN 1 PRECEDING AND 5 FOLLOWING@2 as sum1, SUM(aggregate_test_100.c9) ORDER BY [aggregate_test_100.c9 DESC NULLS FIRST] ROWS BETWEEN 1 PRECEDING AND 5 FOLLOWING@1 as sum2]
--GlobalLimitExec: skip=0, fetch=5
----BoundedWindowAggExec: wdw=[SUM(aggregate_test_100.c9) ORDER BY [aggregate_test_100.c9 ASC NULLS LAST] ROWS BETWEEN 1 PRECEDING AND 5 FOLLOWING: Ok(Field { name: "SUM(aggregate_test_100.c9) ORDER BY [aggregate_test_100.c9 ASC NULLS LAST] ROWS BETWEEN 1 PRECEDING AND 5 FOLLOWING", data_type: UInt64, nullable: true, dict_id: 0, dict_is_ordered: false, metadata: {} }), frame: WindowFrame { units: Rows, start_bound: Preceding(UInt64(5)), end_bound: Following(UInt64(1)) }], mode=[Sorted]
------BoundedWindowAggExec: wdw=[SUM(aggregate_test_100.c9) ORDER BY [aggregate_test_100.c9 DESC NULLS FIRST] ROWS BETWEEN 1 PRECEDING AND 5 FOLLOWING: Ok(Field { name: "SUM(aggregate_test_100.c9) ORDER BY [aggregate_test_100.c9 DESC NULLS FIRST] ROWS BETWEEN 1 PRECEDING AND 5 FOLLOWING", data_type: UInt64, nullable: true, dict_id: 0, dict_is_ordered: false, metadata: {} }), frame: WindowFrame { units: Rows, start_bound: Preceding(UInt64(1)), end_bound: Following(UInt64(5)) }], mode=[Sorted]
--------SortExec: expr=[c9@0 DESC]
----------CsvExec: file_groups={1 group: [[WORKSPACE_ROOT/testing/data/csv/aggregate_test_100.csv]]}, projection=[c9], has_header=true

query III
SELECT
    c9,
    SUM(c9) OVER(ORDER BY c9 ASC ROWS BETWEEN 1 PRECEDING AND 5 FOLLOWING) as sum1,
    SUM(c9) OVER(ORDER BY c9 DESC ROWS BETWEEN 1 PRECEDING AND 5 FOLLOWING) as sum2
    FROM aggregate_test_100
    LIMIT 5
----
4268716378 8498370520 24997484146
4229654142 12714811027 29012926487
4216440507 16858984380 28743001064
4144173353 20935849039 28472563256
4076864659 24997484146 28118515915

# test_window_agg_sort_reversed_plan_builtin
query TT
EXPLAIN SELECT
    c9,
    FIRST_VALUE(c9) OVER(ORDER BY c9 ASC ROWS BETWEEN 1 PRECEDING AND 5 FOLLOWING) as fv1,
    FIRST_VALUE(c9) OVER(ORDER BY c9 DESC ROWS BETWEEN 1 PRECEDING AND 5 FOLLOWING) as fv2,
    LAG(c9, 2, 10101) OVER(ORDER BY c9 ASC) as lag1,
    LAG(c9, 2, 10101) OVER(ORDER BY c9 DESC ROWS BETWEEN 10 PRECEDING and 1 FOLLOWING) as lag2,
    LEAD(c9, 2, 10101) OVER(ORDER BY c9 ASC) as lead1,
    LEAD(c9, 2, 10101) OVER(ORDER BY c9 DESC ROWS BETWEEN 10 PRECEDING and 1 FOLLOWING) as lead2
    FROM aggregate_test_100
    LIMIT 5
----
logical_plan
Projection: aggregate_test_100.c9, FIRST_VALUE(aggregate_test_100.c9) ORDER BY [aggregate_test_100.c9 ASC NULLS LAST] ROWS BETWEEN 1 PRECEDING AND 5 FOLLOWING AS fv1, FIRST_VALUE(aggregate_test_100.c9) ORDER BY [aggregate_test_100.c9 DESC NULLS FIRST] ROWS BETWEEN 1 PRECEDING AND 5 FOLLOWING AS fv2, LAG(aggregate_test_100.c9,Int64(2),Int64(10101)) ORDER BY [aggregate_test_100.c9 ASC NULLS LAST] RANGE BETWEEN UNBOUNDED PRECEDING AND CURRENT ROW AS lag1, LAG(aggregate_test_100.c9,Int64(2),Int64(10101)) ORDER BY [aggregate_test_100.c9 DESC NULLS FIRST] ROWS BETWEEN 10 PRECEDING AND 1 FOLLOWING AS lag2, LEAD(aggregate_test_100.c9,Int64(2),Int64(10101)) ORDER BY [aggregate_test_100.c9 ASC NULLS LAST] RANGE BETWEEN UNBOUNDED PRECEDING AND CURRENT ROW AS lead1, LEAD(aggregate_test_100.c9,Int64(2),Int64(10101)) ORDER BY [aggregate_test_100.c9 DESC NULLS FIRST] ROWS BETWEEN 10 PRECEDING AND 1 FOLLOWING AS lead2
--Limit: skip=0, fetch=5
----WindowAggr: windowExpr=[[FIRST_VALUE(aggregate_test_100.c9) ORDER BY [aggregate_test_100.c9 ASC NULLS LAST] ROWS BETWEEN 1 PRECEDING AND 5 FOLLOWING, LAG(aggregate_test_100.c9, Int64(2), Int64(10101)) ORDER BY [aggregate_test_100.c9 ASC NULLS LAST] RANGE BETWEEN UNBOUNDED PRECEDING AND CURRENT ROW, LEAD(aggregate_test_100.c9, Int64(2), Int64(10101)) ORDER BY [aggregate_test_100.c9 ASC NULLS LAST] RANGE BETWEEN UNBOUNDED PRECEDING AND CURRENT ROW]]
------WindowAggr: windowExpr=[[FIRST_VALUE(aggregate_test_100.c9) ORDER BY [aggregate_test_100.c9 DESC NULLS FIRST] ROWS BETWEEN 1 PRECEDING AND 5 FOLLOWING, LAG(aggregate_test_100.c9, Int64(2), Int64(10101)) ORDER BY [aggregate_test_100.c9 DESC NULLS FIRST] ROWS BETWEEN 10 PRECEDING AND 1 FOLLOWING, LEAD(aggregate_test_100.c9, Int64(2), Int64(10101)) ORDER BY [aggregate_test_100.c9 DESC NULLS FIRST] ROWS BETWEEN 10 PRECEDING AND 1 FOLLOWING]]
--------TableScan: aggregate_test_100 projection=[c9]
physical_plan
ProjectionExec: expr=[c9@0 as c9, FIRST_VALUE(aggregate_test_100.c9) ORDER BY [aggregate_test_100.c9 ASC NULLS LAST] ROWS BETWEEN 1 PRECEDING AND 5 FOLLOWING@4 as fv1, FIRST_VALUE(aggregate_test_100.c9) ORDER BY [aggregate_test_100.c9 DESC NULLS FIRST] ROWS BETWEEN 1 PRECEDING AND 5 FOLLOWING@1 as fv2, LAG(aggregate_test_100.c9,Int64(2),Int64(10101)) ORDER BY [aggregate_test_100.c9 ASC NULLS LAST] RANGE BETWEEN UNBOUNDED PRECEDING AND CURRENT ROW@5 as lag1, LAG(aggregate_test_100.c9,Int64(2),Int64(10101)) ORDER BY [aggregate_test_100.c9 DESC NULLS FIRST] ROWS BETWEEN 10 PRECEDING AND 1 FOLLOWING@2 as lag2, LEAD(aggregate_test_100.c9,Int64(2),Int64(10101)) ORDER BY [aggregate_test_100.c9 ASC NULLS LAST] RANGE BETWEEN UNBOUNDED PRECEDING AND CURRENT ROW@6 as lead1, LEAD(aggregate_test_100.c9,Int64(2),Int64(10101)) ORDER BY [aggregate_test_100.c9 DESC NULLS FIRST] ROWS BETWEEN 10 PRECEDING AND 1 FOLLOWING@3 as lead2]
--GlobalLimitExec: skip=0, fetch=5
----BoundedWindowAggExec: wdw=[FIRST_VALUE(aggregate_test_100.c9) ORDER BY [aggregate_test_100.c9 ASC NULLS LAST] ROWS BETWEEN 1 PRECEDING AND 5 FOLLOWING: Ok(Field { name: "FIRST_VALUE(aggregate_test_100.c9) ORDER BY [aggregate_test_100.c9 ASC NULLS LAST] ROWS BETWEEN 1 PRECEDING AND 5 FOLLOWING", data_type: UInt64, nullable: true, dict_id: 0, dict_is_ordered: false, metadata: {} }), frame: WindowFrame { units: Rows, start_bound: Preceding(UInt64(5)), end_bound: Following(UInt64(1)) }, LAG(aggregate_test_100.c9,Int64(2),Int64(10101)) ORDER BY [aggregate_test_100.c9 ASC NULLS LAST] RANGE BETWEEN UNBOUNDED PRECEDING AND CURRENT ROW: Ok(Field { name: "LAG(aggregate_test_100.c9,Int64(2),Int64(10101)) ORDER BY [aggregate_test_100.c9 ASC NULLS LAST] RANGE BETWEEN UNBOUNDED PRECEDING AND CURRENT ROW", data_type: UInt64, nullable: true, dict_id: 0, dict_is_ordered: false, metadata: {} }), frame: WindowFrame { units: Range, start_bound: CurrentRow, end_bound: Following(UInt64(NULL)) }, LEAD(aggregate_test_100.c9,Int64(2),Int64(10101)) ORDER BY [aggregate_test_100.c9 ASC NULLS LAST] RANGE BETWEEN UNBOUNDED PRECEDING AND CURRENT ROW: Ok(Field { name: "LEAD(aggregate_test_100.c9,Int64(2),Int64(10101)) ORDER BY [aggregate_test_100.c9 ASC NULLS LAST] RANGE BETWEEN UNBOUNDED PRECEDING AND CURRENT ROW", data_type: UInt64, nullable: true, dict_id: 0, dict_is_ordered: false, metadata: {} }), frame: WindowFrame { units: Range, start_bound: CurrentRow, end_bound: Following(UInt64(NULL)) }], mode=[Sorted]
------BoundedWindowAggExec: wdw=[FIRST_VALUE(aggregate_test_100.c9) ORDER BY [aggregate_test_100.c9 DESC NULLS FIRST] ROWS BETWEEN 1 PRECEDING AND 5 FOLLOWING: Ok(Field { name: "FIRST_VALUE(aggregate_test_100.c9) ORDER BY [aggregate_test_100.c9 DESC NULLS FIRST] ROWS BETWEEN 1 PRECEDING AND 5 FOLLOWING", data_type: UInt64, nullable: true, dict_id: 0, dict_is_ordered: false, metadata: {} }), frame: WindowFrame { units: Rows, start_bound: Preceding(UInt64(1)), end_bound: Following(UInt64(5)) }, LAG(aggregate_test_100.c9,Int64(2),Int64(10101)) ORDER BY [aggregate_test_100.c9 DESC NULLS FIRST] ROWS BETWEEN 10 PRECEDING AND 1 FOLLOWING: Ok(Field { name: "LAG(aggregate_test_100.c9,Int64(2),Int64(10101)) ORDER BY [aggregate_test_100.c9 DESC NULLS FIRST] ROWS BETWEEN 10 PRECEDING AND 1 FOLLOWING", data_type: UInt64, nullable: true, dict_id: 0, dict_is_ordered: false, metadata: {} }), frame: WindowFrame { units: Rows, start_bound: Preceding(UInt64(10)), end_bound: Following(UInt64(1)) }, LEAD(aggregate_test_100.c9,Int64(2),Int64(10101)) ORDER BY [aggregate_test_100.c9 DESC NULLS FIRST] ROWS BETWEEN 10 PRECEDING AND 1 FOLLOWING: Ok(Field { name: "LEAD(aggregate_test_100.c9,Int64(2),Int64(10101)) ORDER BY [aggregate_test_100.c9 DESC NULLS FIRST] ROWS BETWEEN 10 PRECEDING AND 1 FOLLOWING", data_type: UInt64, nullable: true, dict_id: 0, dict_is_ordered: false, metadata: {} }), frame: WindowFrame { units: Rows, start_bound: Preceding(UInt64(10)), end_bound: Following(UInt64(1)) }], mode=[Sorted]
--------SortExec: expr=[c9@0 DESC]
----------CsvExec: file_groups={1 group: [[WORKSPACE_ROOT/testing/data/csv/aggregate_test_100.csv]]}, projection=[c9], has_header=true

query IIIIIII
SELECT
    c9,
    FIRST_VALUE(c9) OVER(ORDER BY c9 ASC ROWS BETWEEN 1 PRECEDING AND 5 FOLLOWING) as fv1,
    FIRST_VALUE(c9) OVER(ORDER BY c9 DESC ROWS BETWEEN 1 PRECEDING AND 5 FOLLOWING) as fv2,
    LAG(c9, 2, 10101) OVER(ORDER BY c9 ASC) as lag1,
    LAG(c9, 2, 10101) OVER(ORDER BY c9 DESC ROWS BETWEEN 10 PRECEDING and 1 FOLLOWING) as lag2,
    LEAD(c9, 2, 10101) OVER(ORDER BY c9 ASC) as lead1,
    LEAD(c9, 2, 10101) OVER(ORDER BY c9 DESC ROWS BETWEEN 10 PRECEDING and 1 FOLLOWING) as lead2
    FROM aggregate_test_100
    LIMIT 5
----
4268716378 4229654142 4268716378 4216440507 10101 10101 4216440507
4229654142 4216440507 4268716378 4144173353 10101 10101 4144173353
4216440507 4144173353 4229654142 4076864659 4268716378 4268716378 4076864659
4144173353 4076864659 4216440507 4061635107 4229654142 4229654142 4061635107
4076864659 4061635107 4144173353 4015442341 4216440507 4216440507 4015442341

# test_window_agg_sort_non_reversed_plan
# We cannot reverse each window function (ROW_NUMBER is not reversible)

query TT
EXPLAIN SELECT
    c9,
    ROW_NUMBER() OVER(ORDER BY c9 ASC ROWS BETWEEN 1 PRECEDING AND 5 FOLLOWING) as rn1,
    ROW_NUMBER() OVER(ORDER BY c9 DESC ROWS BETWEEN 1 PRECEDING AND 5 FOLLOWING) as rn2
    FROM aggregate_test_100
    LIMIT 5
----
logical_plan
Projection: aggregate_test_100.c9, ROW_NUMBER() ORDER BY [aggregate_test_100.c9 ASC NULLS LAST] ROWS BETWEEN 1 PRECEDING AND 5 FOLLOWING AS rn1, ROW_NUMBER() ORDER BY [aggregate_test_100.c9 DESC NULLS FIRST] ROWS BETWEEN 1 PRECEDING AND 5 FOLLOWING AS rn2
--Limit: skip=0, fetch=5
----WindowAggr: windowExpr=[[ROW_NUMBER() ORDER BY [aggregate_test_100.c9 ASC NULLS LAST] ROWS BETWEEN 1 PRECEDING AND 5 FOLLOWING]]
------WindowAggr: windowExpr=[[ROW_NUMBER() ORDER BY [aggregate_test_100.c9 DESC NULLS FIRST] ROWS BETWEEN 1 PRECEDING AND 5 FOLLOWING]]
--------TableScan: aggregate_test_100 projection=[c9]
physical_plan
ProjectionExec: expr=[c9@0 as c9, ROW_NUMBER() ORDER BY [aggregate_test_100.c9 ASC NULLS LAST] ROWS BETWEEN 1 PRECEDING AND 5 FOLLOWING@2 as rn1, ROW_NUMBER() ORDER BY [aggregate_test_100.c9 DESC NULLS FIRST] ROWS BETWEEN 1 PRECEDING AND 5 FOLLOWING@1 as rn2]
--GlobalLimitExec: skip=0, fetch=5
----BoundedWindowAggExec: wdw=[ROW_NUMBER() ORDER BY [aggregate_test_100.c9 ASC NULLS LAST] ROWS BETWEEN 1 PRECEDING AND 5 FOLLOWING: Ok(Field { name: "ROW_NUMBER() ORDER BY [aggregate_test_100.c9 ASC NULLS LAST] ROWS BETWEEN 1 PRECEDING AND 5 FOLLOWING", data_type: UInt64, nullable: false, dict_id: 0, dict_is_ordered: false, metadata: {} }), frame: WindowFrame { units: Rows, start_bound: Preceding(UInt64(1)), end_bound: Following(UInt64(5)) }], mode=[Sorted]
------SortExec: expr=[c9@0 ASC NULLS LAST]
--------BoundedWindowAggExec: wdw=[ROW_NUMBER() ORDER BY [aggregate_test_100.c9 DESC NULLS FIRST] ROWS BETWEEN 1 PRECEDING AND 5 FOLLOWING: Ok(Field { name: "ROW_NUMBER() ORDER BY [aggregate_test_100.c9 DESC NULLS FIRST] ROWS BETWEEN 1 PRECEDING AND 5 FOLLOWING", data_type: UInt64, nullable: false, dict_id: 0, dict_is_ordered: false, metadata: {} }), frame: WindowFrame { units: Rows, start_bound: Preceding(UInt64(1)), end_bound: Following(UInt64(5)) }], mode=[Sorted]
----------SortExec: expr=[c9@0 DESC]
------------CsvExec: file_groups={1 group: [[WORKSPACE_ROOT/testing/data/csv/aggregate_test_100.csv]]}, projection=[c9], has_header=true


query III
SELECT
    c9,
    ROW_NUMBER() OVER(ORDER BY c9 ASC ROWS BETWEEN 1 PRECEDING AND 5 FOLLOWING) as rn1,
    ROW_NUMBER() OVER(ORDER BY c9 DESC ROWS BETWEEN 1 PRECEDING AND 5 FOLLOWING) as rn2
    FROM aggregate_test_100
    LIMIT 5
----
28774375 1 100
63044568 2 99
141047417 3 98
141680161 4 97
145294611 5 96

# test_window_agg_sort_multi_layer_non_reversed_plan
# We cannot reverse each window function (ROW_NUMBER is not reversible)
query TT
EXPLAIN SELECT
    c9,
    SUM(c9) OVER(ORDER BY c9 ASC, c1 ASC, c2 ASC ROWS BETWEEN 1 PRECEDING AND 5 FOLLOWING) as sum1,
    SUM(c9) OVER(ORDER BY c9 DESC, c1 DESC ROWS BETWEEN 1 PRECEDING AND 5 FOLLOWING) as sum2,
    ROW_NUMBER() OVER(ORDER BY c9 DESC ROWS BETWEEN 1 PRECEDING AND 5 FOLLOWING) as rn2
    FROM aggregate_test_100
    LIMIT 5
----
logical_plan
Projection: aggregate_test_100.c9, SUM(aggregate_test_100.c9) ORDER BY [aggregate_test_100.c9 ASC NULLS LAST, aggregate_test_100.c1 ASC NULLS LAST, aggregate_test_100.c2 ASC NULLS LAST] ROWS BETWEEN 1 PRECEDING AND 5 FOLLOWING AS sum1, SUM(aggregate_test_100.c9) ORDER BY [aggregate_test_100.c9 DESC NULLS FIRST, aggregate_test_100.c1 DESC NULLS FIRST] ROWS BETWEEN 1 PRECEDING AND 5 FOLLOWING AS sum2, ROW_NUMBER() ORDER BY [aggregate_test_100.c9 DESC NULLS FIRST] ROWS BETWEEN 1 PRECEDING AND 5 FOLLOWING AS rn2
--Limit: skip=0, fetch=5
----WindowAggr: windowExpr=[[SUM(aggregate_test_100.c9) ORDER BY [aggregate_test_100.c9 ASC NULLS LAST, aggregate_test_100.c1 ASC NULLS LAST, aggregate_test_100.c2 ASC NULLS LAST] ROWS BETWEEN 1 PRECEDING AND 5 FOLLOWING]]
------WindowAggr: windowExpr=[[ROW_NUMBER() ORDER BY [aggregate_test_100.c9 DESC NULLS FIRST] ROWS BETWEEN 1 PRECEDING AND 5 FOLLOWING]]
--------WindowAggr: windowExpr=[[SUM(aggregate_test_100.c9) ORDER BY [aggregate_test_100.c9 DESC NULLS FIRST, aggregate_test_100.c1 DESC NULLS FIRST] ROWS BETWEEN 1 PRECEDING AND 5 FOLLOWING]]
----------TableScan: aggregate_test_100 projection=[c1, c2, c9]
physical_plan
ProjectionExec: expr=[c9@2 as c9, SUM(aggregate_test_100.c9) ORDER BY [aggregate_test_100.c9 ASC NULLS LAST, aggregate_test_100.c1 ASC NULLS LAST, aggregate_test_100.c2 ASC NULLS LAST] ROWS BETWEEN 1 PRECEDING AND 5 FOLLOWING@5 as sum1, SUM(aggregate_test_100.c9) ORDER BY [aggregate_test_100.c9 DESC NULLS FIRST, aggregate_test_100.c1 DESC NULLS FIRST] ROWS BETWEEN 1 PRECEDING AND 5 FOLLOWING@3 as sum2, ROW_NUMBER() ORDER BY [aggregate_test_100.c9 DESC NULLS FIRST] ROWS BETWEEN 1 PRECEDING AND 5 FOLLOWING@4 as rn2]
--GlobalLimitExec: skip=0, fetch=5
----BoundedWindowAggExec: wdw=[SUM(aggregate_test_100.c9) ORDER BY [aggregate_test_100.c9 ASC NULLS LAST, aggregate_test_100.c1 ASC NULLS LAST, aggregate_test_100.c2 ASC NULLS LAST] ROWS BETWEEN 1 PRECEDING AND 5 FOLLOWING: Ok(Field { name: "SUM(aggregate_test_100.c9) ORDER BY [aggregate_test_100.c9 ASC NULLS LAST, aggregate_test_100.c1 ASC NULLS LAST, aggregate_test_100.c2 ASC NULLS LAST] ROWS BETWEEN 1 PRECEDING AND 5 FOLLOWING", data_type: UInt64, nullable: true, dict_id: 0, dict_is_ordered: false, metadata: {} }), frame: WindowFrame { units: Rows, start_bound: Preceding(UInt64(1)), end_bound: Following(UInt64(5)) }], mode=[Sorted]
------SortExec: expr=[c9@2 ASC NULLS LAST,c1@0 ASC NULLS LAST,c2@1 ASC NULLS LAST]
--------BoundedWindowAggExec: wdw=[ROW_NUMBER() ORDER BY [aggregate_test_100.c9 DESC NULLS FIRST] ROWS BETWEEN 1 PRECEDING AND 5 FOLLOWING: Ok(Field { name: "ROW_NUMBER() ORDER BY [aggregate_test_100.c9 DESC NULLS FIRST] ROWS BETWEEN 1 PRECEDING AND 5 FOLLOWING", data_type: UInt64, nullable: false, dict_id: 0, dict_is_ordered: false, metadata: {} }), frame: WindowFrame { units: Rows, start_bound: Preceding(UInt64(1)), end_bound: Following(UInt64(5)) }], mode=[Sorted]
----------BoundedWindowAggExec: wdw=[SUM(aggregate_test_100.c9) ORDER BY [aggregate_test_100.c9 DESC NULLS FIRST, aggregate_test_100.c1 DESC NULLS FIRST] ROWS BETWEEN 1 PRECEDING AND 5 FOLLOWING: Ok(Field { name: "SUM(aggregate_test_100.c9) ORDER BY [aggregate_test_100.c9 DESC NULLS FIRST, aggregate_test_100.c1 DESC NULLS FIRST] ROWS BETWEEN 1 PRECEDING AND 5 FOLLOWING", data_type: UInt64, nullable: true, dict_id: 0, dict_is_ordered: false, metadata: {} }), frame: WindowFrame { units: Rows, start_bound: Preceding(UInt64(1)), end_bound: Following(UInt64(5)) }], mode=[Sorted]
------------SortExec: expr=[c9@2 DESC,c1@0 DESC]
--------------CsvExec: file_groups={1 group: [[WORKSPACE_ROOT/testing/data/csv/aggregate_test_100.csv]]}, projection=[c1, c2, c9], has_header=true

query IIII
SELECT
    c9,
    SUM(c9) OVER(ORDER BY c9 ASC, c1 ASC, c2 ASC ROWS BETWEEN 1 PRECEDING AND 5 FOLLOWING) as sum1,
    SUM(c9) OVER(ORDER BY c9 DESC, c1 DESC ROWS BETWEEN 1 PRECEDING AND 5 FOLLOWING) as sum2,
    ROW_NUMBER() OVER(ORDER BY c9 DESC ROWS BETWEEN 1 PRECEDING AND 5 FOLLOWING) as rn2
    FROM aggregate_test_100
    LIMIT 5
----
28774375 745354217 91818943 100
63044568 988558066 232866360 99
141047417 1285934966 374546521 98
141680161 1654839259 519841132 97
145294611 1980231675 745354217 96

# test_window_agg_complex_plan
# Unnecessary SortExecs are removed
query TT
EXPLAIN SELECT
    SUM(c1) OVER (ORDER BY c3 RANGE BETWEEN 10 PRECEDING AND 11 FOLLOWING) as a,
    SUM(c1) OVER (ORDER BY c3 RANGE BETWEEN 10 PRECEDING AND 11 FOLLOWING) as b,
    SUM(c1) OVER (ORDER BY c3 DESC RANGE BETWEEN 10 PRECEDING AND 11 FOLLOWING) as c,
    SUM(c1) OVER (ORDER BY c3 NULLS first RANGE BETWEEN 10 PRECEDING AND 11 FOLLOWING) as d,
    SUM(c1) OVER (ORDER BY c3 DESC NULLS last RANGE BETWEEN 10 PRECEDING AND 11 FOLLOWING) as e,
    SUM(c1) OVER (ORDER BY c3 DESC NULLS first RANGE BETWEEN 10 PRECEDING AND 11 FOLLOWING) as f,
    SUM(c1) OVER (ORDER BY c3 NULLS first RANGE BETWEEN 10 PRECEDING AND 11 FOLLOWING) as g,
    SUM(c1) OVER (ORDER BY c3) as h,
    SUM(c1) OVER (ORDER BY c3 DESC) as i,
    SUM(c1) OVER (ORDER BY c3 NULLS first) as j,
    SUM(c1) OVER (ORDER BY c3 DESC NULLS first) as k,
    SUM(c1) OVER (ORDER BY c3 DESC NULLS last) as l,
    SUM(c1) OVER (ORDER BY c3, c2) as m,
    SUM(c1) OVER (ORDER BY c3, c1 DESC) as n,
    SUM(c1) OVER (ORDER BY c3 DESC, c1) as o,
    SUM(c1) OVER (ORDER BY c3, c1 NULLs first) as p,
    SUM(c1) OVER (ORDER BY c3 RANGE BETWEEN UNBOUNDED PRECEDING AND 11 FOLLOWING) as a1,
    SUM(c1) OVER (ORDER BY c3 RANGE BETWEEN UNBOUNDED PRECEDING AND 11 FOLLOWING) as b1,
    SUM(c1) OVER (ORDER BY c3 DESC RANGE BETWEEN UNBOUNDED PRECEDING AND 11 FOLLOWING) as c1,
    SUM(c1) OVER (ORDER BY c3 NULLS first RANGE BETWEEN UNBOUNDED PRECEDING AND 11 FOLLOWING) as d1,
    SUM(c1) OVER (ORDER BY c3 DESC NULLS last RANGE BETWEEN UNBOUNDED PRECEDING AND 11 FOLLOWING) as e1,
    SUM(c1) OVER (ORDER BY c3 DESC NULLS first RANGE BETWEEN UNBOUNDED PRECEDING AND 11 FOLLOWING) as f1,
    SUM(c1) OVER (ORDER BY c3 NULLS first RANGE BETWEEN UNBOUNDED PRECEDING AND 11 FOLLOWING) as g1,
    SUM(c1) OVER (ORDER BY c3 RANGE BETWEEN UNBOUNDED PRECEDING AND current row) as h1,
    SUM(c1) OVER (ORDER BY c3 RANGE BETWEEN UNBOUNDED PRECEDING AND current row) as j1,
    SUM(c1) OVER (ORDER BY c3 DESC RANGE BETWEEN UNBOUNDED PRECEDING AND current row) as k1,
    SUM(c1) OVER (ORDER BY c3 NULLS first RANGE BETWEEN UNBOUNDED PRECEDING AND current row) as l1,
    SUM(c1) OVER (ORDER BY c3 DESC NULLS last RANGE BETWEEN UNBOUNDED PRECEDING AND current row) as m1,
    SUM(c1) OVER (ORDER BY c3 DESC NULLS first RANGE BETWEEN UNBOUNDED PRECEDING AND current row) as n1,
    SUM(c1) OVER (ORDER BY c3 NULLS first RANGE BETWEEN UNBOUNDED PRECEDING AND current row) as o1,
    SUM(c1) OVER (ORDER BY c3 RANGE BETWEEN current row AND UNBOUNDED FOLLOWING) as h11,
    SUM(c1) OVER (ORDER BY c3 RANGE BETWEEN current row AND UNBOUNDED FOLLOWING) as j11,
    SUM(c1) OVER (ORDER BY c3 DESC RANGE BETWEEN current row AND UNBOUNDED FOLLOWING) as k11,
    SUM(c1) OVER (ORDER BY c3 NULLS first RANGE BETWEEN current row AND UNBOUNDED FOLLOWING) as l11,
    SUM(c1) OVER (ORDER BY c3 DESC NULLS last RANGE BETWEEN current row AND UNBOUNDED FOLLOWING) as m11,
    SUM(c1) OVER (ORDER BY c3 DESC NULLS first RANGE BETWEEN current row AND UNBOUNDED FOLLOWING) as n11,
    SUM(c1) OVER (ORDER BY c3 NULLS first RANGE BETWEEN current row AND UNBOUNDED FOLLOWING) as o11
    FROM null_cases
    LIMIT 5
----
logical_plan
Projection: SUM(null_cases.c1) ORDER BY [null_cases.c3 ASC NULLS LAST] RANGE BETWEEN 10 PRECEDING AND 11 FOLLOWING AS a, SUM(null_cases.c1) ORDER BY [null_cases.c3 ASC NULLS LAST] RANGE BETWEEN 10 PRECEDING AND 11 FOLLOWING AS b, SUM(null_cases.c1) ORDER BY [null_cases.c3 DESC NULLS FIRST] RANGE BETWEEN 10 PRECEDING AND 11 FOLLOWING AS c, SUM(null_cases.c1) ORDER BY [null_cases.c3 ASC NULLS FIRST] RANGE BETWEEN 10 PRECEDING AND 11 FOLLOWING AS d, SUM(null_cases.c1) ORDER BY [null_cases.c3 DESC NULLS LAST] RANGE BETWEEN 10 PRECEDING AND 11 FOLLOWING AS e, SUM(null_cases.c1) ORDER BY [null_cases.c3 DESC NULLS FIRST] RANGE BETWEEN 10 PRECEDING AND 11 FOLLOWING AS f, SUM(null_cases.c1) ORDER BY [null_cases.c3 ASC NULLS FIRST] RANGE BETWEEN 10 PRECEDING AND 11 FOLLOWING AS g, SUM(null_cases.c1) ORDER BY [null_cases.c3 ASC NULLS LAST] RANGE BETWEEN UNBOUNDED PRECEDING AND CURRENT ROW AS h, SUM(null_cases.c1) ORDER BY [null_cases.c3 DESC NULLS FIRST] RANGE BETWEEN UNBOUNDED PRECEDING AND CURRENT ROW AS i, SUM(null_cases.c1) ORDER BY [null_cases.c3 ASC NULLS FIRST] RANGE BETWEEN UNBOUNDED PRECEDING AND CURRENT ROW AS j, SUM(null_cases.c1) ORDER BY [null_cases.c3 DESC NULLS FIRST] RANGE BETWEEN UNBOUNDED PRECEDING AND CURRENT ROW AS k, SUM(null_cases.c1) ORDER BY [null_cases.c3 DESC NULLS LAST] RANGE BETWEEN UNBOUNDED PRECEDING AND CURRENT ROW AS l, SUM(null_cases.c1) ORDER BY [null_cases.c3 ASC NULLS LAST, null_cases.c2 ASC NULLS LAST] RANGE BETWEEN UNBOUNDED PRECEDING AND CURRENT ROW AS m, SUM(null_cases.c1) ORDER BY [null_cases.c3 ASC NULLS LAST, null_cases.c1 DESC NULLS FIRST] RANGE BETWEEN UNBOUNDED PRECEDING AND CURRENT ROW AS n, SUM(null_cases.c1) ORDER BY [null_cases.c3 DESC NULLS FIRST, null_cases.c1 ASC NULLS LAST] RANGE BETWEEN UNBOUNDED PRECEDING AND CURRENT ROW AS o, SUM(null_cases.c1) ORDER BY [null_cases.c3 ASC NULLS LAST, null_cases.c1 ASC NULLS FIRST] RANGE BETWEEN UNBOUNDED PRECEDING AND CURRENT ROW AS p, SUM(null_cases.c1) ORDER BY [null_cases.c3 ASC NULLS LAST] RANGE BETWEEN UNBOUNDED PRECEDING AND 11 FOLLOWING AS a1, SUM(null_cases.c1) ORDER BY [null_cases.c3 ASC NULLS LAST] RANGE BETWEEN UNBOUNDED PRECEDING AND 11 FOLLOWING AS b1, SUM(null_cases.c1) ORDER BY [null_cases.c3 DESC NULLS FIRST] RANGE BETWEEN UNBOUNDED PRECEDING AND 11 FOLLOWING AS c1, SUM(null_cases.c1) ORDER BY [null_cases.c3 ASC NULLS FIRST] RANGE BETWEEN UNBOUNDED PRECEDING AND 11 FOLLOWING AS d1, SUM(null_cases.c1) ORDER BY [null_cases.c3 DESC NULLS LAST] RANGE BETWEEN UNBOUNDED PRECEDING AND 11 FOLLOWING AS e1, SUM(null_cases.c1) ORDER BY [null_cases.c3 DESC NULLS FIRST] RANGE BETWEEN UNBOUNDED PRECEDING AND 11 FOLLOWING AS f1, SUM(null_cases.c1) ORDER BY [null_cases.c3 ASC NULLS FIRST] RANGE BETWEEN UNBOUNDED PRECEDING AND 11 FOLLOWING AS g1, SUM(null_cases.c1) ORDER BY [null_cases.c3 ASC NULLS LAST] RANGE BETWEEN UNBOUNDED PRECEDING AND CURRENT ROW AS h1, SUM(null_cases.c1) ORDER BY [null_cases.c3 ASC NULLS LAST] RANGE BETWEEN UNBOUNDED PRECEDING AND CURRENT ROW AS j1, SUM(null_cases.c1) ORDER BY [null_cases.c3 DESC NULLS FIRST] RANGE BETWEEN UNBOUNDED PRECEDING AND CURRENT ROW AS k1, SUM(null_cases.c1) ORDER BY [null_cases.c3 ASC NULLS FIRST] RANGE BETWEEN UNBOUNDED PRECEDING AND CURRENT ROW AS l1, SUM(null_cases.c1) ORDER BY [null_cases.c3 DESC NULLS LAST] RANGE BETWEEN UNBOUNDED PRECEDING AND CURRENT ROW AS m1, SUM(null_cases.c1) ORDER BY [null_cases.c3 DESC NULLS FIRST] RANGE BETWEEN UNBOUNDED PRECEDING AND CURRENT ROW AS n1, SUM(null_cases.c1) ORDER BY [null_cases.c3 ASC NULLS FIRST] RANGE BETWEEN UNBOUNDED PRECEDING AND CURRENT ROW AS o1, SUM(null_cases.c1) ORDER BY [null_cases.c3 ASC NULLS LAST] RANGE BETWEEN CURRENT ROW AND UNBOUNDED FOLLOWING AS h11, SUM(null_cases.c1) ORDER BY [null_cases.c3 ASC NULLS LAST] RANGE BETWEEN CURRENT ROW AND UNBOUNDED FOLLOWING AS j11, SUM(null_cases.c1) ORDER BY [null_cases.c3 DESC NULLS FIRST] RANGE BETWEEN CURRENT ROW AND UNBOUNDED FOLLOWING AS k11, SUM(null_cases.c1) ORDER BY [null_cases.c3 ASC NULLS FIRST] RANGE BETWEEN CURRENT ROW AND UNBOUNDED FOLLOWING AS l11, SUM(null_cases.c1) ORDER BY [null_cases.c3 DESC NULLS LAST] RANGE BETWEEN CURRENT ROW AND UNBOUNDED FOLLOWING AS m11, SUM(null_cases.c1) ORDER BY [null_cases.c3 DESC NULLS FIRST] RANGE BETWEEN CURRENT ROW AND UNBOUNDED FOLLOWING AS n11, SUM(null_cases.c1) ORDER BY [null_cases.c3 ASC NULLS FIRST] RANGE BETWEEN CURRENT ROW AND UNBOUNDED FOLLOWING AS o11
--Limit: skip=0, fetch=5
----WindowAggr: windowExpr=[[SUM(null_cases.c1) ORDER BY [null_cases.c3 ASC NULLS LAST] RANGE BETWEEN 10 PRECEDING AND 11 FOLLOWING, SUM(null_cases.c1) ORDER BY [null_cases.c3 ASC NULLS LAST] RANGE BETWEEN UNBOUNDED PRECEDING AND CURRENT ROW, SUM(null_cases.c1) ORDER BY [null_cases.c3 ASC NULLS LAST] RANGE BETWEEN UNBOUNDED PRECEDING AND 11 FOLLOWING, SUM(null_cases.c1) ORDER BY [null_cases.c3 ASC NULLS LAST] RANGE BETWEEN CURRENT ROW AND UNBOUNDED FOLLOWING]]
------Projection: null_cases.c1, null_cases.c3, SUM(null_cases.c1) ORDER BY [null_cases.c3 DESC NULLS FIRST, null_cases.c1 ASC NULLS LAST] RANGE BETWEEN UNBOUNDED PRECEDING AND CURRENT ROW, SUM(null_cases.c1) ORDER BY [null_cases.c3 DESC NULLS FIRST] RANGE BETWEEN 10 PRECEDING AND 11 FOLLOWING, SUM(null_cases.c1) ORDER BY [null_cases.c3 DESC NULLS FIRST] RANGE BETWEEN UNBOUNDED PRECEDING AND CURRENT ROW, SUM(null_cases.c1) ORDER BY [null_cases.c3 DESC NULLS FIRST] RANGE BETWEEN UNBOUNDED PRECEDING AND 11 FOLLOWING, SUM(null_cases.c1) ORDER BY [null_cases.c3 DESC NULLS FIRST] RANGE BETWEEN CURRENT ROW AND UNBOUNDED FOLLOWING, SUM(null_cases.c1) ORDER BY [null_cases.c3 DESC NULLS LAST] RANGE BETWEEN 10 PRECEDING AND 11 FOLLOWING, SUM(null_cases.c1) ORDER BY [null_cases.c3 DESC NULLS LAST] RANGE BETWEEN UNBOUNDED PRECEDING AND CURRENT ROW, SUM(null_cases.c1) ORDER BY [null_cases.c3 DESC NULLS LAST] RANGE BETWEEN UNBOUNDED PRECEDING AND 11 FOLLOWING, SUM(null_cases.c1) ORDER BY [null_cases.c3 DESC NULLS LAST] RANGE BETWEEN CURRENT ROW AND UNBOUNDED FOLLOWING, SUM(null_cases.c1) ORDER BY [null_cases.c3 ASC NULLS FIRST] RANGE BETWEEN 10 PRECEDING AND 11 FOLLOWING, SUM(null_cases.c1) ORDER BY [null_cases.c3 ASC NULLS FIRST] RANGE BETWEEN UNBOUNDED PRECEDING AND CURRENT ROW, SUM(null_cases.c1) ORDER BY [null_cases.c3 ASC NULLS FIRST] RANGE BETWEEN UNBOUNDED PRECEDING AND 11 FOLLOWING, SUM(null_cases.c1) ORDER BY [null_cases.c3 ASC NULLS FIRST] RANGE BETWEEN CURRENT ROW AND UNBOUNDED FOLLOWING, SUM(null_cases.c1) ORDER BY [null_cases.c3 ASC NULLS LAST, null_cases.c1 DESC NULLS FIRST] RANGE BETWEEN UNBOUNDED PRECEDING AND CURRENT ROW, SUM(null_cases.c1) ORDER BY [null_cases.c3 ASC NULLS LAST, null_cases.c1 ASC NULLS FIRST] RANGE BETWEEN UNBOUNDED PRECEDING AND CURRENT ROW, SUM(null_cases.c1) ORDER BY [null_cases.c3 ASC NULLS LAST, null_cases.c2 ASC NULLS LAST] RANGE BETWEEN UNBOUNDED PRECEDING AND CURRENT ROW
--------WindowAggr: windowExpr=[[SUM(null_cases.c1) ORDER BY [null_cases.c3 ASC NULLS LAST, null_cases.c2 ASC NULLS LAST] RANGE BETWEEN UNBOUNDED PRECEDING AND CURRENT ROW]]
----------WindowAggr: windowExpr=[[SUM(null_cases.c1) ORDER BY [null_cases.c3 ASC NULLS LAST, null_cases.c1 ASC NULLS FIRST] RANGE BETWEEN UNBOUNDED PRECEDING AND CURRENT ROW]]
------------WindowAggr: windowExpr=[[SUM(null_cases.c1) ORDER BY [null_cases.c3 ASC NULLS LAST, null_cases.c1 DESC NULLS FIRST] RANGE BETWEEN UNBOUNDED PRECEDING AND CURRENT ROW]]
--------------WindowAggr: windowExpr=[[SUM(null_cases.c1) ORDER BY [null_cases.c3 ASC NULLS FIRST] RANGE BETWEEN 10 PRECEDING AND 11 FOLLOWING, SUM(null_cases.c1) ORDER BY [null_cases.c3 ASC NULLS FIRST] RANGE BETWEEN UNBOUNDED PRECEDING AND CURRENT ROW, SUM(null_cases.c1) ORDER BY [null_cases.c3 ASC NULLS FIRST] RANGE BETWEEN UNBOUNDED PRECEDING AND 11 FOLLOWING, SUM(null_cases.c1) ORDER BY [null_cases.c3 ASC NULLS FIRST] RANGE BETWEEN CURRENT ROW AND UNBOUNDED FOLLOWING]]
----------------WindowAggr: windowExpr=[[SUM(null_cases.c1) ORDER BY [null_cases.c3 DESC NULLS LAST] RANGE BETWEEN 10 PRECEDING AND 11 FOLLOWING, SUM(null_cases.c1) ORDER BY [null_cases.c3 DESC NULLS LAST] RANGE BETWEEN UNBOUNDED PRECEDING AND CURRENT ROW, SUM(null_cases.c1) ORDER BY [null_cases.c3 DESC NULLS LAST] RANGE BETWEEN UNBOUNDED PRECEDING AND 11 FOLLOWING, SUM(null_cases.c1) ORDER BY [null_cases.c3 DESC NULLS LAST] RANGE BETWEEN CURRENT ROW AND UNBOUNDED FOLLOWING]]
------------------WindowAggr: windowExpr=[[SUM(null_cases.c1) ORDER BY [null_cases.c3 DESC NULLS FIRST] RANGE BETWEEN 10 PRECEDING AND 11 FOLLOWING, SUM(null_cases.c1) ORDER BY [null_cases.c3 DESC NULLS FIRST] RANGE BETWEEN UNBOUNDED PRECEDING AND CURRENT ROW, SUM(null_cases.c1) ORDER BY [null_cases.c3 DESC NULLS FIRST] RANGE BETWEEN UNBOUNDED PRECEDING AND 11 FOLLOWING, SUM(null_cases.c1) ORDER BY [null_cases.c3 DESC NULLS FIRST] RANGE BETWEEN CURRENT ROW AND UNBOUNDED FOLLOWING]]
--------------------WindowAggr: windowExpr=[[SUM(null_cases.c1) ORDER BY [null_cases.c3 DESC NULLS FIRST, null_cases.c1 ASC NULLS LAST] RANGE BETWEEN UNBOUNDED PRECEDING AND CURRENT ROW]]
----------------------TableScan: null_cases projection=[c1, c2, c3]
physical_plan
ProjectionExec: expr=[SUM(null_cases.c1) ORDER BY [null_cases.c3 ASC NULLS LAST] RANGE BETWEEN 10 PRECEDING AND 11 FOLLOWING@18 as a, SUM(null_cases.c1) ORDER BY [null_cases.c3 ASC NULLS LAST] RANGE BETWEEN 10 PRECEDING AND 11 FOLLOWING@18 as b, SUM(null_cases.c1) ORDER BY [null_cases.c3 DESC NULLS FIRST] RANGE BETWEEN 10 PRECEDING AND 11 FOLLOWING@3 as c, SUM(null_cases.c1) ORDER BY [null_cases.c3 ASC NULLS FIRST] RANGE BETWEEN 10 PRECEDING AND 11 FOLLOWING@11 as d, SUM(null_cases.c1) ORDER BY [null_cases.c3 DESC NULLS LAST] RANGE BETWEEN 10 PRECEDING AND 11 FOLLOWING@7 as e, SUM(null_cases.c1) ORDER BY [null_cases.c3 DESC NULLS FIRST] RANGE BETWEEN 10 PRECEDING AND 11 FOLLOWING@3 as f, SUM(null_cases.c1) ORDER BY [null_cases.c3 ASC NULLS FIRST] RANGE BETWEEN 10 PRECEDING AND 11 FOLLOWING@11 as g, SUM(null_cases.c1) ORDER BY [null_cases.c3 ASC NULLS LAST] RANGE BETWEEN UNBOUNDED PRECEDING AND CURRENT ROW@19 as h, SUM(null_cases.c1) ORDER BY [null_cases.c3 DESC NULLS FIRST] RANGE BETWEEN UNBOUNDED PRECEDING AND CURRENT ROW@4 as i, SUM(null_cases.c1) ORDER BY [null_cases.c3 ASC NULLS FIRST] RANGE BETWEEN UNBOUNDED PRECEDING AND CURRENT ROW@12 as j, SUM(null_cases.c1) ORDER BY [null_cases.c3 DESC NULLS FIRST] RANGE BETWEEN UNBOUNDED PRECEDING AND CURRENT ROW@4 as k, SUM(null_cases.c1) ORDER BY [null_cases.c3 DESC NULLS LAST] RANGE BETWEEN UNBOUNDED PRECEDING AND CURRENT ROW@8 as l, SUM(null_cases.c1) ORDER BY [null_cases.c3 ASC NULLS LAST, null_cases.c2 ASC NULLS LAST] RANGE BETWEEN UNBOUNDED PRECEDING AND CURRENT ROW@17 as m, SUM(null_cases.c1) ORDER BY [null_cases.c3 ASC NULLS LAST, null_cases.c1 DESC NULLS FIRST] RANGE BETWEEN UNBOUNDED PRECEDING AND CURRENT ROW@15 as n, SUM(null_cases.c1) ORDER BY [null_cases.c3 DESC NULLS FIRST, null_cases.c1 ASC NULLS LAST] RANGE BETWEEN UNBOUNDED PRECEDING AND CURRENT ROW@2 as o, SUM(null_cases.c1) ORDER BY [null_cases.c3 ASC NULLS LAST, null_cases.c1 ASC NULLS FIRST] RANGE BETWEEN UNBOUNDED PRECEDING AND CURRENT ROW@16 as p, SUM(null_cases.c1) ORDER BY [null_cases.c3 ASC NULLS LAST] RANGE BETWEEN UNBOUNDED PRECEDING AND 11 FOLLOWING@20 as a1, SUM(null_cases.c1) ORDER BY [null_cases.c3 ASC NULLS LAST] RANGE BETWEEN UNBOUNDED PRECEDING AND 11 FOLLOWING@20 as b1, SUM(null_cases.c1) ORDER BY [null_cases.c3 DESC NULLS FIRST] RANGE BETWEEN UNBOUNDED PRECEDING AND 11 FOLLOWING@5 as c1, SUM(null_cases.c1) ORDER BY [null_cases.c3 ASC NULLS FIRST] RANGE BETWEEN UNBOUNDED PRECEDING AND 11 FOLLOWING@13 as d1, SUM(null_cases.c1) ORDER BY [null_cases.c3 DESC NULLS LAST] RANGE BETWEEN UNBOUNDED PRECEDING AND 11 FOLLOWING@9 as e1, SUM(null_cases.c1) ORDER BY [null_cases.c3 DESC NULLS FIRST] RANGE BETWEEN UNBOUNDED PRECEDING AND 11 FOLLOWING@5 as f1, SUM(null_cases.c1) ORDER BY [null_cases.c3 ASC NULLS FIRST] RANGE BETWEEN UNBOUNDED PRECEDING AND 11 FOLLOWING@13 as g1, SUM(null_cases.c1) ORDER BY [null_cases.c3 ASC NULLS LAST] RANGE BETWEEN UNBOUNDED PRECEDING AND CURRENT ROW@19 as h1, SUM(null_cases.c1) ORDER BY [null_cases.c3 ASC NULLS LAST] RANGE BETWEEN UNBOUNDED PRECEDING AND CURRENT ROW@19 as j1, SUM(null_cases.c1) ORDER BY [null_cases.c3 DESC NULLS FIRST] RANGE BETWEEN UNBOUNDED PRECEDING AND CURRENT ROW@4 as k1, SUM(null_cases.c1) ORDER BY [null_cases.c3 ASC NULLS FIRST] RANGE BETWEEN UNBOUNDED PRECEDING AND CURRENT ROW@12 as l1, SUM(null_cases.c1) ORDER BY [null_cases.c3 DESC NULLS LAST] RANGE BETWEEN UNBOUNDED PRECEDING AND CURRENT ROW@8 as m1, SUM(null_cases.c1) ORDER BY [null_cases.c3 DESC NULLS FIRST] RANGE BETWEEN UNBOUNDED PRECEDING AND CURRENT ROW@4 as n1, SUM(null_cases.c1) ORDER BY [null_cases.c3 ASC NULLS FIRST] RANGE BETWEEN UNBOUNDED PRECEDING AND CURRENT ROW@12 as o1, SUM(null_cases.c1) ORDER BY [null_cases.c3 ASC NULLS LAST] RANGE BETWEEN CURRENT ROW AND UNBOUNDED FOLLOWING@21 as h11, SUM(null_cases.c1) ORDER BY [null_cases.c3 ASC NULLS LAST] RANGE BETWEEN CURRENT ROW AND UNBOUNDED FOLLOWING@21 as j11, SUM(null_cases.c1) ORDER BY [null_cases.c3 DESC NULLS FIRST] RANGE BETWEEN CURRENT ROW AND UNBOUNDED FOLLOWING@6 as k11, SUM(null_cases.c1) ORDER BY [null_cases.c3 ASC NULLS FIRST] RANGE BETWEEN CURRENT ROW AND UNBOUNDED FOLLOWING@14 as l11, SUM(null_cases.c1) ORDER BY [null_cases.c3 DESC NULLS LAST] RANGE BETWEEN CURRENT ROW AND UNBOUNDED FOLLOWING@10 as m11, SUM(null_cases.c1) ORDER BY [null_cases.c3 DESC NULLS FIRST] RANGE BETWEEN CURRENT ROW AND UNBOUNDED FOLLOWING@6 as n11, SUM(null_cases.c1) ORDER BY [null_cases.c3 ASC NULLS FIRST] RANGE BETWEEN CURRENT ROW AND UNBOUNDED FOLLOWING@14 as o11]
--GlobalLimitExec: skip=0, fetch=5
----WindowAggExec: wdw=[SUM(null_cases.c1) ORDER BY [null_cases.c3 ASC NULLS LAST] RANGE BETWEEN 10 PRECEDING AND 11 FOLLOWING: Ok(Field { name: "SUM(null_cases.c1) ORDER BY [null_cases.c3 ASC NULLS LAST] RANGE BETWEEN 10 PRECEDING AND 11 FOLLOWING", data_type: Int64, nullable: true, dict_id: 0, dict_is_ordered: false, metadata: {} }), frame: WindowFrame { units: Range, start_bound: Preceding(Int64(10)), end_bound: Following(Int64(11)) }, SUM(null_cases.c1) ORDER BY [null_cases.c3 ASC NULLS LAST] RANGE BETWEEN UNBOUNDED PRECEDING AND CURRENT ROW: Ok(Field { name: "SUM(null_cases.c1) ORDER BY [null_cases.c3 ASC NULLS LAST] RANGE BETWEEN UNBOUNDED PRECEDING AND CURRENT ROW", data_type: Int64, nullable: true, dict_id: 0, dict_is_ordered: false, metadata: {} }), frame: WindowFrame { units: Range, start_bound: Preceding(Int64(NULL)), end_bound: CurrentRow }, SUM(null_cases.c1) ORDER BY [null_cases.c3 ASC NULLS LAST] RANGE BETWEEN UNBOUNDED PRECEDING AND 11 FOLLOWING: Ok(Field { name: "SUM(null_cases.c1) ORDER BY [null_cases.c3 ASC NULLS LAST] RANGE BETWEEN UNBOUNDED PRECEDING AND 11 FOLLOWING", data_type: Int64, nullable: true, dict_id: 0, dict_is_ordered: false, metadata: {} }), frame: WindowFrame { units: Range, start_bound: Preceding(Int64(NULL)), end_bound: Following(Int64(11)) }, SUM(null_cases.c1) ORDER BY [null_cases.c3 ASC NULLS LAST] RANGE BETWEEN CURRENT ROW AND UNBOUNDED FOLLOWING: Ok(Field { name: "SUM(null_cases.c1) ORDER BY [null_cases.c3 ASC NULLS LAST] RANGE BETWEEN CURRENT ROW AND UNBOUNDED FOLLOWING", data_type: Int64, nullable: true, dict_id: 0, dict_is_ordered: false, metadata: {} }), frame: WindowFrame { units: Range, start_bound: CurrentRow, end_bound: Following(Int64(NULL)) }]
------ProjectionExec: expr=[c1@0 as c1, c3@2 as c3, SUM(null_cases.c1) ORDER BY [null_cases.c3 DESC NULLS FIRST, null_cases.c1 ASC NULLS LAST] RANGE BETWEEN UNBOUNDED PRECEDING AND CURRENT ROW@3 as SUM(null_cases.c1) ORDER BY [null_cases.c3 DESC NULLS FIRST, null_cases.c1 ASC NULLS LAST] RANGE BETWEEN UNBOUNDED PRECEDING AND CURRENT ROW, SUM(null_cases.c1) ORDER BY [null_cases.c3 DESC NULLS FIRST] RANGE BETWEEN 10 PRECEDING AND 11 FOLLOWING@4 as SUM(null_cases.c1) ORDER BY [null_cases.c3 DESC NULLS FIRST] RANGE BETWEEN 10 PRECEDING AND 11 FOLLOWING, SUM(null_cases.c1) ORDER BY [null_cases.c3 DESC NULLS FIRST] RANGE BETWEEN UNBOUNDED PRECEDING AND CURRENT ROW@5 as SUM(null_cases.c1) ORDER BY [null_cases.c3 DESC NULLS FIRST] RANGE BETWEEN UNBOUNDED PRECEDING AND CURRENT ROW, SUM(null_cases.c1) ORDER BY [null_cases.c3 DESC NULLS FIRST] RANGE BETWEEN UNBOUNDED PRECEDING AND 11 FOLLOWING@6 as SUM(null_cases.c1) ORDER BY [null_cases.c3 DESC NULLS FIRST] RANGE BETWEEN UNBOUNDED PRECEDING AND 11 FOLLOWING, SUM(null_cases.c1) ORDER BY [null_cases.c3 DESC NULLS FIRST] RANGE BETWEEN CURRENT ROW AND UNBOUNDED FOLLOWING@7 as SUM(null_cases.c1) ORDER BY [null_cases.c3 DESC NULLS FIRST] RANGE BETWEEN CURRENT ROW AND UNBOUNDED FOLLOWING, SUM(null_cases.c1) ORDER BY [null_cases.c3 DESC NULLS LAST] RANGE BETWEEN 10 PRECEDING AND 11 FOLLOWING@8 as SUM(null_cases.c1) ORDER BY [null_cases.c3 DESC NULLS LAST] RANGE BETWEEN 10 PRECEDING AND 11 FOLLOWING, SUM(null_cases.c1) ORDER BY [null_cases.c3 DESC NULLS LAST] RANGE BETWEEN UNBOUNDED PRECEDING AND CURRENT ROW@9 as SUM(null_cases.c1) ORDER BY [null_cases.c3 DESC NULLS LAST] RANGE BETWEEN UNBOUNDED PRECEDING AND CURRENT ROW, SUM(null_cases.c1) ORDER BY [null_cases.c3 DESC NULLS LAST] RANGE BETWEEN UNBOUNDED PRECEDING AND 11 FOLLOWING@10 as SUM(null_cases.c1) ORDER BY [null_cases.c3 DESC NULLS LAST] RANGE BETWEEN UNBOUNDED PRECEDING AND 11 FOLLOWING, SUM(null_cases.c1) ORDER BY [null_cases.c3 DESC NULLS LAST] RANGE BETWEEN CURRENT ROW AND UNBOUNDED FOLLOWING@11 as SUM(null_cases.c1) ORDER BY [null_cases.c3 DESC NULLS LAST] RANGE BETWEEN CURRENT ROW AND UNBOUNDED FOLLOWING, SUM(null_cases.c1) ORDER BY [null_cases.c3 ASC NULLS FIRST] RANGE BETWEEN 10 PRECEDING AND 11 FOLLOWING@12 as SUM(null_cases.c1) ORDER BY [null_cases.c3 ASC NULLS FIRST] RANGE BETWEEN 10 PRECEDING AND 11 FOLLOWING, SUM(null_cases.c1) ORDER BY [null_cases.c3 ASC NULLS FIRST] RANGE BETWEEN UNBOUNDED PRECEDING AND CURRENT ROW@13 as SUM(null_cases.c1) ORDER BY [null_cases.c3 ASC NULLS FIRST] RANGE BETWEEN UNBOUNDED PRECEDING AND CURRENT ROW, SUM(null_cases.c1) ORDER BY [null_cases.c3 ASC NULLS FIRST] RANGE BETWEEN UNBOUNDED PRECEDING AND 11 FOLLOWING@14 as SUM(null_cases.c1) ORDER BY [null_cases.c3 ASC NULLS FIRST] RANGE BETWEEN UNBOUNDED PRECEDING AND 11 FOLLOWING, SUM(null_cases.c1) ORDER BY [null_cases.c3 ASC NULLS FIRST] RANGE BETWEEN CURRENT ROW AND UNBOUNDED FOLLOWING@15 as SUM(null_cases.c1) ORDER BY [null_cases.c3 ASC NULLS FIRST] RANGE BETWEEN CURRENT ROW AND UNBOUNDED FOLLOWING, SUM(null_cases.c1) ORDER BY [null_cases.c3 ASC NULLS LAST, null_cases.c1 DESC NULLS FIRST] RANGE BETWEEN UNBOUNDED PRECEDING AND CURRENT ROW@16 as SUM(null_cases.c1) ORDER BY [null_cases.c3 ASC NULLS LAST, null_cases.c1 DESC NULLS FIRST] RANGE BETWEEN UNBOUNDED PRECEDING AND CURRENT ROW, SUM(null_cases.c1) ORDER BY [null_cases.c3 ASC NULLS LAST, null_cases.c1 ASC NULLS FIRST] RANGE BETWEEN UNBOUNDED PRECEDING AND CURRENT ROW@17 as SUM(null_cases.c1) ORDER BY [null_cases.c3 ASC NULLS LAST, null_cases.c1 ASC NULLS FIRST] RANGE BETWEEN UNBOUNDED PRECEDING AND CURRENT ROW, SUM(null_cases.c1) ORDER BY [null_cases.c3 ASC NULLS LAST, null_cases.c2 ASC NULLS LAST] RANGE BETWEEN UNBOUNDED PRECEDING AND CURRENT ROW@18 as SUM(null_cases.c1) ORDER BY [null_cases.c3 ASC NULLS LAST, null_cases.c2 ASC NULLS LAST] RANGE BETWEEN UNBOUNDED PRECEDING AND CURRENT ROW]
--------BoundedWindowAggExec: wdw=[SUM(null_cases.c1) ORDER BY [null_cases.c3 ASC NULLS LAST, null_cases.c2 ASC NULLS LAST] RANGE BETWEEN UNBOUNDED PRECEDING AND CURRENT ROW: Ok(Field { name: "SUM(null_cases.c1) ORDER BY [null_cases.c3 ASC NULLS LAST, null_cases.c2 ASC NULLS LAST] RANGE BETWEEN UNBOUNDED PRECEDING AND CURRENT ROW", data_type: Int64, nullable: true, dict_id: 0, dict_is_ordered: false, metadata: {} }), frame: WindowFrame { units: Range, start_bound: Preceding(Int64(NULL)), end_bound: CurrentRow }], mode=[Sorted]
----------SortExec: expr=[c3@2 ASC NULLS LAST,c2@1 ASC NULLS LAST]
------------BoundedWindowAggExec: wdw=[SUM(null_cases.c1) ORDER BY [null_cases.c3 ASC NULLS LAST, null_cases.c1 ASC NULLS FIRST] RANGE BETWEEN UNBOUNDED PRECEDING AND CURRENT ROW: Ok(Field { name: "SUM(null_cases.c1) ORDER BY [null_cases.c3 ASC NULLS LAST, null_cases.c1 ASC NULLS FIRST] RANGE BETWEEN UNBOUNDED PRECEDING AND CURRENT ROW", data_type: Int64, nullable: true, dict_id: 0, dict_is_ordered: false, metadata: {} }), frame: WindowFrame { units: Range, start_bound: Preceding(Int64(NULL)), end_bound: CurrentRow }], mode=[Sorted]
--------------SortExec: expr=[c3@2 ASC NULLS LAST,c1@0 ASC]
----------------BoundedWindowAggExec: wdw=[SUM(null_cases.c1) ORDER BY [null_cases.c3 ASC NULLS LAST, null_cases.c1 DESC NULLS FIRST] RANGE BETWEEN UNBOUNDED PRECEDING AND CURRENT ROW: Ok(Field { name: "SUM(null_cases.c1) ORDER BY [null_cases.c3 ASC NULLS LAST, null_cases.c1 DESC NULLS FIRST] RANGE BETWEEN UNBOUNDED PRECEDING AND CURRENT ROW", data_type: Int64, nullable: true, dict_id: 0, dict_is_ordered: false, metadata: {} }), frame: WindowFrame { units: Range, start_bound: Preceding(Int64(NULL)), end_bound: CurrentRow }], mode=[Sorted]
------------------SortExec: expr=[c3@2 ASC NULLS LAST,c1@0 DESC]
--------------------WindowAggExec: wdw=[SUM(null_cases.c1) ORDER BY [null_cases.c3 ASC NULLS FIRST] RANGE BETWEEN 10 PRECEDING AND 11 FOLLOWING: Ok(Field { name: "SUM(null_cases.c1) ORDER BY [null_cases.c3 ASC NULLS FIRST] RANGE BETWEEN 10 PRECEDING AND 11 FOLLOWING", data_type: Int64, nullable: true, dict_id: 0, dict_is_ordered: false, metadata: {} }), frame: WindowFrame { units: Range, start_bound: Preceding(Int64(11)), end_bound: Following(Int64(10)) }, SUM(null_cases.c1) ORDER BY [null_cases.c3 ASC NULLS FIRST] RANGE BETWEEN UNBOUNDED PRECEDING AND CURRENT ROW: Ok(Field { name: "SUM(null_cases.c1) ORDER BY [null_cases.c3 ASC NULLS FIRST] RANGE BETWEEN UNBOUNDED PRECEDING AND CURRENT ROW", data_type: Int64, nullable: true, dict_id: 0, dict_is_ordered: false, metadata: {} }), frame: WindowFrame { units: Range, start_bound: CurrentRow, end_bound: Following(Int64(NULL)) }, SUM(null_cases.c1) ORDER BY [null_cases.c3 ASC NULLS FIRST] RANGE BETWEEN UNBOUNDED PRECEDING AND 11 FOLLOWING: Ok(Field { name: "SUM(null_cases.c1) ORDER BY [null_cases.c3 ASC NULLS FIRST] RANGE BETWEEN UNBOUNDED PRECEDING AND 11 FOLLOWING", data_type: Int64, nullable: true, dict_id: 0, dict_is_ordered: false, metadata: {} }), frame: WindowFrame { units: Range, start_bound: Preceding(Int64(11)), end_bound: Following(Int64(NULL)) }, SUM(null_cases.c1) ORDER BY [null_cases.c3 ASC NULLS FIRST] RANGE BETWEEN CURRENT ROW AND UNBOUNDED FOLLOWING: Ok(Field { name: "SUM(null_cases.c1) ORDER BY [null_cases.c3 ASC NULLS FIRST] RANGE BETWEEN CURRENT ROW AND UNBOUNDED FOLLOWING", data_type: Int64, nullable: true, dict_id: 0, dict_is_ordered: false, metadata: {} }), frame: WindowFrame { units: Range, start_bound: Preceding(Int64(NULL)), end_bound: CurrentRow }]
----------------------WindowAggExec: wdw=[SUM(null_cases.c1) ORDER BY [null_cases.c3 DESC NULLS LAST] RANGE BETWEEN 10 PRECEDING AND 11 FOLLOWING: Ok(Field { name: "SUM(null_cases.c1) ORDER BY [null_cases.c3 DESC NULLS LAST] RANGE BETWEEN 10 PRECEDING AND 11 FOLLOWING", data_type: Int64, nullable: true, dict_id: 0, dict_is_ordered: false, metadata: {} }), frame: WindowFrame { units: Range, start_bound: Preceding(Int64(10)), end_bound: Following(Int64(11)) }, SUM(null_cases.c1) ORDER BY [null_cases.c3 DESC NULLS LAST] RANGE BETWEEN UNBOUNDED PRECEDING AND CURRENT ROW: Ok(Field { name: "SUM(null_cases.c1) ORDER BY [null_cases.c3 DESC NULLS LAST] RANGE BETWEEN UNBOUNDED PRECEDING AND CURRENT ROW", data_type: Int64, nullable: true, dict_id: 0, dict_is_ordered: false, metadata: {} }), frame: WindowFrame { units: Range, start_bound: Preceding(Int64(NULL)), end_bound: CurrentRow }, SUM(null_cases.c1) ORDER BY [null_cases.c3 DESC NULLS LAST] RANGE BETWEEN UNBOUNDED PRECEDING AND 11 FOLLOWING: Ok(Field { name: "SUM(null_cases.c1) ORDER BY [null_cases.c3 DESC NULLS LAST] RANGE BETWEEN UNBOUNDED PRECEDING AND 11 FOLLOWING", data_type: Int64, nullable: true, dict_id: 0, dict_is_ordered: false, metadata: {} }), frame: WindowFrame { units: Range, start_bound: Preceding(Int64(NULL)), end_bound: Following(Int64(11)) }, SUM(null_cases.c1) ORDER BY [null_cases.c3 DESC NULLS LAST] RANGE BETWEEN CURRENT ROW AND UNBOUNDED FOLLOWING: Ok(Field { name: "SUM(null_cases.c1) ORDER BY [null_cases.c3 DESC NULLS LAST] RANGE BETWEEN CURRENT ROW AND UNBOUNDED FOLLOWING", data_type: Int64, nullable: true, dict_id: 0, dict_is_ordered: false, metadata: {} }), frame: WindowFrame { units: Range, start_bound: CurrentRow, end_bound: Following(Int64(NULL)) }]
------------------------SortExec: expr=[c3@2 DESC NULLS LAST]
--------------------------WindowAggExec: wdw=[SUM(null_cases.c1) ORDER BY [null_cases.c3 DESC NULLS FIRST] RANGE BETWEEN 10 PRECEDING AND 11 FOLLOWING: Ok(Field { name: "SUM(null_cases.c1) ORDER BY [null_cases.c3 DESC NULLS FIRST] RANGE BETWEEN 10 PRECEDING AND 11 FOLLOWING", data_type: Int64, nullable: true, dict_id: 0, dict_is_ordered: false, metadata: {} }), frame: WindowFrame { units: Range, start_bound: Preceding(Int64(10)), end_bound: Following(Int64(11)) }, SUM(null_cases.c1) ORDER BY [null_cases.c3 DESC NULLS FIRST] RANGE BETWEEN UNBOUNDED PRECEDING AND CURRENT ROW: Ok(Field { name: "SUM(null_cases.c1) ORDER BY [null_cases.c3 DESC NULLS FIRST] RANGE BETWEEN UNBOUNDED PRECEDING AND CURRENT ROW", data_type: Int64, nullable: true, dict_id: 0, dict_is_ordered: false, metadata: {} }), frame: WindowFrame { units: Range, start_bound: Preceding(Int64(NULL)), end_bound: CurrentRow }, SUM(null_cases.c1) ORDER BY [null_cases.c3 DESC NULLS FIRST] RANGE BETWEEN UNBOUNDED PRECEDING AND 11 FOLLOWING: Ok(Field { name: "SUM(null_cases.c1) ORDER BY [null_cases.c3 DESC NULLS FIRST] RANGE BETWEEN UNBOUNDED PRECEDING AND 11 FOLLOWING", data_type: Int64, nullable: true, dict_id: 0, dict_is_ordered: false, metadata: {} }), frame: WindowFrame { units: Range, start_bound: Preceding(Int64(NULL)), end_bound: Following(Int64(11)) }, SUM(null_cases.c1) ORDER BY [null_cases.c3 DESC NULLS FIRST] RANGE BETWEEN CURRENT ROW AND UNBOUNDED FOLLOWING: Ok(Field { name: "SUM(null_cases.c1) ORDER BY [null_cases.c3 DESC NULLS FIRST] RANGE BETWEEN CURRENT ROW AND UNBOUNDED FOLLOWING", data_type: Int64, nullable: true, dict_id: 0, dict_is_ordered: false, metadata: {} }), frame: WindowFrame { units: Range, start_bound: CurrentRow, end_bound: Following(Int64(NULL)) }]
----------------------------BoundedWindowAggExec: wdw=[SUM(null_cases.c1) ORDER BY [null_cases.c3 DESC NULLS FIRST, null_cases.c1 ASC NULLS LAST] RANGE BETWEEN UNBOUNDED PRECEDING AND CURRENT ROW: Ok(Field { name: "SUM(null_cases.c1) ORDER BY [null_cases.c3 DESC NULLS FIRST, null_cases.c1 ASC NULLS LAST] RANGE BETWEEN UNBOUNDED PRECEDING AND CURRENT ROW", data_type: Int64, nullable: true, dict_id: 0, dict_is_ordered: false, metadata: {} }), frame: WindowFrame { units: Range, start_bound: Preceding(Int64(NULL)), end_bound: CurrentRow }], mode=[Sorted]
------------------------------SortExec: expr=[c3@2 DESC,c1@0 ASC NULLS LAST]
--------------------------------CsvExec: file_groups={1 group: [[WORKSPACE_ROOT/datafusion/core/tests/data/null_cases.csv]]}, projection=[c1, c2, c3], has_header=true

query IIIIIIIIIIIIIIIIIIIIIIIIIIIIIIIIIIIII
SELECT
    SUM(c1) OVER (ORDER BY c3 RANGE BETWEEN 10 PRECEDING AND 11 FOLLOWING) as a,
    SUM(c1) OVER (ORDER BY c3 RANGE BETWEEN 10 PRECEDING AND 11 FOLLOWING) as b,
    SUM(c1) OVER (ORDER BY c3 DESC RANGE BETWEEN 10 PRECEDING AND 11 FOLLOWING) as c,
    SUM(c1) OVER (ORDER BY c3 NULLS first RANGE BETWEEN 10 PRECEDING AND 11 FOLLOWING) as d,
    SUM(c1) OVER (ORDER BY c3 DESC NULLS last RANGE BETWEEN 10 PRECEDING AND 11 FOLLOWING) as e,
    SUM(c1) OVER (ORDER BY c3 DESC NULLS first RANGE BETWEEN 10 PRECEDING AND 11 FOLLOWING) as f,
    SUM(c1) OVER (ORDER BY c3 NULLS first RANGE BETWEEN 10 PRECEDING AND 11 FOLLOWING) as g,
    SUM(c1) OVER (ORDER BY c3) as h,
    SUM(c1) OVER (ORDER BY c3 DESC) as i,
    SUM(c1) OVER (ORDER BY c3 NULLS first) as j,
    SUM(c1) OVER (ORDER BY c3 DESC NULLS first) as k,
    SUM(c1) OVER (ORDER BY c3 DESC NULLS last) as l,
    SUM(c1) OVER (ORDER BY c3, c2) as m,
    SUM(c1) OVER (ORDER BY c3, c1 DESC) as n,
    SUM(c1) OVER (ORDER BY c3 DESC, c1) as o,
    SUM(c1) OVER (ORDER BY c3, c1 NULLs first) as p,
    SUM(c1) OVER (ORDER BY c3 RANGE BETWEEN UNBOUNDED PRECEDING AND 11 FOLLOWING) as a1,
    SUM(c1) OVER (ORDER BY c3 RANGE BETWEEN UNBOUNDED PRECEDING AND 11 FOLLOWING) as b1,
    SUM(c1) OVER (ORDER BY c3 DESC RANGE BETWEEN UNBOUNDED PRECEDING AND 11 FOLLOWING) as c1,
    SUM(c1) OVER (ORDER BY c3 NULLS first RANGE BETWEEN UNBOUNDED PRECEDING AND 11 FOLLOWING) as d1,
    SUM(c1) OVER (ORDER BY c3 DESC NULLS last RANGE BETWEEN UNBOUNDED PRECEDING AND 11 FOLLOWING) as e1,
    SUM(c1) OVER (ORDER BY c3 DESC NULLS first RANGE BETWEEN UNBOUNDED PRECEDING AND 11 FOLLOWING) as f1,
    SUM(c1) OVER (ORDER BY c3 NULLS first RANGE BETWEEN UNBOUNDED PRECEDING AND 11 FOLLOWING) as g1,
    SUM(c1) OVER (ORDER BY c3 RANGE BETWEEN UNBOUNDED PRECEDING AND current row) as h1,
    SUM(c1) OVER (ORDER BY c3 RANGE BETWEEN UNBOUNDED PRECEDING AND current row) as j1,
    SUM(c1) OVER (ORDER BY c3 DESC RANGE BETWEEN UNBOUNDED PRECEDING AND current row) as k1,
    SUM(c1) OVER (ORDER BY c3 NULLS first RANGE BETWEEN UNBOUNDED PRECEDING AND current row) as l1,
    SUM(c1) OVER (ORDER BY c3 DESC NULLS last RANGE BETWEEN UNBOUNDED PRECEDING AND current row) as m1,
    SUM(c1) OVER (ORDER BY c3 DESC NULLS first RANGE BETWEEN UNBOUNDED PRECEDING AND current row) as n1,
    SUM(c1) OVER (ORDER BY c3 NULLS first RANGE BETWEEN UNBOUNDED PRECEDING AND current row) as o1,
    SUM(c1) OVER (ORDER BY c3 RANGE BETWEEN current row AND UNBOUNDED FOLLOWING) as h11,
    SUM(c1) OVER (ORDER BY c3 RANGE BETWEEN current row AND UNBOUNDED FOLLOWING) as j11,
    SUM(c1) OVER (ORDER BY c3 DESC RANGE BETWEEN current row AND UNBOUNDED FOLLOWING) as k11,
    SUM(c1) OVER (ORDER BY c3 NULLS first RANGE BETWEEN current row AND UNBOUNDED FOLLOWING) as l11,
    SUM(c1) OVER (ORDER BY c3 DESC NULLS last RANGE BETWEEN current row AND UNBOUNDED FOLLOWING) as m11,
    SUM(c1) OVER (ORDER BY c3 DESC NULLS first RANGE BETWEEN current row AND UNBOUNDED FOLLOWING) as n11,
    SUM(c1) OVER (ORDER BY c3 NULLS first RANGE BETWEEN current row AND UNBOUNDED FOLLOWING) as o11
    FROM null_cases
    LIMIT 5
----
412 412 339 412 339 339 412 NULL 4627 NULL 4627 4627 NULL NULL 4627 NULL 412 412 4627 412 4627 4627 412 NULL NULL 4627 NULL 4627 4627 NULL 4627 4627 NULL 4627 NULL NULL 4627
488 488 412 488 412 412 488 72 4627 72 4627 4627 72 72 4627 72 488 488 4627 488 4627 4627 488 72 72 4627 72 4627 4627 72 4627 4627 72 4627 72 72 4627
543 543 488 543 488 488 543 96 4555 96 4555 4555 96 96 4555 96 543 543 4627 543 4627 4627 543 96 96 4555 96 4555 4555 96 4555 4555 96 4555 96 96 4555
553 553 543 553 543 543 553 115 4531 115 4531 4531 115 115 4531 115 553 553 4627 553 4627 4627 553 115 115 4531 115 4531 4531 115 4531 4531 115 4531 115 115 4531
553 553 553 553 553 553 553 140 4512 140 4512 4512 140 140 4512 140 553 553 4627 553 4627 4627 553 140 140 4512 140 4512 4512 140 4512 4512 140 4512 140 140 4512


# test_window_agg_sort_orderby_reversed_partitionby_plan
statement ok
set datafusion.optimizer.repartition_windows = false;

query TT
EXPLAIN SELECT
    c9,
    SUM(c9) OVER(ORDER BY c1, c9 DESC ROWS BETWEEN 1 PRECEDING AND 5 FOLLOWING) as sum1,
    SUM(c9) OVER(PARTITION BY c1 ORDER BY c9 DESC ROWS BETWEEN 1 PRECEDING AND 5 FOLLOWING) as sum2
    FROM aggregate_test_100
    LIMIT 5
----
logical_plan
Projection: aggregate_test_100.c9, SUM(aggregate_test_100.c9) ORDER BY [aggregate_test_100.c1 ASC NULLS LAST, aggregate_test_100.c9 DESC NULLS FIRST] ROWS BETWEEN 1 PRECEDING AND 5 FOLLOWING AS sum1, SUM(aggregate_test_100.c9) PARTITION BY [aggregate_test_100.c1] ORDER BY [aggregate_test_100.c9 DESC NULLS FIRST] ROWS BETWEEN 1 PRECEDING AND 5 FOLLOWING AS sum2
--Limit: skip=0, fetch=5
----WindowAggr: windowExpr=[[SUM(aggregate_test_100.c9) PARTITION BY [aggregate_test_100.c1] ORDER BY [aggregate_test_100.c9 DESC NULLS FIRST] ROWS BETWEEN 1 PRECEDING AND 5 FOLLOWING]]
------WindowAggr: windowExpr=[[SUM(aggregate_test_100.c9) ORDER BY [aggregate_test_100.c1 ASC NULLS LAST, aggregate_test_100.c9 DESC NULLS FIRST] ROWS BETWEEN 1 PRECEDING AND 5 FOLLOWING]]
--------TableScan: aggregate_test_100 projection=[c1, c9]
physical_plan
ProjectionExec: expr=[c9@1 as c9, SUM(aggregate_test_100.c9) ORDER BY [aggregate_test_100.c1 ASC NULLS LAST, aggregate_test_100.c9 DESC NULLS FIRST] ROWS BETWEEN 1 PRECEDING AND 5 FOLLOWING@2 as sum1, SUM(aggregate_test_100.c9) PARTITION BY [aggregate_test_100.c1] ORDER BY [aggregate_test_100.c9 DESC NULLS FIRST] ROWS BETWEEN 1 PRECEDING AND 5 FOLLOWING@3 as sum2]
--GlobalLimitExec: skip=0, fetch=5
 ----BoundedWindowAggExec: wdw=[SUM(aggregate_test_100.c9) PARTITION BY [aggregate_test_100.c1] ORDER BY [aggregate_test_100.c9 DESC NULLS FIRST] ROWS BETWEEN 1 PRECEDING AND 5 FOLLOWING: Ok(Field { name: "SUM(aggregate_test_100.c9) PARTITION BY [aggregate_test_100.c1] ORDER BY [aggregate_test_100.c9 DESC NULLS FIRST] ROWS BETWEEN 1 PRECEDING AND 5 FOLLOWING", data_type: UInt64, nullable: true, dict_id: 0, dict_is_ordered: false, metadata: {} }), frame: WindowFrame { units: Rows, start_bound: Preceding(UInt64(1)), end_bound: Following(UInt64(5)) }], mode=[Sorted]
------BoundedWindowAggExec: wdw=[SUM(aggregate_test_100.c9) ORDER BY [aggregate_test_100.c1 ASC NULLS LAST, aggregate_test_100.c9 DESC NULLS FIRST] ROWS BETWEEN 1 PRECEDING AND 5 FOLLOWING: Ok(Field { name: "SUM(aggregate_test_100.c9) ORDER BY [aggregate_test_100.c1 ASC NULLS LAST, aggregate_test_100.c9 DESC NULLS FIRST] ROWS BETWEEN 1 PRECEDING AND 5 FOLLOWING", data_type: UInt64, nullable: true, dict_id: 0, dict_is_ordered: false, metadata: {} }), frame: WindowFrame { units: Rows, start_bound: Preceding(UInt64(1)), end_bound: Following(UInt64(5)) }], mode=[Sorted]
--------SortExec: expr=[c1@0 ASC NULLS LAST,c9@1 DESC]
----------CsvExec: file_groups={1 group: [[WORKSPACE_ROOT/testing/data/csv/aggregate_test_100.csv]]}, projection=[c1, c9], has_header=true


query III
SELECT
    c9,
    SUM(c9) OVER(ORDER BY c1, c9 DESC ROWS BETWEEN 1 PRECEDING AND 5 FOLLOWING) as sum1,
    SUM(c9) OVER(PARTITION BY c1 ORDER BY c9 DESC ROWS BETWEEN 1 PRECEDING AND 5 FOLLOWING) as sum2
    FROM aggregate_test_100
    LIMIT 5
----
4015442341 21907044499 21907044499
3998790955 24576419362 24576419362
3959216334 23063303501 23063303501
3717551163 21560567246 21560567246
3276123488 19815386638 19815386638

statement ok
set datafusion.optimizer.repartition_windows = true;

# test_window_agg_sort_partitionby_reversed_plan
statement ok
set datafusion.optimizer.repartition_windows = false;

query TT
EXPLAIN SELECT
    c9,
    SUM(c9) OVER(PARTITION BY c1 ORDER BY c9 ASC ROWS BETWEEN 1 PRECEDING AND 5 FOLLOWING) as sum1,
    SUM(c9) OVER(PARTITION BY c1 ORDER BY c9 DESC ROWS BETWEEN 1 PRECEDING AND 5 FOLLOWING) as sum2
    FROM aggregate_test_100
    LIMIT 5
----
logical_plan
Projection: aggregate_test_100.c9, SUM(aggregate_test_100.c9) PARTITION BY [aggregate_test_100.c1] ORDER BY [aggregate_test_100.c9 ASC NULLS LAST] ROWS BETWEEN 1 PRECEDING AND 5 FOLLOWING AS sum1, SUM(aggregate_test_100.c9) PARTITION BY [aggregate_test_100.c1] ORDER BY [aggregate_test_100.c9 DESC NULLS FIRST] ROWS BETWEEN 1 PRECEDING AND 5 FOLLOWING AS sum2
--Limit: skip=0, fetch=5
----WindowAggr: windowExpr=[[SUM(aggregate_test_100.c9) PARTITION BY [aggregate_test_100.c1] ORDER BY [aggregate_test_100.c9 ASC NULLS LAST] ROWS BETWEEN 1 PRECEDING AND 5 FOLLOWING]]
------WindowAggr: windowExpr=[[SUM(aggregate_test_100.c9) PARTITION BY [aggregate_test_100.c1] ORDER BY [aggregate_test_100.c9 DESC NULLS FIRST] ROWS BETWEEN 1 PRECEDING AND 5 FOLLOWING]]
--------TableScan: aggregate_test_100 projection=[c1, c9]
physical_plan
ProjectionExec: expr=[c9@1 as c9, SUM(aggregate_test_100.c9) PARTITION BY [aggregate_test_100.c1] ORDER BY [aggregate_test_100.c9 ASC NULLS LAST] ROWS BETWEEN 1 PRECEDING AND 5 FOLLOWING@3 as sum1, SUM(aggregate_test_100.c9) PARTITION BY [aggregate_test_100.c1] ORDER BY [aggregate_test_100.c9 DESC NULLS FIRST] ROWS BETWEEN 1 PRECEDING AND 5 FOLLOWING@2 as sum2]
--GlobalLimitExec: skip=0, fetch=5
----BoundedWindowAggExec: wdw=[SUM(aggregate_test_100.c9) PARTITION BY [aggregate_test_100.c1] ORDER BY [aggregate_test_100.c9 ASC NULLS LAST] ROWS BETWEEN 1 PRECEDING AND 5 FOLLOWING: Ok(Field { name: "SUM(aggregate_test_100.c9) PARTITION BY [aggregate_test_100.c1] ORDER BY [aggregate_test_100.c9 ASC NULLS LAST] ROWS BETWEEN 1 PRECEDING AND 5 FOLLOWING", data_type: UInt64, nullable: true, dict_id: 0, dict_is_ordered: false, metadata: {} }), frame: WindowFrame { units: Rows, start_bound: Preceding(UInt64(5)), end_bound: Following(UInt64(1)) }], mode=[Sorted]
------BoundedWindowAggExec: wdw=[SUM(aggregate_test_100.c9) PARTITION BY [aggregate_test_100.c1] ORDER BY [aggregate_test_100.c9 DESC NULLS FIRST] ROWS BETWEEN 1 PRECEDING AND 5 FOLLOWING: Ok(Field { name: "SUM(aggregate_test_100.c9) PARTITION BY [aggregate_test_100.c1] ORDER BY [aggregate_test_100.c9 DESC NULLS FIRST] ROWS BETWEEN 1 PRECEDING AND 5 FOLLOWING", data_type: UInt64, nullable: true, dict_id: 0, dict_is_ordered: false, metadata: {} }), frame: WindowFrame { units: Rows, start_bound: Preceding(UInt64(1)), end_bound: Following(UInt64(5)) }], mode=[Sorted]
--------SortExec: expr=[c1@0 ASC NULLS LAST,c9@1 DESC]
----------CsvExec: file_groups={1 group: [[WORKSPACE_ROOT/testing/data/csv/aggregate_test_100.csv]]}, projection=[c1, c9], has_header=true

query III
SELECT
    c9,
    SUM(c9) OVER(PARTITION BY c1 ORDER BY c9 ASC ROWS BETWEEN 1 PRECEDING AND 5 FOLLOWING) as sum1,
    SUM(c9) OVER(PARTITION BY c1 ORDER BY c9 DESC ROWS BETWEEN 1 PRECEDING AND 5 FOLLOWING) as sum2
    FROM aggregate_test_100
    LIMIT 5
----
4015442341 8014233296 21907044499
3998790955 11973449630 24576419362
3959216334 15691000793 23063303501
3717551163 18967124281 21560567246
3276123488 21907044499 19815386638


statement ok
set datafusion.optimizer.repartition_windows = false;

# test_window_agg_sort_orderby_reversed_binary_expr

statement ok
set datafusion.optimizer.repartition_windows = false;

query TT
EXPLAIN SELECT c3,
    SUM(c9) OVER(ORDER BY c3+c4 DESC, c9 DESC, c2 ASC) as sum1,
    SUM(c9) OVER(ORDER BY c3+c4 ASC, c9 ASC ) as sum2
    FROM aggregate_test_100
    LIMIT 5
----
logical_plan
Projection: aggregate_test_100.c3, SUM(aggregate_test_100.c9) ORDER BY [aggregate_test_100.c3 + aggregate_test_100.c4 DESC NULLS FIRST, aggregate_test_100.c9 DESC NULLS FIRST, aggregate_test_100.c2 ASC NULLS LAST] RANGE BETWEEN UNBOUNDED PRECEDING AND CURRENT ROW AS sum1, SUM(aggregate_test_100.c9) ORDER BY [aggregate_test_100.c3 + aggregate_test_100.c4 ASC NULLS LAST, aggregate_test_100.c9 ASC NULLS LAST] RANGE BETWEEN UNBOUNDED PRECEDING AND CURRENT ROW AS sum2
--Limit: skip=0, fetch=5
----WindowAggr: windowExpr=[[SUM(aggregate_test_100.c9) ORDER BY [aggregate_test_100.c3 + aggregate_test_100.c4 ASC NULLS LAST, aggregate_test_100.c9 ASC NULLS LAST] RANGE BETWEEN UNBOUNDED PRECEDING AND CURRENT ROW]]
------Projection: aggregate_test_100.c3, aggregate_test_100.c4, aggregate_test_100.c9, SUM(aggregate_test_100.c9) ORDER BY [aggregate_test_100.c3 + aggregate_test_100.c4 DESC NULLS FIRST, aggregate_test_100.c9 DESC NULLS FIRST, aggregate_test_100.c2 ASC NULLS LAST] RANGE BETWEEN UNBOUNDED PRECEDING AND CURRENT ROW
--------WindowAggr: windowExpr=[[SUM(aggregate_test_100.c9) ORDER BY [aggregate_test_100.c3 + aggregate_test_100.c4 DESC NULLS FIRST, aggregate_test_100.c9 DESC NULLS FIRST, aggregate_test_100.c2 ASC NULLS LAST] RANGE BETWEEN UNBOUNDED PRECEDING AND CURRENT ROW]]
----------TableScan: aggregate_test_100 projection=[c2, c3, c4, c9]
physical_plan
ProjectionExec: expr=[c3@0 as c3, SUM(aggregate_test_100.c9) ORDER BY [aggregate_test_100.c3 + aggregate_test_100.c4 DESC NULLS FIRST, aggregate_test_100.c9 DESC NULLS FIRST, aggregate_test_100.c2 ASC NULLS LAST] RANGE BETWEEN UNBOUNDED PRECEDING AND CURRENT ROW@3 as sum1, SUM(aggregate_test_100.c9) ORDER BY [aggregate_test_100.c3 + aggregate_test_100.c4 ASC NULLS LAST, aggregate_test_100.c9 ASC NULLS LAST] RANGE BETWEEN UNBOUNDED PRECEDING AND CURRENT ROW@4 as sum2]
--GlobalLimitExec: skip=0, fetch=5
----WindowAggExec: wdw=[SUM(aggregate_test_100.c9) ORDER BY [aggregate_test_100.c3 + aggregate_test_100.c4 ASC NULLS LAST, aggregate_test_100.c9 ASC NULLS LAST] RANGE BETWEEN UNBOUNDED PRECEDING AND CURRENT ROW: Ok(Field { name: "SUM(aggregate_test_100.c9) ORDER BY [aggregate_test_100.c3 + aggregate_test_100.c4 ASC NULLS LAST, aggregate_test_100.c9 ASC NULLS LAST] RANGE BETWEEN UNBOUNDED PRECEDING AND CURRENT ROW", data_type: UInt64, nullable: true, dict_id: 0, dict_is_ordered: false, metadata: {} }), frame: WindowFrame { units: Range, start_bound: CurrentRow, end_bound: Following(Int16(NULL)) }]
------ProjectionExec: expr=[c3@1 as c3, c4@2 as c4, c9@3 as c9, SUM(aggregate_test_100.c9) ORDER BY [aggregate_test_100.c3 + aggregate_test_100.c4 DESC NULLS FIRST, aggregate_test_100.c9 DESC NULLS FIRST, aggregate_test_100.c2 ASC NULLS LAST] RANGE BETWEEN UNBOUNDED PRECEDING AND CURRENT ROW@4 as SUM(aggregate_test_100.c9) ORDER BY [aggregate_test_100.c3 + aggregate_test_100.c4 DESC NULLS FIRST, aggregate_test_100.c9 DESC NULLS FIRST, aggregate_test_100.c2 ASC NULLS LAST] RANGE BETWEEN UNBOUNDED PRECEDING AND CURRENT ROW]
--------BoundedWindowAggExec: wdw=[SUM(aggregate_test_100.c9) ORDER BY [aggregate_test_100.c3 + aggregate_test_100.c4 DESC NULLS FIRST, aggregate_test_100.c9 DESC NULLS FIRST, aggregate_test_100.c2 ASC NULLS LAST] RANGE BETWEEN UNBOUNDED PRECEDING AND CURRENT ROW: Ok(Field { name: "SUM(aggregate_test_100.c9) ORDER BY [aggregate_test_100.c3 + aggregate_test_100.c4 DESC NULLS FIRST, aggregate_test_100.c9 DESC NULLS FIRST, aggregate_test_100.c2 ASC NULLS LAST] RANGE BETWEEN UNBOUNDED PRECEDING AND CURRENT ROW", data_type: UInt64, nullable: true, dict_id: 0, dict_is_ordered: false, metadata: {} }), frame: WindowFrame { units: Range, start_bound: Preceding(Int16(NULL)), end_bound: CurrentRow }], mode=[Sorted]
----------SortExec: expr=[c3@1 + c4@2 DESC,c9@3 DESC,c2@0 ASC NULLS LAST]
------------CsvExec: file_groups={1 group: [[WORKSPACE_ROOT/testing/data/csv/aggregate_test_100.csv]]}, projection=[c2, c3, c4, c9], has_header=true


query III
SELECT c3,
    SUM(c9) OVER(ORDER BY c3+c4 DESC, c9 DESC, c2 ASC) as sum1,
    SUM(c9) OVER(ORDER BY c3+c4 ASC, c9 ASC ) as sum2
    FROM aggregate_test_100
    LIMIT 5
----
-86 2861911482 222089770060
13 5075947208 219227858578
125 8701233618 217013822852
123 11293564174 213388536442
97 14767488750 210796205886

statement ok
set datafusion.optimizer.repartition_windows = true;

# test_remove_unnecessary_sort_in_sub_query
#    // Unnecessary Sort in the sub query is removed
query TT
EXPLAIN SELECT count(*) as global_count FROM
                 (SELECT count(*), c1
                  FROM aggregate_test_100
                  WHERE c13 != 'C2GT5KVyOPZpgKVl110TyZO0NcJ434'
                  GROUP BY c1
                  ORDER BY c1 ) AS a
----
logical_plan
Projection: COUNT(*) AS global_count
--Aggregate: groupBy=[[]], aggr=[[COUNT(UInt8(1)) AS COUNT(*)]]
----SubqueryAlias: a
------Sort: aggregate_test_100.c1 ASC NULLS LAST
--------Aggregate: groupBy=[[aggregate_test_100.c1]], aggr=[[]]
----------Projection: aggregate_test_100.c1
------------Filter: aggregate_test_100.c13 != Utf8("C2GT5KVyOPZpgKVl110TyZO0NcJ434")
--------------TableScan: aggregate_test_100 projection=[c1, c13], partial_filters=[aggregate_test_100.c13 != Utf8("C2GT5KVyOPZpgKVl110TyZO0NcJ434")]
physical_plan
ProjectionExec: expr=[COUNT(*)@0 as global_count]
--AggregateExec: mode=Final, gby=[], aggr=[COUNT(*)]
----CoalescePartitionsExec
------AggregateExec: mode=Partial, gby=[], aggr=[COUNT(*)]
--------RepartitionExec: partitioning=RoundRobinBatch(2), input_partitions=2
----------AggregateExec: mode=FinalPartitioned, gby=[c1@0 as c1], aggr=[]
------------CoalesceBatchesExec: target_batch_size=4096
--------------RepartitionExec: partitioning=Hash([c1@0], 2), input_partitions=2
----------------AggregateExec: mode=Partial, gby=[c1@0 as c1], aggr=[]
------------------ProjectionExec: expr=[c1@0 as c1]
--------------------CoalesceBatchesExec: target_batch_size=4096
----------------------FilterExec: c13@1 != C2GT5KVyOPZpgKVl110TyZO0NcJ434
------------------------RepartitionExec: partitioning=RoundRobinBatch(2), input_partitions=1
--------------------------CsvExec: file_groups={1 group: [[WORKSPACE_ROOT/testing/data/csv/aggregate_test_100.csv]]}, projection=[c1, c13], has_header=true

query I
SELECT count(*) as global_count FROM
                 (SELECT count(*), c1
                  FROM aggregate_test_100
                  WHERE c13 != 'C2GT5KVyOPZpgKVl110TyZO0NcJ434'
                  GROUP BY c1
                  ORDER BY c1 ) AS a
----
5

# test_window_agg_sort_orderby_reversed_partitionby_reversed_plan


statement ok
set datafusion.optimizer.repartition_windows = true;

query TT
EXPLAIN SELECT c3,
    SUM(c9) OVER(ORDER BY c3 DESC, c9 DESC, c2 ASC) as sum1,
    SUM(c9) OVER(PARTITION BY c3 ORDER BY c9 DESC ) as sum2
    FROM aggregate_test_100
    ORDER BY c3
    LIMIT 5
----
logical_plan
Limit: skip=0, fetch=5
--Sort: aggregate_test_100.c3 ASC NULLS LAST, fetch=5
----Projection: aggregate_test_100.c3, SUM(aggregate_test_100.c9) ORDER BY [aggregate_test_100.c3 DESC NULLS FIRST, aggregate_test_100.c9 DESC NULLS FIRST, aggregate_test_100.c2 ASC NULLS LAST] RANGE BETWEEN UNBOUNDED PRECEDING AND CURRENT ROW AS sum1, SUM(aggregate_test_100.c9) PARTITION BY [aggregate_test_100.c3] ORDER BY [aggregate_test_100.c9 DESC NULLS FIRST] RANGE BETWEEN UNBOUNDED PRECEDING AND CURRENT ROW AS sum2
------WindowAggr: windowExpr=[[SUM(aggregate_test_100.c9) PARTITION BY [aggregate_test_100.c3] ORDER BY [aggregate_test_100.c9 DESC NULLS FIRST] RANGE BETWEEN UNBOUNDED PRECEDING AND CURRENT ROW]]
--------Projection: aggregate_test_100.c3, aggregate_test_100.c9, SUM(aggregate_test_100.c9) ORDER BY [aggregate_test_100.c3 DESC NULLS FIRST, aggregate_test_100.c9 DESC NULLS FIRST, aggregate_test_100.c2 ASC NULLS LAST] RANGE BETWEEN UNBOUNDED PRECEDING AND CURRENT ROW
----------WindowAggr: windowExpr=[[SUM(aggregate_test_100.c9) ORDER BY [aggregate_test_100.c3 DESC NULLS FIRST, aggregate_test_100.c9 DESC NULLS FIRST, aggregate_test_100.c2 ASC NULLS LAST] RANGE BETWEEN UNBOUNDED PRECEDING AND CURRENT ROW]]
------------TableScan: aggregate_test_100 projection=[c2, c3, c9]
physical_plan
GlobalLimitExec: skip=0, fetch=5
--SortPreservingMergeExec: [c3@0 ASC NULLS LAST], fetch=5
----ProjectionExec: expr=[c3@0 as c3, SUM(aggregate_test_100.c9) ORDER BY [aggregate_test_100.c3 DESC NULLS FIRST, aggregate_test_100.c9 DESC NULLS FIRST, aggregate_test_100.c2 ASC NULLS LAST] RANGE BETWEEN UNBOUNDED PRECEDING AND CURRENT ROW@2 as sum1, SUM(aggregate_test_100.c9) PARTITION BY [aggregate_test_100.c3] ORDER BY [aggregate_test_100.c9 DESC NULLS FIRST] RANGE BETWEEN UNBOUNDED PRECEDING AND CURRENT ROW@3 as sum2]
------BoundedWindowAggExec: wdw=[SUM(aggregate_test_100.c9) PARTITION BY [aggregate_test_100.c3] ORDER BY [aggregate_test_100.c9 DESC NULLS FIRST] RANGE BETWEEN UNBOUNDED PRECEDING AND CURRENT ROW: Ok(Field { name: "SUM(aggregate_test_100.c9) PARTITION BY [aggregate_test_100.c3] ORDER BY [aggregate_test_100.c9 DESC NULLS FIRST] RANGE BETWEEN UNBOUNDED PRECEDING AND CURRENT ROW", data_type: UInt64, nullable: true, dict_id: 0, dict_is_ordered: false, metadata: {} }), frame: WindowFrame { units: Range, start_bound: Preceding(UInt64(NULL)), end_bound: CurrentRow }], mode=[Sorted]
--------SortExec: expr=[c3@0 ASC NULLS LAST,c9@1 DESC]
----------CoalesceBatchesExec: target_batch_size=4096
------------RepartitionExec: partitioning=Hash([c3@0], 2), input_partitions=2
--------------RepartitionExec: partitioning=RoundRobinBatch(2), input_partitions=1
----------------ProjectionExec: expr=[c3@1 as c3, c9@2 as c9, SUM(aggregate_test_100.c9) ORDER BY [aggregate_test_100.c3 DESC NULLS FIRST, aggregate_test_100.c9 DESC NULLS FIRST, aggregate_test_100.c2 ASC NULLS LAST] RANGE BETWEEN UNBOUNDED PRECEDING AND CURRENT ROW@3 as SUM(aggregate_test_100.c9) ORDER BY [aggregate_test_100.c3 DESC NULLS FIRST, aggregate_test_100.c9 DESC NULLS FIRST, aggregate_test_100.c2 ASC NULLS LAST] RANGE BETWEEN UNBOUNDED PRECEDING AND CURRENT ROW]
------------------BoundedWindowAggExec: wdw=[SUM(aggregate_test_100.c9) ORDER BY [aggregate_test_100.c3 DESC NULLS FIRST, aggregate_test_100.c9 DESC NULLS FIRST, aggregate_test_100.c2 ASC NULLS LAST] RANGE BETWEEN UNBOUNDED PRECEDING AND CURRENT ROW: Ok(Field { name: "SUM(aggregate_test_100.c9) ORDER BY [aggregate_test_100.c3 DESC NULLS FIRST, aggregate_test_100.c9 DESC NULLS FIRST, aggregate_test_100.c2 ASC NULLS LAST] RANGE BETWEEN UNBOUNDED PRECEDING AND CURRENT ROW", data_type: UInt64, nullable: true, dict_id: 0, dict_is_ordered: false, metadata: {} }), frame: WindowFrame { units: Range, start_bound: Preceding(Int16(NULL)), end_bound: CurrentRow }], mode=[Sorted]
--------------------SortExec: expr=[c3@1 DESC,c9@2 DESC,c2@0 ASC NULLS LAST]
----------------------CsvExec: file_groups={1 group: [[WORKSPACE_ROOT/testing/data/csv/aggregate_test_100.csv]]}, projection=[c2, c3, c9], has_header=true



query III
SELECT c3,
    SUM(c9) OVER(ORDER BY c3 DESC, c9 DESC, c2 ASC) as sum1,
    SUM(c9) OVER(PARTITION BY c3 ORDER BY c9 DESC ) as sum2
    FROM aggregate_test_100
    ORDER BY c3
    LIMIT 5
----
-117 219796664156 3023531799
-117 222089770060 5316637703
-111 216773132357 1243785310
-107 215529347047 1157161427
-106 214372185620 141680161


statement ok
set datafusion.optimizer.repartition_windows = true;

# test_window_agg_global_sort
query TT
EXPLAIN SELECT c1, ROW_NUMBER() OVER (PARTITION BY c1) as rn1 FROM aggregate_test_100 ORDER BY c1 ASC
----
logical_plan
Sort: aggregate_test_100.c1 ASC NULLS LAST
--Projection: aggregate_test_100.c1, ROW_NUMBER() PARTITION BY [aggregate_test_100.c1] ROWS BETWEEN UNBOUNDED PRECEDING AND UNBOUNDED FOLLOWING AS rn1
----WindowAggr: windowExpr=[[ROW_NUMBER() PARTITION BY [aggregate_test_100.c1] ROWS BETWEEN UNBOUNDED PRECEDING AND UNBOUNDED FOLLOWING]]
------TableScan: aggregate_test_100 projection=[c1]
physical_plan
SortPreservingMergeExec: [c1@0 ASC NULLS LAST]
--ProjectionExec: expr=[c1@0 as c1, ROW_NUMBER() PARTITION BY [aggregate_test_100.c1] ROWS BETWEEN UNBOUNDED PRECEDING AND UNBOUNDED FOLLOWING@1 as rn1]
----BoundedWindowAggExec: wdw=[ROW_NUMBER() PARTITION BY [aggregate_test_100.c1] ROWS BETWEEN UNBOUNDED PRECEDING AND UNBOUNDED FOLLOWING: Ok(Field { name: "ROW_NUMBER() PARTITION BY [aggregate_test_100.c1] ROWS BETWEEN UNBOUNDED PRECEDING AND UNBOUNDED FOLLOWING", data_type: UInt64, nullable: false, dict_id: 0, dict_is_ordered: false, metadata: {} }), frame: WindowFrame { units: Rows, start_bound: Preceding(UInt64(NULL)), end_bound: Following(UInt64(NULL)) }], mode=[Sorted]
------SortExec: expr=[c1@0 ASC NULLS LAST]
--------CoalesceBatchesExec: target_batch_size=4096
----------RepartitionExec: partitioning=Hash([c1@0], 2), input_partitions=2
------------RepartitionExec: partitioning=RoundRobinBatch(2), input_partitions=1
--------------CsvExec: file_groups={1 group: [[WORKSPACE_ROOT/testing/data/csv/aggregate_test_100.csv]]}, projection=[c1], has_header=true

query TI
SELECT c1, ROW_NUMBER() OVER (PARTITION BY c1) as rn1 FROM aggregate_test_100 ORDER BY c1 ASC
----
a 1
a 2
a 3
a 4
a 5
a 6
a 7
a 8
a 9
a 10
a 11
a 12
a 13
a 14
a 15
a 16
a 17
a 18
a 19
a 20
a 21
b 1
b 2
b 3
b 4
b 5
b 6
b 7
b 8
b 9
b 10
b 11
b 12
b 13
b 14
b 15
b 16
b 17
b 18
b 19
c 1
c 2
c 3
c 4
c 5
c 6
c 7
c 8
c 9
c 10
c 11
c 12
c 13
c 14
c 15
c 16
c 17
c 18
c 19
c 20
c 21
d 1
d 2
d 3
d 4
d 5
d 6
d 7
d 8
d 9
d 10
d 11
d 12
d 13
d 14
d 15
d 16
d 17
d 18
e 1
e 2
e 3
e 4
e 5
e 6
e 7
e 8
e 9
e 10
e 11
e 12
e 13
e 14
e 15
e 16
e 17
e 18
e 19
e 20
e 21

# test_window_agg_global_sort_parallelize_sort_disabled
# even if, parallelize sort is disabled, we should use SortPreservingMergeExec
# instead of CoalescePartitionsExec + SortExec stack. Because at the end
# we already have the desired ordering.
statement ok
set datafusion.optimizer.repartition_sorts = false;

query TT
EXPLAIN SELECT c1, ROW_NUMBER() OVER (PARTITION BY c1) as rn1 FROM aggregate_test_100 ORDER BY c1 ASC
----
logical_plan
Sort: aggregate_test_100.c1 ASC NULLS LAST
--Projection: aggregate_test_100.c1, ROW_NUMBER() PARTITION BY [aggregate_test_100.c1] ROWS BETWEEN UNBOUNDED PRECEDING AND UNBOUNDED FOLLOWING AS rn1
----WindowAggr: windowExpr=[[ROW_NUMBER() PARTITION BY [aggregate_test_100.c1] ROWS BETWEEN UNBOUNDED PRECEDING AND UNBOUNDED FOLLOWING]]
------TableScan: aggregate_test_100 projection=[c1]
physical_plan
SortPreservingMergeExec: [c1@0 ASC NULLS LAST,rn1@1 ASC NULLS LAST]
--ProjectionExec: expr=[c1@0 as c1, ROW_NUMBER() PARTITION BY [aggregate_test_100.c1] ROWS BETWEEN UNBOUNDED PRECEDING AND UNBOUNDED FOLLOWING@1 as rn1]
----BoundedWindowAggExec: wdw=[ROW_NUMBER() PARTITION BY [aggregate_test_100.c1] ROWS BETWEEN UNBOUNDED PRECEDING AND UNBOUNDED FOLLOWING: Ok(Field { name: "ROW_NUMBER() PARTITION BY [aggregate_test_100.c1] ROWS BETWEEN UNBOUNDED PRECEDING AND UNBOUNDED FOLLOWING", data_type: UInt64, nullable: false, dict_id: 0, dict_is_ordered: false, metadata: {} }), frame: WindowFrame { units: Rows, start_bound: Preceding(UInt64(NULL)), end_bound: Following(UInt64(NULL)) }], mode=[Sorted]
------SortExec: expr=[c1@0 ASC NULLS LAST]
--------CoalesceBatchesExec: target_batch_size=4096
----------RepartitionExec: partitioning=Hash([c1@0], 2), input_partitions=2
------------RepartitionExec: partitioning=RoundRobinBatch(2), input_partitions=1
--------------CsvExec: file_groups={1 group: [[WORKSPACE_ROOT/testing/data/csv/aggregate_test_100.csv]]}, projection=[c1], has_header=true

statement ok
set datafusion.optimizer.repartition_sorts = true;

# test_window_agg_global_sort_intermediate_parallel_sort
query TT
EXPLAIN SELECT c1,
    SUM(C9) OVER (PARTITION BY C1 ORDER BY c9 ASC ROWS BETWEEN 1 PRECEDING AND 3 FOLLOWING) as sum1,
    SUM(C9) OVER (ORDER BY c9 ASC ROWS BETWEEN 1 PRECEDING AND 5 FOLLOWING) as sum2
    FROM aggregate_test_100 ORDER BY c1 ASC
----
logical_plan
Sort: aggregate_test_100.c1 ASC NULLS LAST
--Projection: aggregate_test_100.c1, SUM(aggregate_test_100.c9) PARTITION BY [aggregate_test_100.c1] ORDER BY [aggregate_test_100.c9 ASC NULLS LAST] ROWS BETWEEN 1 PRECEDING AND 3 FOLLOWING AS sum1, SUM(aggregate_test_100.c9) ORDER BY [aggregate_test_100.c9 ASC NULLS LAST] ROWS BETWEEN 1 PRECEDING AND 5 FOLLOWING AS sum2
----WindowAggr: windowExpr=[[SUM(aggregate_test_100.c9) ORDER BY [aggregate_test_100.c9 ASC NULLS LAST] ROWS BETWEEN 1 PRECEDING AND 5 FOLLOWING]]
------WindowAggr: windowExpr=[[SUM(aggregate_test_100.c9) PARTITION BY [aggregate_test_100.c1] ORDER BY [aggregate_test_100.c9 ASC NULLS LAST] ROWS BETWEEN 1 PRECEDING AND 3 FOLLOWING]]
--------TableScan: aggregate_test_100 projection=[c1, c9]
physical_plan
SortExec: expr=[c1@0 ASC NULLS LAST]
--ProjectionExec: expr=[c1@0 as c1, SUM(aggregate_test_100.c9) PARTITION BY [aggregate_test_100.c1] ORDER BY [aggregate_test_100.c9 ASC NULLS LAST] ROWS BETWEEN 1 PRECEDING AND 3 FOLLOWING@2 as sum1, SUM(aggregate_test_100.c9) ORDER BY [aggregate_test_100.c9 ASC NULLS LAST] ROWS BETWEEN 1 PRECEDING AND 5 FOLLOWING@3 as sum2]
----BoundedWindowAggExec: wdw=[SUM(aggregate_test_100.c9) ORDER BY [aggregate_test_100.c9 ASC NULLS LAST] ROWS BETWEEN 1 PRECEDING AND 5 FOLLOWING: Ok(Field { name: "SUM(aggregate_test_100.c9) ORDER BY [aggregate_test_100.c9 ASC NULLS LAST] ROWS BETWEEN 1 PRECEDING AND 5 FOLLOWING", data_type: UInt64, nullable: true, dict_id: 0, dict_is_ordered: false, metadata: {} }), frame: WindowFrame { units: Rows, start_bound: Preceding(UInt64(1)), end_bound: Following(UInt64(5)) }], mode=[Sorted]
------SortPreservingMergeExec: [c9@1 ASC NULLS LAST]
--------SortExec: expr=[c9@1 ASC NULLS LAST]
----------BoundedWindowAggExec: wdw=[SUM(aggregate_test_100.c9) PARTITION BY [aggregate_test_100.c1] ORDER BY [aggregate_test_100.c9 ASC NULLS LAST] ROWS BETWEEN 1 PRECEDING AND 3 FOLLOWING: Ok(Field { name: "SUM(aggregate_test_100.c9) PARTITION BY [aggregate_test_100.c1] ORDER BY [aggregate_test_100.c9 ASC NULLS LAST] ROWS BETWEEN 1 PRECEDING AND 3 FOLLOWING", data_type: UInt64, nullable: true, dict_id: 0, dict_is_ordered: false, metadata: {} }), frame: WindowFrame { units: Rows, start_bound: Preceding(UInt64(1)), end_bound: Following(UInt64(3)) }], mode=[Sorted]
------------SortExec: expr=[c1@0 ASC NULLS LAST,c9@1 ASC NULLS LAST]
--------------CoalesceBatchesExec: target_batch_size=4096
----------------RepartitionExec: partitioning=Hash([c1@0], 2), input_partitions=2
------------------RepartitionExec: partitioning=RoundRobinBatch(2), input_partitions=1
--------------------CsvExec: file_groups={1 group: [[WORKSPACE_ROOT/testing/data/csv/aggregate_test_100.csv]]}, projection=[c1, c9], has_header=true

# test_window_agg_with_global_limit
statement ok
set datafusion.optimizer.repartition_windows = false;

query TT
EXPLAIN SELECT ARRAY_AGG(c13) as array_agg1 FROM (SELECT * FROM aggregate_test_100 ORDER BY c13 LIMIT 1)
----
logical_plan
Projection: ARRAY_AGG(aggregate_test_100.c13) AS array_agg1
--Aggregate: groupBy=[[]], aggr=[[ARRAY_AGG(aggregate_test_100.c13)]]
----Limit: skip=0, fetch=1
------Sort: aggregate_test_100.c13 ASC NULLS LAST, fetch=1
--------TableScan: aggregate_test_100 projection=[c13]
physical_plan
ProjectionExec: expr=[ARRAY_AGG(aggregate_test_100.c13)@0 as array_agg1]
--AggregateExec: mode=Single, gby=[], aggr=[ARRAY_AGG(aggregate_test_100.c13)]
----GlobalLimitExec: skip=0, fetch=1
------SortExec: TopK(fetch=1), expr=[c13@0 ASC NULLS LAST]
--------CsvExec: file_groups={1 group: [[WORKSPACE_ROOT/testing/data/csv/aggregate_test_100.csv]]}, projection=[c13], has_header=true

query ?
SELECT ARRAY_AGG(c13) as array_agg1 FROM (SELECT * FROM aggregate_test_100 ORDER BY c13 LIMIT 1)
----
[0VVIHzxWtNOFLtnhjHEKjXaJOSLJfm]

statement ok
set datafusion.optimizer.repartition_windows = true;

# test_window_agg_low_cardinality
statement ok
set datafusion.execution.target_partitions = 32;

query II
SELECT
        SUM(c4) OVER(PARTITION BY c4 ORDER BY c3 GROUPS BETWEEN 1 PRECEDING AND 3 FOLLOWING) as summation1,
        SUM(c5) OVER(PARTITION BY c4 ORDER BY c4 GROUPS BETWEEN UNBOUNDED PRECEDING AND UNBOUNDED FOLLOWING) as summation2
    FROM aggregate_test_100
    ORDER BY c9
    LIMIT 5
----
-16110 61035129
3917 -108973366
-16974 623103518
-1114 -1927628110
15673 -1899175111

# test_window_agg_partition_by_set
# These tests check whether BoundedWindowAggExec and WindowAggExec treat PARTITION BY expressions as a set.
# Physical plan shouldn't have any SortExec in between window executors.

statement ok
set datafusion.execution.target_partitions = 1;

query TT
EXPLAIN SELECT
    c9,
    SUM(c9) OVER(PARTITION BY c1, c2 ORDER BY c9 ASC ROWS BETWEEN 1 PRECEDING AND 5 FOLLOWING) as sum1,
    SUM(c9) OVER(PARTITION BY c2, c1 ORDER BY c9 ASC ROWS BETWEEN 1 PRECEDING AND 5 FOLLOWING) as sum2,
    SUM(c9) OVER(PARTITION BY c1, c2 ORDER BY c9, c8 ASC ROWS BETWEEN 1 PRECEDING AND UNBOUNDED FOLLOWING) as sum3,
    SUM(c9) OVER(PARTITION BY c2, c1 ORDER BY c9, c8 ASC ROWS BETWEEN 1 PRECEDING AND UNBOUNDED FOLLOWING) as sum4
    FROM aggregate_test_100
    ORDER BY c9
    LIMIT 5
----
logical_plan
Limit: skip=0, fetch=5
--Sort: aggregate_test_100.c9 ASC NULLS LAST, fetch=5
----Projection: aggregate_test_100.c9, SUM(aggregate_test_100.c9) PARTITION BY [aggregate_test_100.c1, aggregate_test_100.c2] ORDER BY [aggregate_test_100.c9 ASC NULLS LAST] ROWS BETWEEN 1 PRECEDING AND 5 FOLLOWING AS sum1, SUM(aggregate_test_100.c9) PARTITION BY [aggregate_test_100.c2, aggregate_test_100.c1] ORDER BY [aggregate_test_100.c9 ASC NULLS LAST] ROWS BETWEEN 1 PRECEDING AND 5 FOLLOWING AS sum2, SUM(aggregate_test_100.c9) PARTITION BY [aggregate_test_100.c1, aggregate_test_100.c2] ORDER BY [aggregate_test_100.c9 ASC NULLS LAST, aggregate_test_100.c8 ASC NULLS LAST] ROWS BETWEEN 1 PRECEDING AND UNBOUNDED FOLLOWING AS sum3, SUM(aggregate_test_100.c9) PARTITION BY [aggregate_test_100.c2, aggregate_test_100.c1] ORDER BY [aggregate_test_100.c9 ASC NULLS LAST, aggregate_test_100.c8 ASC NULLS LAST] ROWS BETWEEN 1 PRECEDING AND UNBOUNDED FOLLOWING AS sum4
------WindowAggr: windowExpr=[[SUM(aggregate_test_100.c9) PARTITION BY [aggregate_test_100.c2, aggregate_test_100.c1] ORDER BY [aggregate_test_100.c9 ASC NULLS LAST] ROWS BETWEEN 1 PRECEDING AND 5 FOLLOWING]]
--------Projection: aggregate_test_100.c1, aggregate_test_100.c2, aggregate_test_100.c9, SUM(aggregate_test_100.c9) PARTITION BY [aggregate_test_100.c1, aggregate_test_100.c2] ORDER BY [aggregate_test_100.c9 ASC NULLS LAST, aggregate_test_100.c8 ASC NULLS LAST] ROWS BETWEEN 1 PRECEDING AND UNBOUNDED FOLLOWING, SUM(aggregate_test_100.c9) PARTITION BY [aggregate_test_100.c1, aggregate_test_100.c2] ORDER BY [aggregate_test_100.c9 ASC NULLS LAST] ROWS BETWEEN 1 PRECEDING AND 5 FOLLOWING, SUM(aggregate_test_100.c9) PARTITION BY [aggregate_test_100.c2, aggregate_test_100.c1] ORDER BY [aggregate_test_100.c9 ASC NULLS LAST, aggregate_test_100.c8 ASC NULLS LAST] ROWS BETWEEN 1 PRECEDING AND UNBOUNDED FOLLOWING
----------WindowAggr: windowExpr=[[SUM(aggregate_test_100.c9) PARTITION BY [aggregate_test_100.c2, aggregate_test_100.c1] ORDER BY [aggregate_test_100.c9 ASC NULLS LAST, aggregate_test_100.c8 ASC NULLS LAST] ROWS BETWEEN 1 PRECEDING AND UNBOUNDED FOLLOWING]]
------------WindowAggr: windowExpr=[[SUM(aggregate_test_100.c9) PARTITION BY [aggregate_test_100.c1, aggregate_test_100.c2] ORDER BY [aggregate_test_100.c9 ASC NULLS LAST] ROWS BETWEEN 1 PRECEDING AND 5 FOLLOWING]]
--------------WindowAggr: windowExpr=[[SUM(aggregate_test_100.c9) PARTITION BY [aggregate_test_100.c1, aggregate_test_100.c2] ORDER BY [aggregate_test_100.c9 ASC NULLS LAST, aggregate_test_100.c8 ASC NULLS LAST] ROWS BETWEEN 1 PRECEDING AND UNBOUNDED FOLLOWING]]
----------------TableScan: aggregate_test_100 projection=[c1, c2, c8, c9]
physical_plan
GlobalLimitExec: skip=0, fetch=5
--SortExec: TopK(fetch=5), expr=[c9@0 ASC NULLS LAST]
----ProjectionExec: expr=[c9@2 as c9, SUM(aggregate_test_100.c9) PARTITION BY [aggregate_test_100.c1, aggregate_test_100.c2] ORDER BY [aggregate_test_100.c9 ASC NULLS LAST] ROWS BETWEEN 1 PRECEDING AND 5 FOLLOWING@4 as sum1, SUM(aggregate_test_100.c9) PARTITION BY [aggregate_test_100.c2, aggregate_test_100.c1] ORDER BY [aggregate_test_100.c9 ASC NULLS LAST] ROWS BETWEEN 1 PRECEDING AND 5 FOLLOWING@6 as sum2, SUM(aggregate_test_100.c9) PARTITION BY [aggregate_test_100.c1, aggregate_test_100.c2] ORDER BY [aggregate_test_100.c9 ASC NULLS LAST, aggregate_test_100.c8 ASC NULLS LAST] ROWS BETWEEN 1 PRECEDING AND UNBOUNDED FOLLOWING@3 as sum3, SUM(aggregate_test_100.c9) PARTITION BY [aggregate_test_100.c2, aggregate_test_100.c1] ORDER BY [aggregate_test_100.c9 ASC NULLS LAST, aggregate_test_100.c8 ASC NULLS LAST] ROWS BETWEEN 1 PRECEDING AND UNBOUNDED FOLLOWING@5 as sum4]
------BoundedWindowAggExec: wdw=[SUM(aggregate_test_100.c9) PARTITION BY [aggregate_test_100.c2, aggregate_test_100.c1] ORDER BY [aggregate_test_100.c9 ASC NULLS LAST] ROWS BETWEEN 1 PRECEDING AND 5 FOLLOWING: Ok(Field { name: "SUM(aggregate_test_100.c9) PARTITION BY [aggregate_test_100.c2, aggregate_test_100.c1] ORDER BY [aggregate_test_100.c9 ASC NULLS LAST] ROWS BETWEEN 1 PRECEDING AND 5 FOLLOWING", data_type: UInt64, nullable: true, dict_id: 0, dict_is_ordered: false, metadata: {} }), frame: WindowFrame { units: Rows, start_bound: Preceding(UInt64(1)), end_bound: Following(UInt64(5)) }], mode=[Sorted]
--------ProjectionExec: expr=[c1@0 as c1, c2@1 as c2, c9@3 as c9, SUM(aggregate_test_100.c9) PARTITION BY [aggregate_test_100.c1, aggregate_test_100.c2] ORDER BY [aggregate_test_100.c9 ASC NULLS LAST, aggregate_test_100.c8 ASC NULLS LAST] ROWS BETWEEN 1 PRECEDING AND UNBOUNDED FOLLOWING@4 as SUM(aggregate_test_100.c9) PARTITION BY [aggregate_test_100.c1, aggregate_test_100.c2] ORDER BY [aggregate_test_100.c9 ASC NULLS LAST, aggregate_test_100.c8 ASC NULLS LAST] ROWS BETWEEN 1 PRECEDING AND UNBOUNDED FOLLOWING, SUM(aggregate_test_100.c9) PARTITION BY [aggregate_test_100.c1, aggregate_test_100.c2] ORDER BY [aggregate_test_100.c9 ASC NULLS LAST] ROWS BETWEEN 1 PRECEDING AND 5 FOLLOWING@5 as SUM(aggregate_test_100.c9) PARTITION BY [aggregate_test_100.c1, aggregate_test_100.c2] ORDER BY [aggregate_test_100.c9 ASC NULLS LAST] ROWS BETWEEN 1 PRECEDING AND 5 FOLLOWING, SUM(aggregate_test_100.c9) PARTITION BY [aggregate_test_100.c2, aggregate_test_100.c1] ORDER BY [aggregate_test_100.c9 ASC NULLS LAST, aggregate_test_100.c8 ASC NULLS LAST] ROWS BETWEEN 1 PRECEDING AND UNBOUNDED FOLLOWING@6 as SUM(aggregate_test_100.c9) PARTITION BY [aggregate_test_100.c2, aggregate_test_100.c1] ORDER BY [aggregate_test_100.c9 ASC NULLS LAST, aggregate_test_100.c8 ASC NULLS LAST] ROWS BETWEEN 1 PRECEDING AND UNBOUNDED FOLLOWING]
----------WindowAggExec: wdw=[SUM(aggregate_test_100.c9) PARTITION BY [aggregate_test_100.c2, aggregate_test_100.c1] ORDER BY [aggregate_test_100.c9 ASC NULLS LAST, aggregate_test_100.c8 ASC NULLS LAST] ROWS BETWEEN 1 PRECEDING AND UNBOUNDED FOLLOWING: Ok(Field { name: "SUM(aggregate_test_100.c9) PARTITION BY [aggregate_test_100.c2, aggregate_test_100.c1] ORDER BY [aggregate_test_100.c9 ASC NULLS LAST, aggregate_test_100.c8 ASC NULLS LAST] ROWS BETWEEN 1 PRECEDING AND UNBOUNDED FOLLOWING", data_type: UInt64, nullable: true, dict_id: 0, dict_is_ordered: false, metadata: {} }), frame: WindowFrame { units: Rows, start_bound: Preceding(UInt64(1)), end_bound: Following(UInt64(NULL)) }]
------------BoundedWindowAggExec: wdw=[SUM(aggregate_test_100.c9) PARTITION BY [aggregate_test_100.c1, aggregate_test_100.c2] ORDER BY [aggregate_test_100.c9 ASC NULLS LAST] ROWS BETWEEN 1 PRECEDING AND 5 FOLLOWING: Ok(Field { name: "SUM(aggregate_test_100.c9) PARTITION BY [aggregate_test_100.c1, aggregate_test_100.c2] ORDER BY [aggregate_test_100.c9 ASC NULLS LAST] ROWS BETWEEN 1 PRECEDING AND 5 FOLLOWING", data_type: UInt64, nullable: true, dict_id: 0, dict_is_ordered: false, metadata: {} }), frame: WindowFrame { units: Rows, start_bound: Preceding(UInt64(1)), end_bound: Following(UInt64(5)) }], mode=[Sorted]
--------------WindowAggExec: wdw=[SUM(aggregate_test_100.c9) PARTITION BY [aggregate_test_100.c1, aggregate_test_100.c2] ORDER BY [aggregate_test_100.c9 ASC NULLS LAST, aggregate_test_100.c8 ASC NULLS LAST] ROWS BETWEEN 1 PRECEDING AND UNBOUNDED FOLLOWING: Ok(Field { name: "SUM(aggregate_test_100.c9) PARTITION BY [aggregate_test_100.c1, aggregate_test_100.c2] ORDER BY [aggregate_test_100.c9 ASC NULLS LAST, aggregate_test_100.c8 ASC NULLS LAST] ROWS BETWEEN 1 PRECEDING AND UNBOUNDED FOLLOWING", data_type: UInt64, nullable: true, dict_id: 0, dict_is_ordered: false, metadata: {} }), frame: WindowFrame { units: Rows, start_bound: Preceding(UInt64(1)), end_bound: Following(UInt64(NULL)) }]
----------------SortExec: expr=[c1@0 ASC NULLS LAST,c2@1 ASC NULLS LAST,c9@3 ASC NULLS LAST,c8@2 ASC NULLS LAST]
------------------CsvExec: file_groups={1 group: [[WORKSPACE_ROOT/testing/data/csv/aggregate_test_100.csv]]}, projection=[c1, c2, c8, c9], has_header=true



query IIIII
SELECT c9,
   SUM(c9) OVER(PARTITION BY c1, c2 ORDER BY c9 ASC ROWS BETWEEN 1 PRECEDING AND 5 FOLLOWING) as sum1,
   SUM(c9) OVER(PARTITION BY c2, c1 ORDER BY c9 ASC ROWS BETWEEN 1 PRECEDING AND 5 FOLLOWING) as sum2,
   SUM(c9) OVER(PARTITION BY c1, c2 ORDER BY c9, c8 ASC ROWS BETWEEN 1 PRECEDING AND UNBOUNDED FOLLOWING) as sum3,
   SUM(c9) OVER(PARTITION BY c2, c1 ORDER BY c9, c8 ASC ROWS BETWEEN 1 PRECEDING AND UNBOUNDED FOLLOWING) as sum4
   FROM aggregate_test_100
   ORDER BY c9
   LIMIT 5
----
28774375 9144476174 9144476174 12665844451 12665844451
63044568 5125627947 5125627947 5125627947 5125627947
141047417 3650978969 3650978969 3650978969 3650978969
141680161 8526017165 8526017165 11924524414 11924524414
145294611 6802765992 6802765992 6802765992 6802765992


# test_window_agg_child_equivalence

query TT
EXPLAIN SELECT c9,
  SUM(c9) OVER(PARTITION BY c1, c2 ORDER BY c9 ASC ROWS BETWEEN 1 PRECEDING AND 5 FOLLOWING) as sum1,
  SUM(c9) OVER(PARTITION BY c2, c1_alias ORDER BY c9 ASC ROWS BETWEEN 1 PRECEDING AND 5 FOLLOWING) as sum2,
  SUM(c9) OVER(PARTITION BY c1, c2 ORDER BY c9, c8 ASC ROWS BETWEEN 1 PRECEDING AND UNBOUNDED FOLLOWING) as sum3,
  SUM(c9) OVER(PARTITION BY c2, c1_alias ORDER BY c9, c8 ASC ROWS BETWEEN 1 PRECEDING AND UNBOUNDED FOLLOWING) as sum4
  FROM (SELECT c1, c2, c8, c9, c1 as c1_alias
        FROM aggregate_test_100
        ORDER BY c9) t1
  LIMIT 5
----
logical_plan
Projection: t1.c9, SUM(t1.c9) PARTITION BY [t1.c1, t1.c2] ORDER BY [t1.c9 ASC NULLS LAST] ROWS BETWEEN 1 PRECEDING AND 5 FOLLOWING AS sum1, SUM(t1.c9) PARTITION BY [t1.c2, t1.c1_alias] ORDER BY [t1.c9 ASC NULLS LAST] ROWS BETWEEN 1 PRECEDING AND 5 FOLLOWING AS sum2, SUM(t1.c9) PARTITION BY [t1.c1, t1.c2] ORDER BY [t1.c9 ASC NULLS LAST, t1.c8 ASC NULLS LAST] ROWS BETWEEN 1 PRECEDING AND UNBOUNDED FOLLOWING AS sum3, SUM(t1.c9) PARTITION BY [t1.c2, t1.c1_alias] ORDER BY [t1.c9 ASC NULLS LAST, t1.c8 ASC NULLS LAST] ROWS BETWEEN 1 PRECEDING AND UNBOUNDED FOLLOWING AS sum4
--Limit: skip=0, fetch=5
----WindowAggr: windowExpr=[[SUM(t1.c9) PARTITION BY [t1.c2, t1.c1_alias] ORDER BY [t1.c9 ASC NULLS LAST] ROWS BETWEEN 1 PRECEDING AND 5 FOLLOWING]]
------Projection: t1.c2, t1.c9, t1.c1_alias, SUM(t1.c9) PARTITION BY [t1.c1, t1.c2] ORDER BY [t1.c9 ASC NULLS LAST, t1.c8 ASC NULLS LAST] ROWS BETWEEN 1 PRECEDING AND UNBOUNDED FOLLOWING, SUM(t1.c9) PARTITION BY [t1.c1, t1.c2] ORDER BY [t1.c9 ASC NULLS LAST] ROWS BETWEEN 1 PRECEDING AND 5 FOLLOWING, SUM(t1.c9) PARTITION BY [t1.c2, t1.c1_alias] ORDER BY [t1.c9 ASC NULLS LAST, t1.c8 ASC NULLS LAST] ROWS BETWEEN 1 PRECEDING AND UNBOUNDED FOLLOWING
--------WindowAggr: windowExpr=[[SUM(t1.c9) PARTITION BY [t1.c2, t1.c1_alias] ORDER BY [t1.c9 ASC NULLS LAST, t1.c8 ASC NULLS LAST] ROWS BETWEEN 1 PRECEDING AND UNBOUNDED FOLLOWING]]
----------Projection: t1.c2, t1.c8, t1.c9, t1.c1_alias, SUM(t1.c9) PARTITION BY [t1.c1, t1.c2] ORDER BY [t1.c9 ASC NULLS LAST, t1.c8 ASC NULLS LAST] ROWS BETWEEN 1 PRECEDING AND UNBOUNDED FOLLOWING, SUM(t1.c9) PARTITION BY [t1.c1, t1.c2] ORDER BY [t1.c9 ASC NULLS LAST] ROWS BETWEEN 1 PRECEDING AND 5 FOLLOWING
------------WindowAggr: windowExpr=[[SUM(t1.c9) PARTITION BY [t1.c1, t1.c2] ORDER BY [t1.c9 ASC NULLS LAST] ROWS BETWEEN 1 PRECEDING AND 5 FOLLOWING]]
--------------WindowAggr: windowExpr=[[SUM(t1.c9) PARTITION BY [t1.c1, t1.c2] ORDER BY [t1.c9 ASC NULLS LAST, t1.c8 ASC NULLS LAST] ROWS BETWEEN 1 PRECEDING AND UNBOUNDED FOLLOWING]]
----------------SubqueryAlias: t1
------------------Sort: aggregate_test_100.c9 ASC NULLS LAST
--------------------Projection: aggregate_test_100.c1, aggregate_test_100.c2, aggregate_test_100.c8, aggregate_test_100.c9, aggregate_test_100.c1 AS c1_alias
----------------------TableScan: aggregate_test_100 projection=[c1, c2, c8, c9]
physical_plan
ProjectionExec: expr=[c9@1 as c9, SUM(t1.c9) PARTITION BY [t1.c1, t1.c2] ORDER BY [t1.c9 ASC NULLS LAST] ROWS BETWEEN 1 PRECEDING AND 5 FOLLOWING@4 as sum1, SUM(t1.c9) PARTITION BY [t1.c2, t1.c1_alias] ORDER BY [t1.c9 ASC NULLS LAST] ROWS BETWEEN 1 PRECEDING AND 5 FOLLOWING@6 as sum2, SUM(t1.c9) PARTITION BY [t1.c1, t1.c2] ORDER BY [t1.c9 ASC NULLS LAST, t1.c8 ASC NULLS LAST] ROWS BETWEEN 1 PRECEDING AND UNBOUNDED FOLLOWING@3 as sum3, SUM(t1.c9) PARTITION BY [t1.c2, t1.c1_alias] ORDER BY [t1.c9 ASC NULLS LAST, t1.c8 ASC NULLS LAST] ROWS BETWEEN 1 PRECEDING AND UNBOUNDED FOLLOWING@5 as sum4]
--GlobalLimitExec: skip=0, fetch=5
----BoundedWindowAggExec: wdw=[SUM(t1.c9) PARTITION BY [t1.c2, t1.c1_alias] ORDER BY [t1.c9 ASC NULLS LAST] ROWS BETWEEN 1 PRECEDING AND 5 FOLLOWING: Ok(Field { name: "SUM(t1.c9) PARTITION BY [t1.c2, t1.c1_alias] ORDER BY [t1.c9 ASC NULLS LAST] ROWS BETWEEN 1 PRECEDING AND 5 FOLLOWING", data_type: UInt64, nullable: true, dict_id: 0, dict_is_ordered: false, metadata: {} }), frame: WindowFrame { units: Rows, start_bound: Preceding(UInt64(1)), end_bound: Following(UInt64(5)) }], mode=[Sorted]
------ProjectionExec: expr=[c2@0 as c2, c9@2 as c9, c1_alias@3 as c1_alias, SUM(t1.c9) PARTITION BY [t1.c1, t1.c2] ORDER BY [t1.c9 ASC NULLS LAST, t1.c8 ASC NULLS LAST] ROWS BETWEEN 1 PRECEDING AND UNBOUNDED FOLLOWING@4 as SUM(t1.c9) PARTITION BY [t1.c1, t1.c2] ORDER BY [t1.c9 ASC NULLS LAST, t1.c8 ASC NULLS LAST] ROWS BETWEEN 1 PRECEDING AND UNBOUNDED FOLLOWING, SUM(t1.c9) PARTITION BY [t1.c1, t1.c2] ORDER BY [t1.c9 ASC NULLS LAST] ROWS BETWEEN 1 PRECEDING AND 5 FOLLOWING@5 as SUM(t1.c9) PARTITION BY [t1.c1, t1.c2] ORDER BY [t1.c9 ASC NULLS LAST] ROWS BETWEEN 1 PRECEDING AND 5 FOLLOWING, SUM(t1.c9) PARTITION BY [t1.c2, t1.c1_alias] ORDER BY [t1.c9 ASC NULLS LAST, t1.c8 ASC NULLS LAST] ROWS BETWEEN 1 PRECEDING AND UNBOUNDED FOLLOWING@6 as SUM(t1.c9) PARTITION BY [t1.c2, t1.c1_alias] ORDER BY [t1.c9 ASC NULLS LAST, t1.c8 ASC NULLS LAST] ROWS BETWEEN 1 PRECEDING AND UNBOUNDED FOLLOWING]
--------WindowAggExec: wdw=[SUM(t1.c9) PARTITION BY [t1.c2, t1.c1_alias] ORDER BY [t1.c9 ASC NULLS LAST, t1.c8 ASC NULLS LAST] ROWS BETWEEN 1 PRECEDING AND UNBOUNDED FOLLOWING: Ok(Field { name: "SUM(t1.c9) PARTITION BY [t1.c2, t1.c1_alias] ORDER BY [t1.c9 ASC NULLS LAST, t1.c8 ASC NULLS LAST] ROWS BETWEEN 1 PRECEDING AND UNBOUNDED FOLLOWING", data_type: UInt64, nullable: true, dict_id: 0, dict_is_ordered: false, metadata: {} }), frame: WindowFrame { units: Rows, start_bound: Preceding(UInt64(1)), end_bound: Following(UInt64(NULL)) }]
----------ProjectionExec: expr=[c2@1 as c2, c8@2 as c8, c9@3 as c9, c1_alias@4 as c1_alias, SUM(t1.c9) PARTITION BY [t1.c1, t1.c2] ORDER BY [t1.c9 ASC NULLS LAST, t1.c8 ASC NULLS LAST] ROWS BETWEEN 1 PRECEDING AND UNBOUNDED FOLLOWING@5 as SUM(t1.c9) PARTITION BY [t1.c1, t1.c2] ORDER BY [t1.c9 ASC NULLS LAST, t1.c8 ASC NULLS LAST] ROWS BETWEEN 1 PRECEDING AND UNBOUNDED FOLLOWING, SUM(t1.c9) PARTITION BY [t1.c1, t1.c2] ORDER BY [t1.c9 ASC NULLS LAST] ROWS BETWEEN 1 PRECEDING AND 5 FOLLOWING@6 as SUM(t1.c9) PARTITION BY [t1.c1, t1.c2] ORDER BY [t1.c9 ASC NULLS LAST] ROWS BETWEEN 1 PRECEDING AND 5 FOLLOWING]
------------BoundedWindowAggExec: wdw=[SUM(t1.c9) PARTITION BY [t1.c1, t1.c2] ORDER BY [t1.c9 ASC NULLS LAST] ROWS BETWEEN 1 PRECEDING AND 5 FOLLOWING: Ok(Field { name: "SUM(t1.c9) PARTITION BY [t1.c1, t1.c2] ORDER BY [t1.c9 ASC NULLS LAST] ROWS BETWEEN 1 PRECEDING AND 5 FOLLOWING", data_type: UInt64, nullable: true, dict_id: 0, dict_is_ordered: false, metadata: {} }), frame: WindowFrame { units: Rows, start_bound: Preceding(UInt64(1)), end_bound: Following(UInt64(5)) }], mode=[Sorted]
--------------WindowAggExec: wdw=[SUM(t1.c9) PARTITION BY [t1.c1, t1.c2] ORDER BY [t1.c9 ASC NULLS LAST, t1.c8 ASC NULLS LAST] ROWS BETWEEN 1 PRECEDING AND UNBOUNDED FOLLOWING: Ok(Field { name: "SUM(t1.c9) PARTITION BY [t1.c1, t1.c2] ORDER BY [t1.c9 ASC NULLS LAST, t1.c8 ASC NULLS LAST] ROWS BETWEEN 1 PRECEDING AND UNBOUNDED FOLLOWING", data_type: UInt64, nullable: true, dict_id: 0, dict_is_ordered: false, metadata: {} }), frame: WindowFrame { units: Rows, start_bound: Preceding(UInt64(1)), end_bound: Following(UInt64(NULL)) }]
----------------SortExec: expr=[c1@0 ASC NULLS LAST,c2@1 ASC NULLS LAST,c9@3 ASC NULLS LAST,c8@2 ASC NULLS LAST]
------------------ProjectionExec: expr=[c1@0 as c1, c2@1 as c2, c8@2 as c8, c9@3 as c9, c1@0 as c1_alias]
--------------------CsvExec: file_groups={1 group: [[WORKSPACE_ROOT/testing/data/csv/aggregate_test_100.csv]]}, projection=[c1, c2, c8, c9], has_header=true

query IIIII
SELECT c9,
  SUM(c9) OVER(PARTITION BY c1, c2 ORDER BY c9 ASC ROWS BETWEEN 1 PRECEDING AND 5 FOLLOWING) as sum1,
  SUM(c9) OVER(PARTITION BY c2, c1_alias ORDER BY c9 ASC ROWS BETWEEN 1 PRECEDING AND 5 FOLLOWING) as sum2,
  SUM(c9) OVER(PARTITION BY c1, c2 ORDER BY c9, c8 ASC ROWS BETWEEN 1 PRECEDING AND UNBOUNDED FOLLOWING) as sum3,
  SUM(c9) OVER(PARTITION BY c2, c1_alias ORDER BY c9, c8 ASC ROWS BETWEEN 1 PRECEDING AND UNBOUNDED FOLLOWING) as sum4
  FROM (SELECT c1, c2, c8, c9, c1 as c1_alias
        FROM aggregate_test_100
        ORDER BY c9) t1
  LIMIT 5
----
774637006 12189635055 12189635055 12189635055 12189635055
1454057357 12189635055 12189635055 12189635055 12189635055
2669374863 11414998049 11414998049 11414998049 11414998049
3276123488 9960940692 9960940692 9960940692 9960940692
4015442341 7291565829 7291565829 7291565829 7291565829


# test_window_agg_with_bounded_group
query TT
EXPLAIN SELECT SUM(c12) OVER(ORDER BY c1, c2 GROUPS BETWEEN 1 PRECEDING AND 1 FOLLOWING) as sum1,
  SUM(c12) OVER(ORDER BY c1 GROUPS BETWEEN 5 PRECEDING AND 3 PRECEDING) as sum2
  FROM aggregate_test_100 ORDER BY c9 LIMIT 5
----
logical_plan
Projection: sum1, sum2
--Limit: skip=0, fetch=5
----Sort: aggregate_test_100.c9 ASC NULLS LAST, fetch=5
------Projection: SUM(aggregate_test_100.c12) ORDER BY [aggregate_test_100.c1 ASC NULLS LAST, aggregate_test_100.c2 ASC NULLS LAST] GROUPS BETWEEN 1 PRECEDING AND 1 FOLLOWING AS sum1, SUM(aggregate_test_100.c12) ORDER BY [aggregate_test_100.c1 ASC NULLS LAST] GROUPS BETWEEN 5 PRECEDING AND 3 PRECEDING AS sum2, aggregate_test_100.c9
--------WindowAggr: windowExpr=[[SUM(aggregate_test_100.c12) ORDER BY [aggregate_test_100.c1 ASC NULLS LAST] GROUPS BETWEEN 5 PRECEDING AND 3 PRECEDING]]
----------Projection: aggregate_test_100.c1, aggregate_test_100.c9, aggregate_test_100.c12, SUM(aggregate_test_100.c12) ORDER BY [aggregate_test_100.c1 ASC NULLS LAST, aggregate_test_100.c2 ASC NULLS LAST] GROUPS BETWEEN 1 PRECEDING AND 1 FOLLOWING
------------WindowAggr: windowExpr=[[SUM(aggregate_test_100.c12) ORDER BY [aggregate_test_100.c1 ASC NULLS LAST, aggregate_test_100.c2 ASC NULLS LAST] GROUPS BETWEEN 1 PRECEDING AND 1 FOLLOWING]]
--------------TableScan: aggregate_test_100 projection=[c1, c2, c9, c12]
physical_plan
ProjectionExec: expr=[sum1@0 as sum1, sum2@1 as sum2]
--GlobalLimitExec: skip=0, fetch=5
----SortExec: TopK(fetch=5), expr=[c9@2 ASC NULLS LAST]
------ProjectionExec: expr=[SUM(aggregate_test_100.c12) ORDER BY [aggregate_test_100.c1 ASC NULLS LAST, aggregate_test_100.c2 ASC NULLS LAST] GROUPS BETWEEN 1 PRECEDING AND 1 FOLLOWING@3 as sum1, SUM(aggregate_test_100.c12) ORDER BY [aggregate_test_100.c1 ASC NULLS LAST] GROUPS BETWEEN 5 PRECEDING AND 3 PRECEDING@4 as sum2, c9@1 as c9]
--------BoundedWindowAggExec: wdw=[SUM(aggregate_test_100.c12) ORDER BY [aggregate_test_100.c1 ASC NULLS LAST] GROUPS BETWEEN 5 PRECEDING AND 3 PRECEDING: Ok(Field { name: "SUM(aggregate_test_100.c12) ORDER BY [aggregate_test_100.c1 ASC NULLS LAST] GROUPS BETWEEN 5 PRECEDING AND 3 PRECEDING", data_type: Float64, nullable: true, dict_id: 0, dict_is_ordered: false, metadata: {} }), frame: WindowFrame { units: Groups, start_bound: Preceding(UInt64(5)), end_bound: Preceding(UInt64(3)) }], mode=[Sorted]
----------ProjectionExec: expr=[c1@0 as c1, c9@2 as c9, c12@3 as c12, SUM(aggregate_test_100.c12) ORDER BY [aggregate_test_100.c1 ASC NULLS LAST, aggregate_test_100.c2 ASC NULLS LAST] GROUPS BETWEEN 1 PRECEDING AND 1 FOLLOWING@4 as SUM(aggregate_test_100.c12) ORDER BY [aggregate_test_100.c1 ASC NULLS LAST, aggregate_test_100.c2 ASC NULLS LAST] GROUPS BETWEEN 1 PRECEDING AND 1 FOLLOWING]
------------BoundedWindowAggExec: wdw=[SUM(aggregate_test_100.c12) ORDER BY [aggregate_test_100.c1 ASC NULLS LAST, aggregate_test_100.c2 ASC NULLS LAST] GROUPS BETWEEN 1 PRECEDING AND 1 FOLLOWING: Ok(Field { name: "SUM(aggregate_test_100.c12) ORDER BY [aggregate_test_100.c1 ASC NULLS LAST, aggregate_test_100.c2 ASC NULLS LAST] GROUPS BETWEEN 1 PRECEDING AND 1 FOLLOWING", data_type: Float64, nullable: true, dict_id: 0, dict_is_ordered: false, metadata: {} }), frame: WindowFrame { units: Groups, start_bound: Preceding(UInt64(1)), end_bound: Following(UInt64(1)) }], mode=[Sorted]
--------------SortExec: expr=[c1@0 ASC NULLS LAST,c2@1 ASC NULLS LAST]
----------------CsvExec: file_groups={1 group: [[WORKSPACE_ROOT/testing/data/csv/aggregate_test_100.csv]]}, projection=[c1, c2, c9, c12], has_header=true

query RR
SELECT SUM(c12) OVER(ORDER BY c1, c2 GROUPS BETWEEN 1 PRECEDING AND 1 FOLLOWING) as sum1,
  SUM(c12) OVER(ORDER BY c1 GROUPS BETWEEN 5 PRECEDING AND 3 PRECEDING) as sum2
  FROM aggregate_test_100 ORDER BY c9 LIMIT 5
----
4.561269874379 18.036183428008
6.808931568966 10.238448667883
2.994840293343 NULL
9.674390599321 NULL
7.728066219895 NULL

# test_c9_rn_ordering_alias
# These tests check whether Datafusion is aware of the ordering generated by the ROW_NUMBER() window function.
# Physical plan shouldn't have a SortExec after the BoundedWindowAggExec since the table after BoundedWindowAggExec is already ordered by rn1 ASC and c9 DESC.
query TT
EXPLAIN SELECT c9, rn1 FROM (SELECT c9,
                   ROW_NUMBER() OVER(ORDER BY c9 ASC) as rn1
                   FROM aggregate_test_100
                   ORDER BY c9 ASC)
   ORDER BY rn1
   LIMIT 5
----
logical_plan
Limit: skip=0, fetch=5
--Sort: rn1 ASC NULLS LAST, fetch=5
----Sort: aggregate_test_100.c9 ASC NULLS LAST
------Projection: aggregate_test_100.c9, ROW_NUMBER() ORDER BY [aggregate_test_100.c9 ASC NULLS LAST] RANGE BETWEEN UNBOUNDED PRECEDING AND CURRENT ROW AS rn1
--------WindowAggr: windowExpr=[[ROW_NUMBER() ORDER BY [aggregate_test_100.c9 ASC NULLS LAST] RANGE BETWEEN UNBOUNDED PRECEDING AND CURRENT ROW]]
----------TableScan: aggregate_test_100 projection=[c9]
physical_plan
GlobalLimitExec: skip=0, fetch=5
--ProjectionExec: expr=[c9@0 as c9, ROW_NUMBER() ORDER BY [aggregate_test_100.c9 ASC NULLS LAST] RANGE BETWEEN UNBOUNDED PRECEDING AND CURRENT ROW@1 as rn1]
----BoundedWindowAggExec: wdw=[ROW_NUMBER() ORDER BY [aggregate_test_100.c9 ASC NULLS LAST] RANGE BETWEEN UNBOUNDED PRECEDING AND CURRENT ROW: Ok(Field { name: "ROW_NUMBER() ORDER BY [aggregate_test_100.c9 ASC NULLS LAST] RANGE BETWEEN UNBOUNDED PRECEDING AND CURRENT ROW", data_type: UInt64, nullable: false, dict_id: 0, dict_is_ordered: false, metadata: {} }), frame: WindowFrame { units: Range, start_bound: Preceding(UInt64(NULL)), end_bound: CurrentRow }], mode=[Sorted]
------SortExec: expr=[c9@0 ASC NULLS LAST]
--------CsvExec: file_groups={1 group: [[WORKSPACE_ROOT/testing/data/csv/aggregate_test_100.csv]]}, projection=[c9], has_header=true

query II
SELECT c9, rn1 FROM (SELECT c9,
                   ROW_NUMBER() OVER(ORDER BY c9 ASC) as rn1
                   FROM aggregate_test_100
                   ORDER BY c9 ASC)
   ORDER BY rn1
   LIMIT 5
----
28774375 1
63044568 2
141047417 3
141680161 4
145294611 5

# test_c9_rn_ordering_alias_opposite_direction
# These tests check whether Datafusion is aware of the ordering generated by the ROW_NUMBER() window function.
# Physical plan shouldn't have a SortExec after the BoundedWindowAggExec since the table after BoundedWindowAggExec is already ordered by rn1 ASC and c9 DESC.
query TT
EXPLAIN SELECT c9, rn1 FROM (SELECT c9,
                   ROW_NUMBER() OVER(ORDER BY c9 DESC) as rn1
                   FROM aggregate_test_100
                   ORDER BY c9 DESC)
   ORDER BY rn1
   LIMIT 5
----
logical_plan
Limit: skip=0, fetch=5
--Sort: rn1 ASC NULLS LAST, fetch=5
----Sort: aggregate_test_100.c9 DESC NULLS FIRST
------Projection: aggregate_test_100.c9, ROW_NUMBER() ORDER BY [aggregate_test_100.c9 DESC NULLS FIRST] RANGE BETWEEN UNBOUNDED PRECEDING AND CURRENT ROW AS rn1
--------WindowAggr: windowExpr=[[ROW_NUMBER() ORDER BY [aggregate_test_100.c9 DESC NULLS FIRST] RANGE BETWEEN UNBOUNDED PRECEDING AND CURRENT ROW]]
----------TableScan: aggregate_test_100 projection=[c9]
physical_plan
GlobalLimitExec: skip=0, fetch=5
--ProjectionExec: expr=[c9@0 as c9, ROW_NUMBER() ORDER BY [aggregate_test_100.c9 DESC NULLS FIRST] RANGE BETWEEN UNBOUNDED PRECEDING AND CURRENT ROW@1 as rn1]
----BoundedWindowAggExec: wdw=[ROW_NUMBER() ORDER BY [aggregate_test_100.c9 DESC NULLS FIRST] RANGE BETWEEN UNBOUNDED PRECEDING AND CURRENT ROW: Ok(Field { name: "ROW_NUMBER() ORDER BY [aggregate_test_100.c9 DESC NULLS FIRST] RANGE BETWEEN UNBOUNDED PRECEDING AND CURRENT ROW", data_type: UInt64, nullable: false, dict_id: 0, dict_is_ordered: false, metadata: {} }), frame: WindowFrame { units: Range, start_bound: Preceding(UInt64(NULL)), end_bound: CurrentRow }], mode=[Sorted]
------SortExec: expr=[c9@0 DESC]
--------CsvExec: file_groups={1 group: [[WORKSPACE_ROOT/testing/data/csv/aggregate_test_100.csv]]}, projection=[c9], has_header=true

query II
SELECT c9, rn1 FROM (SELECT c9,
                   ROW_NUMBER() OVER(ORDER BY c9 DESC) as rn1
                   FROM aggregate_test_100
                   ORDER BY c9 DESC)
   ORDER BY rn1
   LIMIT 5
----
4268716378 1
4229654142 2
4216440507 3
4144173353 4
4076864659 5

# test_c9_rn_ordering_alias_opposite_direction2
# These tests check whether Datafusion is aware of the ordering generated by the ROW_NUMBER() window function.
# Physical plan _should_ have a SortExec after BoundedWindowAggExec since the table after BoundedWindowAggExec is ordered by rn1 ASC and c9 DESC, which is conflicting with the requirement rn1 DESC.
query TT
EXPLAIN SELECT c9, rn1 FROM (SELECT c9,
                   ROW_NUMBER() OVER(ORDER BY c9 DESC) as rn1
                   FROM aggregate_test_100
                   ORDER BY c9 DESC)
   ORDER BY rn1 DESC
   LIMIT 5
----
logical_plan
Limit: skip=0, fetch=5
--Sort: rn1 DESC NULLS FIRST, fetch=5
----Sort: aggregate_test_100.c9 DESC NULLS FIRST
------Projection: aggregate_test_100.c9, ROW_NUMBER() ORDER BY [aggregate_test_100.c9 DESC NULLS FIRST] RANGE BETWEEN UNBOUNDED PRECEDING AND CURRENT ROW AS rn1
--------WindowAggr: windowExpr=[[ROW_NUMBER() ORDER BY [aggregate_test_100.c9 DESC NULLS FIRST] RANGE BETWEEN UNBOUNDED PRECEDING AND CURRENT ROW]]
----------TableScan: aggregate_test_100 projection=[c9]
physical_plan
GlobalLimitExec: skip=0, fetch=5
--SortExec: TopK(fetch=5), expr=[rn1@1 DESC]
----ProjectionExec: expr=[c9@0 as c9, ROW_NUMBER() ORDER BY [aggregate_test_100.c9 DESC NULLS FIRST] RANGE BETWEEN UNBOUNDED PRECEDING AND CURRENT ROW@1 as rn1]
------BoundedWindowAggExec: wdw=[ROW_NUMBER() ORDER BY [aggregate_test_100.c9 DESC NULLS FIRST] RANGE BETWEEN UNBOUNDED PRECEDING AND CURRENT ROW: Ok(Field { name: "ROW_NUMBER() ORDER BY [aggregate_test_100.c9 DESC NULLS FIRST] RANGE BETWEEN UNBOUNDED PRECEDING AND CURRENT ROW", data_type: UInt64, nullable: false, dict_id: 0, dict_is_ordered: false, metadata: {} }), frame: WindowFrame { units: Range, start_bound: Preceding(UInt64(NULL)), end_bound: CurrentRow }], mode=[Sorted]
--------SortExec: expr=[c9@0 DESC]
----------CsvExec: file_groups={1 group: [[WORKSPACE_ROOT/testing/data/csv/aggregate_test_100.csv]]}, projection=[c9], has_header=true

query II
SELECT c9, rn1 FROM (SELECT c9,
               ROW_NUMBER() OVER(ORDER BY c9 DESC) as rn1
               FROM aggregate_test_100
               ORDER BY c9 DESC)
   ORDER BY rn1 DESC
   LIMIT 5
----
28774375 100
63044568 99
141047417 98
141680161 97
145294611 96

# test_c9_rn_ordering_alias_opposite_direction3
# These test check for whether datafusion is aware of the ordering of the column generated by ROW_NUMBER() window function.
# Physical plan should have a SortExec after BoundedWindowAggExec.
# The reason is that ordering of the table after BoundedWindowAggExec can be described as rn1 ASC, and also c9 DESC.
# However, the requirement is rn1 ASC, c9 ASC (lexicographical order). Hence existing ordering cannot satisfy requirement
# (Requirement is finer than existing ordering)
query TT
EXPLAIN SELECT c9, rn1 FROM (SELECT c9,
                       ROW_NUMBER() OVER(ORDER BY c9 DESC) as rn1
                       FROM aggregate_test_100
                       ORDER BY c9 DESC)
       ORDER BY rn1, c9 ASC
       LIMIT 5
----
logical_plan
Limit: skip=0, fetch=5
--Sort: rn1 ASC NULLS LAST, aggregate_test_100.c9 ASC NULLS LAST, fetch=5
----Sort: aggregate_test_100.c9 DESC NULLS FIRST
------Projection: aggregate_test_100.c9, ROW_NUMBER() ORDER BY [aggregate_test_100.c9 DESC NULLS FIRST] RANGE BETWEEN UNBOUNDED PRECEDING AND CURRENT ROW AS rn1
--------WindowAggr: windowExpr=[[ROW_NUMBER() ORDER BY [aggregate_test_100.c9 DESC NULLS FIRST] RANGE BETWEEN UNBOUNDED PRECEDING AND CURRENT ROW]]
----------TableScan: aggregate_test_100 projection=[c9]
physical_plan
GlobalLimitExec: skip=0, fetch=5
--SortExec: TopK(fetch=5), expr=[rn1@1 ASC NULLS LAST,c9@0 ASC NULLS LAST]
----ProjectionExec: expr=[c9@0 as c9, ROW_NUMBER() ORDER BY [aggregate_test_100.c9 DESC NULLS FIRST] RANGE BETWEEN UNBOUNDED PRECEDING AND CURRENT ROW@1 as rn1]
------BoundedWindowAggExec: wdw=[ROW_NUMBER() ORDER BY [aggregate_test_100.c9 DESC NULLS FIRST] RANGE BETWEEN UNBOUNDED PRECEDING AND CURRENT ROW: Ok(Field { name: "ROW_NUMBER() ORDER BY [aggregate_test_100.c9 DESC NULLS FIRST] RANGE BETWEEN UNBOUNDED PRECEDING AND CURRENT ROW", data_type: UInt64, nullable: false, dict_id: 0, dict_is_ordered: false, metadata: {} }), frame: WindowFrame { units: Range, start_bound: Preceding(UInt64(NULL)), end_bound: CurrentRow }], mode=[Sorted]
--------SortExec: expr=[c9@0 DESC]
----------CsvExec: file_groups={1 group: [[WORKSPACE_ROOT/testing/data/csv/aggregate_test_100.csv]]}, projection=[c9], has_header=true

query II
SELECT c9, rn1 FROM (SELECT c9,
                   ROW_NUMBER() OVER(ORDER BY c9 DESC) as rn1
                   FROM aggregate_test_100
                   ORDER BY c9 DESC)
   ORDER BY rn1 ASC, c9 DESC
   LIMIT 5
----
4268716378 1
4229654142 2
4216440507 3
4144173353 4
4076864659 5


# invalid window frame. null as preceding
statement error DataFusion error: Error during planning: Invalid window frame: frame offsets must be non negative integers
select row_number() over (rows between null preceding and current row) from (select 1 a) x

# invalid window frame. null as preceding
statement error DataFusion error: Error during planning: Invalid window frame: frame offsets must be non negative integers
select row_number() over (rows between null preceding and current row) from (select 1 a) x

# invalid window frame. negative as following
statement error DataFusion error: Error during planning: Invalid window frame: frame offsets must be non negative integers
select row_number() over (rows between current row and -1 following) from (select 1 a) x

# This test shows that ordering satisfy considers ordering equivalences,
# and can simplify (reduce expression size) multi expression requirements during normalization
# For the example below, requirement rn1 ASC, c9 DESC should be simplified to the rn1 ASC.
# Hence in the final plan we shouldn't see SortExec for the global ORDER BY.
query TT
EXPLAIN SELECT c9, rn1 FROM (SELECT c9,
                       ROW_NUMBER() OVER(ORDER BY c9 DESC) as rn1
                       FROM aggregate_test_100
                       ORDER BY c9 DESC)
       ORDER BY rn1, c9 DESC
       LIMIT 5
----
logical_plan
Limit: skip=0, fetch=5
--Sort: rn1 ASC NULLS LAST, aggregate_test_100.c9 DESC NULLS FIRST, fetch=5
----Sort: aggregate_test_100.c9 DESC NULLS FIRST
------Projection: aggregate_test_100.c9, ROW_NUMBER() ORDER BY [aggregate_test_100.c9 DESC NULLS FIRST] RANGE BETWEEN UNBOUNDED PRECEDING AND CURRENT ROW AS rn1
--------WindowAggr: windowExpr=[[ROW_NUMBER() ORDER BY [aggregate_test_100.c9 DESC NULLS FIRST] RANGE BETWEEN UNBOUNDED PRECEDING AND CURRENT ROW]]
----------TableScan: aggregate_test_100 projection=[c9]
physical_plan
GlobalLimitExec: skip=0, fetch=5
--ProjectionExec: expr=[c9@0 as c9, ROW_NUMBER() ORDER BY [aggregate_test_100.c9 DESC NULLS FIRST] RANGE BETWEEN UNBOUNDED PRECEDING AND CURRENT ROW@1 as rn1]
----BoundedWindowAggExec: wdw=[ROW_NUMBER() ORDER BY [aggregate_test_100.c9 DESC NULLS FIRST] RANGE BETWEEN UNBOUNDED PRECEDING AND CURRENT ROW: Ok(Field { name: "ROW_NUMBER() ORDER BY [aggregate_test_100.c9 DESC NULLS FIRST] RANGE BETWEEN UNBOUNDED PRECEDING AND CURRENT ROW", data_type: UInt64, nullable: false, dict_id: 0, dict_is_ordered: false, metadata: {} }), frame: WindowFrame { units: Range, start_bound: Preceding(UInt64(NULL)), end_bound: CurrentRow }], mode=[Sorted]
------SortExec: expr=[c9@0 DESC]
--------CsvExec: file_groups={1 group: [[WORKSPACE_ROOT/testing/data/csv/aggregate_test_100.csv]]}, projection=[c9], has_header=true

# This test shows that ordering equivalence can keep track of complex expressions (not just Column expressions)
# during ordering satisfy analysis. In the final plan we should only see single SortExec.
query TT
EXPLAIN SELECT c5, c9, rn1 FROM (SELECT c5, c9,
                       ROW_NUMBER() OVER(ORDER BY c9 + c5 DESC) as rn1
                       FROM aggregate_test_100
                       ORDER BY c9 + c5 DESC)
       ORDER BY rn1, c9 + c5 DESC
       LIMIT 5
----
logical_plan
Limit: skip=0, fetch=5
--Sort: rn1 ASC NULLS LAST, CAST(aggregate_test_100.c9 AS Int32) + aggregate_test_100.c5 DESC NULLS FIRST, fetch=5
----Sort: CAST(aggregate_test_100.c9 AS Int32) + aggregate_test_100.c5 DESC NULLS FIRST
------Projection: aggregate_test_100.c5, aggregate_test_100.c9, ROW_NUMBER() ORDER BY [aggregate_test_100.c9 + aggregate_test_100.c5 DESC NULLS FIRST] RANGE BETWEEN UNBOUNDED PRECEDING AND CURRENT ROW AS rn1
--------WindowAggr: windowExpr=[[ROW_NUMBER() ORDER BY [CAST(aggregate_test_100.c9 AS Int32) + aggregate_test_100.c5 DESC NULLS FIRST] RANGE BETWEEN UNBOUNDED PRECEDING AND CURRENT ROW AS ROW_NUMBER() ORDER BY [aggregate_test_100.c9 + aggregate_test_100.c5 DESC NULLS FIRST] RANGE BETWEEN UNBOUNDED PRECEDING AND CURRENT ROW]]
----------TableScan: aggregate_test_100 projection=[c5, c9]
physical_plan
GlobalLimitExec: skip=0, fetch=5
--ProjectionExec: expr=[c5@0 as c5, c9@1 as c9, ROW_NUMBER() ORDER BY [aggregate_test_100.c9 + aggregate_test_100.c5 DESC NULLS FIRST] RANGE BETWEEN UNBOUNDED PRECEDING AND CURRENT ROW@2 as rn1]
----BoundedWindowAggExec: wdw=[ROW_NUMBER() ORDER BY [aggregate_test_100.c9 + aggregate_test_100.c5 DESC NULLS FIRST] RANGE BETWEEN UNBOUNDED PRECEDING AND CURRENT ROW: Ok(Field { name: "ROW_NUMBER() ORDER BY [aggregate_test_100.c9 + aggregate_test_100.c5 DESC NULLS FIRST] RANGE BETWEEN UNBOUNDED PRECEDING AND CURRENT ROW", data_type: UInt64, nullable: false, dict_id: 0, dict_is_ordered: false, metadata: {} }), frame: WindowFrame { units: Range, start_bound: Preceding(Int32(NULL)), end_bound: CurrentRow }], mode=[Sorted]
------SortExec: expr=[CAST(c9@1 AS Int32) + c5@0 DESC]
--------CsvExec: file_groups={1 group: [[WORKSPACE_ROOT/testing/data/csv/aggregate_test_100.csv]]}, projection=[c5, c9], has_header=true

# Ordering equivalence should be preserved during cast expression
query TT
EXPLAIN SELECT c9, rn1 FROM (SELECT c9,
                       CAST(ROW_NUMBER() OVER(ORDER BY c9 DESC) as BIGINT) as rn1
                       FROM aggregate_test_100
                       ORDER BY c9 DESC)
       ORDER BY rn1 ASC
       LIMIT 5
----
logical_plan
Limit: skip=0, fetch=5
--Sort: rn1 ASC NULLS LAST, fetch=5
----Sort: aggregate_test_100.c9 DESC NULLS FIRST
------Projection: aggregate_test_100.c9, CAST(ROW_NUMBER() ORDER BY [aggregate_test_100.c9 DESC NULLS FIRST] RANGE BETWEEN UNBOUNDED PRECEDING AND CURRENT ROW AS Int64) AS rn1
--------WindowAggr: windowExpr=[[ROW_NUMBER() ORDER BY [aggregate_test_100.c9 DESC NULLS FIRST] RANGE BETWEEN UNBOUNDED PRECEDING AND CURRENT ROW]]
----------TableScan: aggregate_test_100 projection=[c9]
physical_plan
GlobalLimitExec: skip=0, fetch=5
--ProjectionExec: expr=[c9@0 as c9, CAST(ROW_NUMBER() ORDER BY [aggregate_test_100.c9 DESC NULLS FIRST] RANGE BETWEEN UNBOUNDED PRECEDING AND CURRENT ROW@1 AS Int64) as rn1]
----BoundedWindowAggExec: wdw=[ROW_NUMBER() ORDER BY [aggregate_test_100.c9 DESC NULLS FIRST] RANGE BETWEEN UNBOUNDED PRECEDING AND CURRENT ROW: Ok(Field { name: "ROW_NUMBER() ORDER BY [aggregate_test_100.c9 DESC NULLS FIRST] RANGE BETWEEN UNBOUNDED PRECEDING AND CURRENT ROW", data_type: UInt64, nullable: false, dict_id: 0, dict_is_ordered: false, metadata: {} }), frame: WindowFrame { units: Range, start_bound: Preceding(UInt64(NULL)), end_bound: CurrentRow }], mode=[Sorted]
------SortExec: expr=[c9@0 DESC]
--------CsvExec: file_groups={1 group: [[WORKSPACE_ROOT/testing/data/csv/aggregate_test_100.csv]]}, projection=[c9], has_header=true

# The following query has type error. We should test the error could be detected
# from either the logical plan (when `skip_failed_rules` is set to `false`) or
# the physical plan (when `skip_failed_rules` is set to `true`).

# We should remove the type checking in physical plan after we don't skip
# the failed optimizing rules by default.
# (see more in https://github.com/apache/arrow-datafusion/issues/4615)

statement ok
set datafusion.optimizer.skip_failed_rules = true

# Error is returned from the physical plan.
query error Cannot cast Utf8\("1 DAY"\) to Int8
SELECT
  COUNT(c1) OVER (ORDER BY c2 RANGE BETWEEN '1 DAY' PRECEDING AND '2 DAY' FOLLOWING)
  FROM aggregate_test_100;

statement ok
set datafusion.optimizer.skip_failed_rules = true

# Error is returned from the logical plan.
query error Cannot cast Utf8\("1 DAY"\) to Int8
SELECT
  COUNT(c1) OVER (ORDER BY c2 RANGE BETWEEN '1 DAY' PRECEDING AND '2 DAY' FOLLOWING)
  FROM aggregate_test_100;


# 100 rows. Columns in the table are ts, inc_col, desc_col.
# Source is CsvExec which is ordered by ts column.
# Normal, non infinite source
statement ok
CREATE EXTERNAL TABLE annotated_data_finite (
  ts INTEGER,
  inc_col INTEGER,
  desc_col INTEGER,
)
STORED AS CSV
WITH HEADER ROW
WITH ORDER (ts ASC)
LOCATION '../core/tests/data/window_1.csv'
;

# 100 rows. Columns in the table are ts, inc_col, desc_col.
# Source is CsvExec which is ordered by ts column.
# Infinite source
statement ok
CREATE UNBOUNDED EXTERNAL TABLE annotated_data_infinite (
  ts INTEGER,
  inc_col INTEGER,
  desc_col INTEGER,
)
STORED AS CSV
WITH HEADER ROW
WITH ORDER (ts ASC)
LOCATION '../core/tests/data/window_1.csv';

# test_source_sorted_aggregate

query TT
EXPLAIN SELECT
  SUM(inc_col) OVER(ORDER BY ts RANGE BETWEEN 10 PRECEDING AND 1 FOLLOWING) as sum1,
  SUM(desc_col) OVER(ORDER BY ts RANGE BETWEEN 5 PRECEDING AND 1 FOLLOWING) as sum2,
  SUM(inc_col) OVER(ORDER BY ts ROWS BETWEEN 1 PRECEDING AND 10 FOLLOWING) as sum3,
  MIN(inc_col) OVER(ORDER BY ts RANGE BETWEEN 10 PRECEDING AND 1 FOLLOWING) as min1,
  MIN(desc_col) OVER(ORDER BY ts RANGE BETWEEN 5 PRECEDING AND 1 FOLLOWING) as min2,
  MIN(inc_col) OVER(ORDER BY ts ROWS BETWEEN 1 PRECEDING AND 10 FOLLOWING) as min3,
  MAX(inc_col) OVER(ORDER BY ts RANGE BETWEEN 10 PRECEDING AND 1 FOLLOWING) as max1,
  MAX(desc_col) OVER(ORDER BY ts RANGE BETWEEN 5 PRECEDING AND 1 FOLLOWING) as max2,
  MAX(inc_col) OVER(ORDER BY ts ROWS BETWEEN 1 PRECEDING AND 10 FOLLOWING) as max3,
  COUNT(*) OVER(ORDER BY ts RANGE BETWEEN 4 PRECEDING AND 8 FOLLOWING) as cnt1,
  COUNT(*) OVER(ORDER BY ts ROWS BETWEEN 8 PRECEDING AND 1 FOLLOWING) as cnt2,
  SUM(inc_col) OVER(ORDER BY ts DESC RANGE BETWEEN 1 PRECEDING AND 4 FOLLOWING) as sumr1,
  SUM(desc_col) OVER(ORDER BY ts DESC RANGE BETWEEN 1 PRECEDING AND 8 FOLLOWING) as sumr2,
  SUM(desc_col) OVER(ORDER BY ts DESC ROWS BETWEEN 1 PRECEDING AND 5 FOLLOWING) as sumr3,
  MIN(inc_col) OVER(ORDER BY ts DESC RANGE BETWEEN 10 PRECEDING AND 1 FOLLOWING) as minr1,
  MIN(desc_col) OVER(ORDER BY ts DESC RANGE BETWEEN 5 PRECEDING AND 1 FOLLOWING) as minr2,
  MIN(inc_col) OVER(ORDER BY ts DESC ROWS BETWEEN 1 PRECEDING AND 10 FOLLOWING) as minr3,
  MAX(inc_col) OVER(ORDER BY ts DESC RANGE BETWEEN 10 PRECEDING AND 1 FOLLOWING) as maxr1,
  MAX(desc_col) OVER(ORDER BY ts DESC RANGE BETWEEN 5 PRECEDING AND 1 FOLLOWING) as maxr2,
  MAX(inc_col) OVER(ORDER BY ts DESC ROWS BETWEEN 1 PRECEDING AND 10 FOLLOWING) as maxr3,
  COUNT(*) OVER(ORDER BY ts DESC RANGE BETWEEN 6 PRECEDING AND 2 FOLLOWING) as cntr1,
  COUNT(*) OVER(ORDER BY ts DESC ROWS BETWEEN 8 PRECEDING AND 1 FOLLOWING) as cntr2,
  SUM(desc_col) OVER(ROWS BETWEEN 8 PRECEDING AND 1 FOLLOWING) as sum4,
  COUNT(*) OVER(ROWS BETWEEN 8 PRECEDING AND 1 FOLLOWING) as cnt3
  FROM annotated_data_finite
  ORDER BY inc_col DESC
  LIMIT 5;
----
logical_plan
Projection: sum1, sum2, sum3, min1, min2, min3, max1, max2, max3, cnt1, cnt2, sumr1, sumr2, sumr3, minr1, minr2, minr3, maxr1, maxr2, maxr3, cntr1, cntr2, sum4, cnt3
--Limit: skip=0, fetch=5
----Sort: annotated_data_finite.inc_col DESC NULLS FIRST, fetch=5
------Projection: SUM(annotated_data_finite.inc_col) ORDER BY [annotated_data_finite.ts ASC NULLS LAST] RANGE BETWEEN 10 PRECEDING AND 1 FOLLOWING AS sum1, SUM(annotated_data_finite.desc_col) ORDER BY [annotated_data_finite.ts ASC NULLS LAST] RANGE BETWEEN 5 PRECEDING AND 1 FOLLOWING AS sum2, SUM(annotated_data_finite.inc_col) ORDER BY [annotated_data_finite.ts ASC NULLS LAST] ROWS BETWEEN 1 PRECEDING AND 10 FOLLOWING AS sum3, MIN(annotated_data_finite.inc_col) ORDER BY [annotated_data_finite.ts ASC NULLS LAST] RANGE BETWEEN 10 PRECEDING AND 1 FOLLOWING AS min1, MIN(annotated_data_finite.desc_col) ORDER BY [annotated_data_finite.ts ASC NULLS LAST] RANGE BETWEEN 5 PRECEDING AND 1 FOLLOWING AS min2, MIN(annotated_data_finite.inc_col) ORDER BY [annotated_data_finite.ts ASC NULLS LAST] ROWS BETWEEN 1 PRECEDING AND 10 FOLLOWING AS min3, MAX(annotated_data_finite.inc_col) ORDER BY [annotated_data_finite.ts ASC NULLS LAST] RANGE BETWEEN 10 PRECEDING AND 1 FOLLOWING AS max1, MAX(annotated_data_finite.desc_col) ORDER BY [annotated_data_finite.ts ASC NULLS LAST] RANGE BETWEEN 5 PRECEDING AND 1 FOLLOWING AS max2, MAX(annotated_data_finite.inc_col) ORDER BY [annotated_data_finite.ts ASC NULLS LAST] ROWS BETWEEN 1 PRECEDING AND 10 FOLLOWING AS max3, COUNT(*) ORDER BY [annotated_data_finite.ts ASC NULLS LAST] RANGE BETWEEN 4 PRECEDING AND 8 FOLLOWING AS cnt1, COUNT(*) ORDER BY [annotated_data_finite.ts ASC NULLS LAST] ROWS BETWEEN 8 PRECEDING AND 1 FOLLOWING AS cnt2, SUM(annotated_data_finite.inc_col) ORDER BY [annotated_data_finite.ts DESC NULLS FIRST] RANGE BETWEEN 1 PRECEDING AND 4 FOLLOWING AS sumr1, SUM(annotated_data_finite.desc_col) ORDER BY [annotated_data_finite.ts DESC NULLS FIRST] RANGE BETWEEN 1 PRECEDING AND 8 FOLLOWING AS sumr2, SUM(annotated_data_finite.desc_col) ORDER BY [annotated_data_finite.ts DESC NULLS FIRST] ROWS BETWEEN 1 PRECEDING AND 5 FOLLOWING AS sumr3, MIN(annotated_data_finite.inc_col) ORDER BY [annotated_data_finite.ts DESC NULLS FIRST] RANGE BETWEEN 10 PRECEDING AND 1 FOLLOWING AS minr1, MIN(annotated_data_finite.desc_col) ORDER BY [annotated_data_finite.ts DESC NULLS FIRST] RANGE BETWEEN 5 PRECEDING AND 1 FOLLOWING AS minr2, MIN(annotated_data_finite.inc_col) ORDER BY [annotated_data_finite.ts DESC NULLS FIRST] ROWS BETWEEN 1 PRECEDING AND 10 FOLLOWING AS minr3, MAX(annotated_data_finite.inc_col) ORDER BY [annotated_data_finite.ts DESC NULLS FIRST] RANGE BETWEEN 10 PRECEDING AND 1 FOLLOWING AS maxr1, MAX(annotated_data_finite.desc_col) ORDER BY [annotated_data_finite.ts DESC NULLS FIRST] RANGE BETWEEN 5 PRECEDING AND 1 FOLLOWING AS maxr2, MAX(annotated_data_finite.inc_col) ORDER BY [annotated_data_finite.ts DESC NULLS FIRST] ROWS BETWEEN 1 PRECEDING AND 10 FOLLOWING AS maxr3, COUNT(*) ORDER BY [annotated_data_finite.ts DESC NULLS FIRST] RANGE BETWEEN 6 PRECEDING AND 2 FOLLOWING AS cntr1, COUNT(*) ORDER BY [annotated_data_finite.ts DESC NULLS FIRST] ROWS BETWEEN 8 PRECEDING AND 1 FOLLOWING AS cntr2, SUM(annotated_data_finite.desc_col) ROWS BETWEEN 8 PRECEDING AND 1 FOLLOWING AS sum4, COUNT(*) ROWS BETWEEN 8 PRECEDING AND 1 FOLLOWING AS cnt3, annotated_data_finite.inc_col
--------WindowAggr: windowExpr=[[SUM(CAST(annotated_data_finite.desc_col AS Int64)) ROWS BETWEEN 8 PRECEDING AND 1 FOLLOWING, COUNT(UInt8(1)) ROWS BETWEEN 8 PRECEDING AND 1 FOLLOWING AS COUNT(*) ROWS BETWEEN 8 PRECEDING AND 1 FOLLOWING]]
----------Projection: annotated_data_finite.inc_col, annotated_data_finite.desc_col, SUM(annotated_data_finite.inc_col) ORDER BY [annotated_data_finite.ts DESC NULLS FIRST] RANGE BETWEEN 1 PRECEDING AND 4 FOLLOWING, SUM(annotated_data_finite.desc_col) ORDER BY [annotated_data_finite.ts DESC NULLS FIRST] RANGE BETWEEN 1 PRECEDING AND 8 FOLLOWING, SUM(annotated_data_finite.desc_col) ORDER BY [annotated_data_finite.ts DESC NULLS FIRST] ROWS BETWEEN 1 PRECEDING AND 5 FOLLOWING, MIN(annotated_data_finite.inc_col) ORDER BY [annotated_data_finite.ts DESC NULLS FIRST] RANGE BETWEEN 10 PRECEDING AND 1 FOLLOWING, MIN(annotated_data_finite.desc_col) ORDER BY [annotated_data_finite.ts DESC NULLS FIRST] RANGE BETWEEN 5 PRECEDING AND 1 FOLLOWING, MIN(annotated_data_finite.inc_col) ORDER BY [annotated_data_finite.ts DESC NULLS FIRST] ROWS BETWEEN 1 PRECEDING AND 10 FOLLOWING, MAX(annotated_data_finite.inc_col) ORDER BY [annotated_data_finite.ts DESC NULLS FIRST] RANGE BETWEEN 10 PRECEDING AND 1 FOLLOWING, MAX(annotated_data_finite.desc_col) ORDER BY [annotated_data_finite.ts DESC NULLS FIRST] RANGE BETWEEN 5 PRECEDING AND 1 FOLLOWING, MAX(annotated_data_finite.inc_col) ORDER BY [annotated_data_finite.ts DESC NULLS FIRST] ROWS BETWEEN 1 PRECEDING AND 10 FOLLOWING, COUNT(*) ORDER BY [annotated_data_finite.ts DESC NULLS FIRST] RANGE BETWEEN 6 PRECEDING AND 2 FOLLOWING, COUNT(*) ORDER BY [annotated_data_finite.ts DESC NULLS FIRST] ROWS BETWEEN 8 PRECEDING AND 1 FOLLOWING, SUM(annotated_data_finite.inc_col) ORDER BY [annotated_data_finite.ts ASC NULLS LAST] RANGE BETWEEN 10 PRECEDING AND 1 FOLLOWING, SUM(annotated_data_finite.desc_col) ORDER BY [annotated_data_finite.ts ASC NULLS LAST] RANGE BETWEEN 5 PRECEDING AND 1 FOLLOWING, SUM(annotated_data_finite.inc_col) ORDER BY [annotated_data_finite.ts ASC NULLS LAST] ROWS BETWEEN 1 PRECEDING AND 10 FOLLOWING, MIN(annotated_data_finite.inc_col) ORDER BY [annotated_data_finite.ts ASC NULLS LAST] RANGE BETWEEN 10 PRECEDING AND 1 FOLLOWING, MIN(annotated_data_finite.desc_col) ORDER BY [annotated_data_finite.ts ASC NULLS LAST] RANGE BETWEEN 5 PRECEDING AND 1 FOLLOWING, MIN(annotated_data_finite.inc_col) ORDER BY [annotated_data_finite.ts ASC NULLS LAST] ROWS BETWEEN 1 PRECEDING AND 10 FOLLOWING, MAX(annotated_data_finite.inc_col) ORDER BY [annotated_data_finite.ts ASC NULLS LAST] RANGE BETWEEN 10 PRECEDING AND 1 FOLLOWING, MAX(annotated_data_finite.desc_col) ORDER BY [annotated_data_finite.ts ASC NULLS LAST] RANGE BETWEEN 5 PRECEDING AND 1 FOLLOWING, MAX(annotated_data_finite.inc_col) ORDER BY [annotated_data_finite.ts ASC NULLS LAST] ROWS BETWEEN 1 PRECEDING AND 10 FOLLOWING, COUNT(*) ORDER BY [annotated_data_finite.ts ASC NULLS LAST] RANGE BETWEEN 4 PRECEDING AND 8 FOLLOWING, COUNT(*) ORDER BY [annotated_data_finite.ts ASC NULLS LAST] ROWS BETWEEN 8 PRECEDING AND 1 FOLLOWING
------------WindowAggr: windowExpr=[[SUM(CAST(annotated_data_finite.inc_col AS Int64)annotated_data_finite.inc_col AS annotated_data_finite.inc_col) ORDER BY [annotated_data_finite.ts ASC NULLS LAST] RANGE BETWEEN 10 PRECEDING AND 1 FOLLOWING, SUM(CAST(annotated_data_finite.desc_col AS Int64)) ORDER BY [annotated_data_finite.ts ASC NULLS LAST] RANGE BETWEEN 5 PRECEDING AND 1 FOLLOWING, SUM(CAST(annotated_data_finite.inc_col AS Int64)annotated_data_finite.inc_col AS annotated_data_finite.inc_col) ORDER BY [annotated_data_finite.ts ASC NULLS LAST] ROWS BETWEEN 1 PRECEDING AND 10 FOLLOWING, MIN(annotated_data_finite.inc_col) ORDER BY [annotated_data_finite.ts ASC NULLS LAST] RANGE BETWEEN 10 PRECEDING AND 1 FOLLOWING, MIN(annotated_data_finite.desc_col) ORDER BY [annotated_data_finite.ts ASC NULLS LAST] RANGE BETWEEN 5 PRECEDING AND 1 FOLLOWING, MIN(annotated_data_finite.inc_col) ORDER BY [annotated_data_finite.ts ASC NULLS LAST] ROWS BETWEEN 1 PRECEDING AND 10 FOLLOWING, MAX(annotated_data_finite.inc_col) ORDER BY [annotated_data_finite.ts ASC NULLS LAST] RANGE BETWEEN 10 PRECEDING AND 1 FOLLOWING, MAX(annotated_data_finite.desc_col) ORDER BY [annotated_data_finite.ts ASC NULLS LAST] RANGE BETWEEN 5 PRECEDING AND 1 FOLLOWING, MAX(annotated_data_finite.inc_col) ORDER BY [annotated_data_finite.ts ASC NULLS LAST] ROWS BETWEEN 1 PRECEDING AND 10 FOLLOWING, COUNT(UInt8(1)) ORDER BY [annotated_data_finite.ts ASC NULLS LAST] RANGE BETWEEN 4 PRECEDING AND 8 FOLLOWING AS COUNT(*) ORDER BY [annotated_data_finite.ts ASC NULLS LAST] RANGE BETWEEN 4 PRECEDING AND 8 FOLLOWING, COUNT(UInt8(1)) ORDER BY [annotated_data_finite.ts ASC NULLS LAST] ROWS BETWEEN 8 PRECEDING AND 1 FOLLOWING AS COUNT(*) ORDER BY [annotated_data_finite.ts ASC NULLS LAST] ROWS BETWEEN 8 PRECEDING AND 1 FOLLOWING]]
--------------Projection: CAST(annotated_data_finite.inc_col AS Int64) AS CAST(annotated_data_finite.inc_col AS Int64)annotated_data_finite.inc_col, annotated_data_finite.ts, annotated_data_finite.inc_col, annotated_data_finite.desc_col, SUM(annotated_data_finite.inc_col) ORDER BY [annotated_data_finite.ts DESC NULLS FIRST] RANGE BETWEEN 1 PRECEDING AND 4 FOLLOWING, SUM(annotated_data_finite.desc_col) ORDER BY [annotated_data_finite.ts DESC NULLS FIRST] RANGE BETWEEN 1 PRECEDING AND 8 FOLLOWING, SUM(annotated_data_finite.desc_col) ORDER BY [annotated_data_finite.ts DESC NULLS FIRST] ROWS BETWEEN 1 PRECEDING AND 5 FOLLOWING, MIN(annotated_data_finite.inc_col) ORDER BY [annotated_data_finite.ts DESC NULLS FIRST] RANGE BETWEEN 10 PRECEDING AND 1 FOLLOWING, MIN(annotated_data_finite.desc_col) ORDER BY [annotated_data_finite.ts DESC NULLS FIRST] RANGE BETWEEN 5 PRECEDING AND 1 FOLLOWING, MIN(annotated_data_finite.inc_col) ORDER BY [annotated_data_finite.ts DESC NULLS FIRST] ROWS BETWEEN 1 PRECEDING AND 10 FOLLOWING, MAX(annotated_data_finite.inc_col) ORDER BY [annotated_data_finite.ts DESC NULLS FIRST] RANGE BETWEEN 10 PRECEDING AND 1 FOLLOWING, MAX(annotated_data_finite.desc_col) ORDER BY [annotated_data_finite.ts DESC NULLS FIRST] RANGE BETWEEN 5 PRECEDING AND 1 FOLLOWING, MAX(annotated_data_finite.inc_col) ORDER BY [annotated_data_finite.ts DESC NULLS FIRST] ROWS BETWEEN 1 PRECEDING AND 10 FOLLOWING, COUNT(*) ORDER BY [annotated_data_finite.ts DESC NULLS FIRST] RANGE BETWEEN 6 PRECEDING AND 2 FOLLOWING, COUNT(*) ORDER BY [annotated_data_finite.ts DESC NULLS FIRST] ROWS BETWEEN 8 PRECEDING AND 1 FOLLOWING
----------------WindowAggr: windowExpr=[[SUM(CAST(annotated_data_finite.inc_col AS Int64)) ORDER BY [annotated_data_finite.ts DESC NULLS FIRST] RANGE BETWEEN 1 PRECEDING AND 4 FOLLOWING, SUM(CAST(annotated_data_finite.desc_col AS Int64)annotated_data_finite.desc_col AS annotated_data_finite.desc_col) ORDER BY [annotated_data_finite.ts DESC NULLS FIRST] RANGE BETWEEN 1 PRECEDING AND 8 FOLLOWING, SUM(CAST(annotated_data_finite.desc_col AS Int64)annotated_data_finite.desc_col AS annotated_data_finite.desc_col) ORDER BY [annotated_data_finite.ts DESC NULLS FIRST] ROWS BETWEEN 1 PRECEDING AND 5 FOLLOWING, MIN(annotated_data_finite.inc_col) ORDER BY [annotated_data_finite.ts DESC NULLS FIRST] RANGE BETWEEN 10 PRECEDING AND 1 FOLLOWING, MIN(annotated_data_finite.desc_col) ORDER BY [annotated_data_finite.ts DESC NULLS FIRST] RANGE BETWEEN 5 PRECEDING AND 1 FOLLOWING, MIN(annotated_data_finite.inc_col) ORDER BY [annotated_data_finite.ts DESC NULLS FIRST] ROWS BETWEEN 1 PRECEDING AND 10 FOLLOWING, MAX(annotated_data_finite.inc_col) ORDER BY [annotated_data_finite.ts DESC NULLS FIRST] RANGE BETWEEN 10 PRECEDING AND 1 FOLLOWING, MAX(annotated_data_finite.desc_col) ORDER BY [annotated_data_finite.ts DESC NULLS FIRST] RANGE BETWEEN 5 PRECEDING AND 1 FOLLOWING, MAX(annotated_data_finite.inc_col) ORDER BY [annotated_data_finite.ts DESC NULLS FIRST] ROWS BETWEEN 1 PRECEDING AND 10 FOLLOWING, COUNT(UInt8(1)) ORDER BY [annotated_data_finite.ts DESC NULLS FIRST] RANGE BETWEEN 6 PRECEDING AND 2 FOLLOWING AS COUNT(*) ORDER BY [annotated_data_finite.ts DESC NULLS FIRST] RANGE BETWEEN 6 PRECEDING AND 2 FOLLOWING, COUNT(UInt8(1)) ORDER BY [annotated_data_finite.ts DESC NULLS FIRST] ROWS BETWEEN 8 PRECEDING AND 1 FOLLOWING AS COUNT(*) ORDER BY [annotated_data_finite.ts DESC NULLS FIRST] ROWS BETWEEN 8 PRECEDING AND 1 FOLLOWING]]
------------------Projection: CAST(annotated_data_finite.desc_col AS Int64) AS CAST(annotated_data_finite.desc_col AS Int64)annotated_data_finite.desc_col, annotated_data_finite.ts, annotated_data_finite.inc_col, annotated_data_finite.desc_col
--------------------TableScan: annotated_data_finite projection=[ts, inc_col, desc_col]
physical_plan
ProjectionExec: expr=[sum1@0 as sum1, sum2@1 as sum2, sum3@2 as sum3, min1@3 as min1, min2@4 as min2, min3@5 as min3, max1@6 as max1, max2@7 as max2, max3@8 as max3, cnt1@9 as cnt1, cnt2@10 as cnt2, sumr1@11 as sumr1, sumr2@12 as sumr2, sumr3@13 as sumr3, minr1@14 as minr1, minr2@15 as minr2, minr3@16 as minr3, maxr1@17 as maxr1, maxr2@18 as maxr2, maxr3@19 as maxr3, cntr1@20 as cntr1, cntr2@21 as cntr2, sum4@22 as sum4, cnt3@23 as cnt3]
--GlobalLimitExec: skip=0, fetch=5
----SortExec: TopK(fetch=5), expr=[inc_col@24 DESC]
------ProjectionExec: expr=[SUM(annotated_data_finite.inc_col) ORDER BY [annotated_data_finite.ts ASC NULLS LAST] RANGE BETWEEN 10 PRECEDING AND 1 FOLLOWING@13 as sum1, SUM(annotated_data_finite.desc_col) ORDER BY [annotated_data_finite.ts ASC NULLS LAST] RANGE BETWEEN 5 PRECEDING AND 1 FOLLOWING@14 as sum2, SUM(annotated_data_finite.inc_col) ORDER BY [annotated_data_finite.ts ASC NULLS LAST] ROWS BETWEEN 1 PRECEDING AND 10 FOLLOWING@15 as sum3, MIN(annotated_data_finite.inc_col) ORDER BY [annotated_data_finite.ts ASC NULLS LAST] RANGE BETWEEN 10 PRECEDING AND 1 FOLLOWING@16 as min1, MIN(annotated_data_finite.desc_col) ORDER BY [annotated_data_finite.ts ASC NULLS LAST] RANGE BETWEEN 5 PRECEDING AND 1 FOLLOWING@17 as min2, MIN(annotated_data_finite.inc_col) ORDER BY [annotated_data_finite.ts ASC NULLS LAST] ROWS BETWEEN 1 PRECEDING AND 10 FOLLOWING@18 as min3, MAX(annotated_data_finite.inc_col) ORDER BY [annotated_data_finite.ts ASC NULLS LAST] RANGE BETWEEN 10 PRECEDING AND 1 FOLLOWING@19 as max1, MAX(annotated_data_finite.desc_col) ORDER BY [annotated_data_finite.ts ASC NULLS LAST] RANGE BETWEEN 5 PRECEDING AND 1 FOLLOWING@20 as max2, MAX(annotated_data_finite.inc_col) ORDER BY [annotated_data_finite.ts ASC NULLS LAST] ROWS BETWEEN 1 PRECEDING AND 10 FOLLOWING@21 as max3, COUNT(*) ORDER BY [annotated_data_finite.ts ASC NULLS LAST] RANGE BETWEEN 4 PRECEDING AND 8 FOLLOWING@22 as cnt1, COUNT(*) ORDER BY [annotated_data_finite.ts ASC NULLS LAST] ROWS BETWEEN 8 PRECEDING AND 1 FOLLOWING@23 as cnt2, SUM(annotated_data_finite.inc_col) ORDER BY [annotated_data_finite.ts DESC NULLS FIRST] RANGE BETWEEN 1 PRECEDING AND 4 FOLLOWING@2 as sumr1, SUM(annotated_data_finite.desc_col) ORDER BY [annotated_data_finite.ts DESC NULLS FIRST] RANGE BETWEEN 1 PRECEDING AND 8 FOLLOWING@3 as sumr2, SUM(annotated_data_finite.desc_col) ORDER BY [annotated_data_finite.ts DESC NULLS FIRST] ROWS BETWEEN 1 PRECEDING AND 5 FOLLOWING@4 as sumr3, MIN(annotated_data_finite.inc_col) ORDER BY [annotated_data_finite.ts DESC NULLS FIRST] RANGE BETWEEN 10 PRECEDING AND 1 FOLLOWING@5 as minr1, MIN(annotated_data_finite.desc_col) ORDER BY [annotated_data_finite.ts DESC NULLS FIRST] RANGE BETWEEN 5 PRECEDING AND 1 FOLLOWING@6 as minr2, MIN(annotated_data_finite.inc_col) ORDER BY [annotated_data_finite.ts DESC NULLS FIRST] ROWS BETWEEN 1 PRECEDING AND 10 FOLLOWING@7 as minr3, MAX(annotated_data_finite.inc_col) ORDER BY [annotated_data_finite.ts DESC NULLS FIRST] RANGE BETWEEN 10 PRECEDING AND 1 FOLLOWING@8 as maxr1, MAX(annotated_data_finite.desc_col) ORDER BY [annotated_data_finite.ts DESC NULLS FIRST] RANGE BETWEEN 5 PRECEDING AND 1 FOLLOWING@9 as maxr2, MAX(annotated_data_finite.inc_col) ORDER BY [annotated_data_finite.ts DESC NULLS FIRST] ROWS BETWEEN 1 PRECEDING AND 10 FOLLOWING@10 as maxr3, COUNT(*) ORDER BY [annotated_data_finite.ts DESC NULLS FIRST] RANGE BETWEEN 6 PRECEDING AND 2 FOLLOWING@11 as cntr1, COUNT(*) ORDER BY [annotated_data_finite.ts DESC NULLS FIRST] ROWS BETWEEN 8 PRECEDING AND 1 FOLLOWING@12 as cntr2, SUM(annotated_data_finite.desc_col) ROWS BETWEEN 8 PRECEDING AND 1 FOLLOWING@24 as sum4, COUNT(*) ROWS BETWEEN 8 PRECEDING AND 1 FOLLOWING@25 as cnt3, inc_col@0 as inc_col]
--------BoundedWindowAggExec: wdw=[SUM(annotated_data_finite.desc_col) ROWS BETWEEN 8 PRECEDING AND 1 FOLLOWING: Ok(Field { name: "SUM(annotated_data_finite.desc_col) ROWS BETWEEN 8 PRECEDING AND 1 FOLLOWING", data_type: Int64, nullable: true, dict_id: 0, dict_is_ordered: false, metadata: {} }), frame: WindowFrame { units: Rows, start_bound: Preceding(UInt64(8)), end_bound: Following(UInt64(1)) }, COUNT(*) ROWS BETWEEN 8 PRECEDING AND 1 FOLLOWING: Ok(Field { name: "COUNT(*) ROWS BETWEEN 8 PRECEDING AND 1 FOLLOWING", data_type: Int64, nullable: true, dict_id: 0, dict_is_ordered: false, metadata: {} }), frame: WindowFrame { units: Rows, start_bound: Preceding(UInt64(8)), end_bound: Following(UInt64(1)) }], mode=[Sorted]
----------ProjectionExec: expr=[inc_col@2 as inc_col, desc_col@3 as desc_col, SUM(annotated_data_finite.inc_col) ORDER BY [annotated_data_finite.ts DESC NULLS FIRST] RANGE BETWEEN 1 PRECEDING AND 4 FOLLOWING@4 as SUM(annotated_data_finite.inc_col) ORDER BY [annotated_data_finite.ts DESC NULLS FIRST] RANGE BETWEEN 1 PRECEDING AND 4 FOLLOWING, SUM(annotated_data_finite.desc_col) ORDER BY [annotated_data_finite.ts DESC NULLS FIRST] RANGE BETWEEN 1 PRECEDING AND 8 FOLLOWING@5 as SUM(annotated_data_finite.desc_col) ORDER BY [annotated_data_finite.ts DESC NULLS FIRST] RANGE BETWEEN 1 PRECEDING AND 8 FOLLOWING, SUM(annotated_data_finite.desc_col) ORDER BY [annotated_data_finite.ts DESC NULLS FIRST] ROWS BETWEEN 1 PRECEDING AND 5 FOLLOWING@6 as SUM(annotated_data_finite.desc_col) ORDER BY [annotated_data_finite.ts DESC NULLS FIRST] ROWS BETWEEN 1 PRECEDING AND 5 FOLLOWING, MIN(annotated_data_finite.inc_col) ORDER BY [annotated_data_finite.ts DESC NULLS FIRST] RANGE BETWEEN 10 PRECEDING AND 1 FOLLOWING@7 as MIN(annotated_data_finite.inc_col) ORDER BY [annotated_data_finite.ts DESC NULLS FIRST] RANGE BETWEEN 10 PRECEDING AND 1 FOLLOWING, MIN(annotated_data_finite.desc_col) ORDER BY [annotated_data_finite.ts DESC NULLS FIRST] RANGE BETWEEN 5 PRECEDING AND 1 FOLLOWING@8 as MIN(annotated_data_finite.desc_col) ORDER BY [annotated_data_finite.ts DESC NULLS FIRST] RANGE BETWEEN 5 PRECEDING AND 1 FOLLOWING, MIN(annotated_data_finite.inc_col) ORDER BY [annotated_data_finite.ts DESC NULLS FIRST] ROWS BETWEEN 1 PRECEDING AND 10 FOLLOWING@9 as MIN(annotated_data_finite.inc_col) ORDER BY [annotated_data_finite.ts DESC NULLS FIRST] ROWS BETWEEN 1 PRECEDING AND 10 FOLLOWING, MAX(annotated_data_finite.inc_col) ORDER BY [annotated_data_finite.ts DESC NULLS FIRST] RANGE BETWEEN 10 PRECEDING AND 1 FOLLOWING@10 as MAX(annotated_data_finite.inc_col) ORDER BY [annotated_data_finite.ts DESC NULLS FIRST] RANGE BETWEEN 10 PRECEDING AND 1 FOLLOWING, MAX(annotated_data_finite.desc_col) ORDER BY [annotated_data_finite.ts DESC NULLS FIRST] RANGE BETWEEN 5 PRECEDING AND 1 FOLLOWING@11 as MAX(annotated_data_finite.desc_col) ORDER BY [annotated_data_finite.ts DESC NULLS FIRST] RANGE BETWEEN 5 PRECEDING AND 1 FOLLOWING, MAX(annotated_data_finite.inc_col) ORDER BY [annotated_data_finite.ts DESC NULLS FIRST] ROWS BETWEEN 1 PRECEDING AND 10 FOLLOWING@12 as MAX(annotated_data_finite.inc_col) ORDER BY [annotated_data_finite.ts DESC NULLS FIRST] ROWS BETWEEN 1 PRECEDING AND 10 FOLLOWING, COUNT(*) ORDER BY [annotated_data_finite.ts DESC NULLS FIRST] RANGE BETWEEN 6 PRECEDING AND 2 FOLLOWING@13 as COUNT(*) ORDER BY [annotated_data_finite.ts DESC NULLS FIRST] RANGE BETWEEN 6 PRECEDING AND 2 FOLLOWING, COUNT(*) ORDER BY [annotated_data_finite.ts DESC NULLS FIRST] ROWS BETWEEN 8 PRECEDING AND 1 FOLLOWING@14 as COUNT(*) ORDER BY [annotated_data_finite.ts DESC NULLS FIRST] ROWS BETWEEN 8 PRECEDING AND 1 FOLLOWING, SUM(annotated_data_finite.inc_col) ORDER BY [annotated_data_finite.ts ASC NULLS LAST] RANGE BETWEEN 10 PRECEDING AND 1 FOLLOWING@15 as SUM(annotated_data_finite.inc_col) ORDER BY [annotated_data_finite.ts ASC NULLS LAST] RANGE BETWEEN 10 PRECEDING AND 1 FOLLOWING, SUM(annotated_data_finite.desc_col) ORDER BY [annotated_data_finite.ts ASC NULLS LAST] RANGE BETWEEN 5 PRECEDING AND 1 FOLLOWING@16 as SUM(annotated_data_finite.desc_col) ORDER BY [annotated_data_finite.ts ASC NULLS LAST] RANGE BETWEEN 5 PRECEDING AND 1 FOLLOWING, SUM(annotated_data_finite.inc_col) ORDER BY [annotated_data_finite.ts ASC NULLS LAST] ROWS BETWEEN 1 PRECEDING AND 10 FOLLOWING@17 as SUM(annotated_data_finite.inc_col) ORDER BY [annotated_data_finite.ts ASC NULLS LAST] ROWS BETWEEN 1 PRECEDING AND 10 FOLLOWING, MIN(annotated_data_finite.inc_col) ORDER BY [annotated_data_finite.ts ASC NULLS LAST] RANGE BETWEEN 10 PRECEDING AND 1 FOLLOWING@18 as MIN(annotated_data_finite.inc_col) ORDER BY [annotated_data_finite.ts ASC NULLS LAST] RANGE BETWEEN 10 PRECEDING AND 1 FOLLOWING, MIN(annotated_data_finite.desc_col) ORDER BY [annotated_data_finite.ts ASC NULLS LAST] RANGE BETWEEN 5 PRECEDING AND 1 FOLLOWING@19 as MIN(annotated_data_finite.desc_col) ORDER BY [annotated_data_finite.ts ASC NULLS LAST] RANGE BETWEEN 5 PRECEDING AND 1 FOLLOWING, MIN(annotated_data_finite.inc_col) ORDER BY [annotated_data_finite.ts ASC NULLS LAST] ROWS BETWEEN 1 PRECEDING AND 10 FOLLOWING@20 as MIN(annotated_data_finite.inc_col) ORDER BY [annotated_data_finite.ts ASC NULLS LAST] ROWS BETWEEN 1 PRECEDING AND 10 FOLLOWING, MAX(annotated_data_finite.inc_col) ORDER BY [annotated_data_finite.ts ASC NULLS LAST] RANGE BETWEEN 10 PRECEDING AND 1 FOLLOWING@21 as MAX(annotated_data_finite.inc_col) ORDER BY [annotated_data_finite.ts ASC NULLS LAST] RANGE BETWEEN 10 PRECEDING AND 1 FOLLOWING, MAX(annotated_data_finite.desc_col) ORDER BY [annotated_data_finite.ts ASC NULLS LAST] RANGE BETWEEN 5 PRECEDING AND 1 FOLLOWING@22 as MAX(annotated_data_finite.desc_col) ORDER BY [annotated_data_finite.ts ASC NULLS LAST] RANGE BETWEEN 5 PRECEDING AND 1 FOLLOWING, MAX(annotated_data_finite.inc_col) ORDER BY [annotated_data_finite.ts ASC NULLS LAST] ROWS BETWEEN 1 PRECEDING AND 10 FOLLOWING@23 as MAX(annotated_data_finite.inc_col) ORDER BY [annotated_data_finite.ts ASC NULLS LAST] ROWS BETWEEN 1 PRECEDING AND 10 FOLLOWING, COUNT(*) ORDER BY [annotated_data_finite.ts ASC NULLS LAST] RANGE BETWEEN 4 PRECEDING AND 8 FOLLOWING@24 as COUNT(*) ORDER BY [annotated_data_finite.ts ASC NULLS LAST] RANGE BETWEEN 4 PRECEDING AND 8 FOLLOWING, COUNT(*) ORDER BY [annotated_data_finite.ts ASC NULLS LAST] ROWS BETWEEN 8 PRECEDING AND 1 FOLLOWING@25 as COUNT(*) ORDER BY [annotated_data_finite.ts ASC NULLS LAST] ROWS BETWEEN 8 PRECEDING AND 1 FOLLOWING]
------------BoundedWindowAggExec: wdw=[SUM(annotated_data_finite.inc_col) ORDER BY [annotated_data_finite.ts ASC NULLS LAST] RANGE BETWEEN 10 PRECEDING AND 1 FOLLOWING: Ok(Field { name: "SUM(annotated_data_finite.inc_col) ORDER BY [annotated_data_finite.ts ASC NULLS LAST] RANGE BETWEEN 10 PRECEDING AND 1 FOLLOWING", data_type: Int64, nullable: true, dict_id: 0, dict_is_ordered: false, metadata: {} }), frame: WindowFrame { units: Range, start_bound: Preceding(Int32(10)), end_bound: Following(Int32(1)) }, SUM(annotated_data_finite.desc_col) ORDER BY [annotated_data_finite.ts ASC NULLS LAST] RANGE BETWEEN 5 PRECEDING AND 1 FOLLOWING: Ok(Field { name: "SUM(annotated_data_finite.desc_col) ORDER BY [annotated_data_finite.ts ASC NULLS LAST] RANGE BETWEEN 5 PRECEDING AND 1 FOLLOWING", data_type: Int64, nullable: true, dict_id: 0, dict_is_ordered: false, metadata: {} }), frame: WindowFrame { units: Range, start_bound: Preceding(Int32(5)), end_bound: Following(Int32(1)) }, SUM(annotated_data_finite.inc_col) ORDER BY [annotated_data_finite.ts ASC NULLS LAST] ROWS BETWEEN 1 PRECEDING AND 10 FOLLOWING: Ok(Field { name: "SUM(annotated_data_finite.inc_col) ORDER BY [annotated_data_finite.ts ASC NULLS LAST] ROWS BETWEEN 1 PRECEDING AND 10 FOLLOWING", data_type: Int64, nullable: true, dict_id: 0, dict_is_ordered: false, metadata: {} }), frame: WindowFrame { units: Rows, start_bound: Preceding(UInt64(1)), end_bound: Following(UInt64(10)) }, MIN(annotated_data_finite.inc_col) ORDER BY [annotated_data_finite.ts ASC NULLS LAST] RANGE BETWEEN 10 PRECEDING AND 1 FOLLOWING: Ok(Field { name: "MIN(annotated_data_finite.inc_col) ORDER BY [annotated_data_finite.ts ASC NULLS LAST] RANGE BETWEEN 10 PRECEDING AND 1 FOLLOWING", data_type: Int32, nullable: true, dict_id: 0, dict_is_ordered: false, metadata: {} }), frame: WindowFrame { units: Range, start_bound: Preceding(Int32(10)), end_bound: Following(Int32(1)) }, MIN(annotated_data_finite.desc_col) ORDER BY [annotated_data_finite.ts ASC NULLS LAST] RANGE BETWEEN 5 PRECEDING AND 1 FOLLOWING: Ok(Field { name: "MIN(annotated_data_finite.desc_col) ORDER BY [annotated_data_finite.ts ASC NULLS LAST] RANGE BETWEEN 5 PRECEDING AND 1 FOLLOWING", data_type: Int32, nullable: true, dict_id: 0, dict_is_ordered: false, metadata: {} }), frame: WindowFrame { units: Range, start_bound: Preceding(Int32(5)), end_bound: Following(Int32(1)) }, MIN(annotated_data_finite.inc_col) ORDER BY [annotated_data_finite.ts ASC NULLS LAST] ROWS BETWEEN 1 PRECEDING AND 10 FOLLOWING: Ok(Field { name: "MIN(annotated_data_finite.inc_col) ORDER BY [annotated_data_finite.ts ASC NULLS LAST] ROWS BETWEEN 1 PRECEDING AND 10 FOLLOWING", data_type: Int32, nullable: true, dict_id: 0, dict_is_ordered: false, metadata: {} }), frame: WindowFrame { units: Rows, start_bound: Preceding(UInt64(1)), end_bound: Following(UInt64(10)) }, MAX(annotated_data_finite.inc_col) ORDER BY [annotated_data_finite.ts ASC NULLS LAST] RANGE BETWEEN 10 PRECEDING AND 1 FOLLOWING: Ok(Field { name: "MAX(annotated_data_finite.inc_col) ORDER BY [annotated_data_finite.ts ASC NULLS LAST] RANGE BETWEEN 10 PRECEDING AND 1 FOLLOWING", data_type: Int32, nullable: true, dict_id: 0, dict_is_ordered: false, metadata: {} }), frame: WindowFrame { units: Range, start_bound: Preceding(Int32(10)), end_bound: Following(Int32(1)) }, MAX(annotated_data_finite.desc_col) ORDER BY [annotated_data_finite.ts ASC NULLS LAST] RANGE BETWEEN 5 PRECEDING AND 1 FOLLOWING: Ok(Field { name: "MAX(annotated_data_finite.desc_col) ORDER BY [annotated_data_finite.ts ASC NULLS LAST] RANGE BETWEEN 5 PRECEDING AND 1 FOLLOWING", data_type: Int32, nullable: true, dict_id: 0, dict_is_ordered: false, metadata: {} }), frame: WindowFrame { units: Range, start_bound: Preceding(Int32(5)), end_bound: Following(Int32(1)) }, MAX(annotated_data_finite.inc_col) ORDER BY [annotated_data_finite.ts ASC NULLS LAST] ROWS BETWEEN 1 PRECEDING AND 10 FOLLOWING: Ok(Field { name: "MAX(annotated_data_finite.inc_col) ORDER BY [annotated_data_finite.ts ASC NULLS LAST] ROWS BETWEEN 1 PRECEDING AND 10 FOLLOWING", data_type: Int32, nullable: true, dict_id: 0, dict_is_ordered: false, metadata: {} }), frame: WindowFrame { units: Rows, start_bound: Preceding(UInt64(1)), end_bound: Following(UInt64(10)) }, COUNT(*) ORDER BY [annotated_data_finite.ts ASC NULLS LAST] RANGE BETWEEN 4 PRECEDING AND 8 FOLLOWING: Ok(Field { name: "COUNT(*) ORDER BY [annotated_data_finite.ts ASC NULLS LAST] RANGE BETWEEN 4 PRECEDING AND 8 FOLLOWING", data_type: Int64, nullable: true, dict_id: 0, dict_is_ordered: false, metadata: {} }), frame: WindowFrame { units: Range, start_bound: Preceding(Int32(4)), end_bound: Following(Int32(8)) }, COUNT(*) ORDER BY [annotated_data_finite.ts ASC NULLS LAST] ROWS BETWEEN 8 PRECEDING AND 1 FOLLOWING: Ok(Field { name: "COUNT(*) ORDER BY [annotated_data_finite.ts ASC NULLS LAST] ROWS BETWEEN 8 PRECEDING AND 1 FOLLOWING", data_type: Int64, nullable: true, dict_id: 0, dict_is_ordered: false, metadata: {} }), frame: WindowFrame { units: Rows, start_bound: Preceding(UInt64(8)), end_bound: Following(UInt64(1)) }], mode=[Sorted]
--------------ProjectionExec: expr=[CAST(inc_col@2 AS Int64) as CAST(annotated_data_finite.inc_col AS Int64)annotated_data_finite.inc_col, ts@1 as ts, inc_col@2 as inc_col, desc_col@3 as desc_col, SUM(annotated_data_finite.inc_col) ORDER BY [annotated_data_finite.ts DESC NULLS FIRST] RANGE BETWEEN 1 PRECEDING AND 4 FOLLOWING@4 as SUM(annotated_data_finite.inc_col) ORDER BY [annotated_data_finite.ts DESC NULLS FIRST] RANGE BETWEEN 1 PRECEDING AND 4 FOLLOWING, SUM(annotated_data_finite.desc_col) ORDER BY [annotated_data_finite.ts DESC NULLS FIRST] RANGE BETWEEN 1 PRECEDING AND 8 FOLLOWING@5 as SUM(annotated_data_finite.desc_col) ORDER BY [annotated_data_finite.ts DESC NULLS FIRST] RANGE BETWEEN 1 PRECEDING AND 8 FOLLOWING, SUM(annotated_data_finite.desc_col) ORDER BY [annotated_data_finite.ts DESC NULLS FIRST] ROWS BETWEEN 1 PRECEDING AND 5 FOLLOWING@6 as SUM(annotated_data_finite.desc_col) ORDER BY [annotated_data_finite.ts DESC NULLS FIRST] ROWS BETWEEN 1 PRECEDING AND 5 FOLLOWING, MIN(annotated_data_finite.inc_col) ORDER BY [annotated_data_finite.ts DESC NULLS FIRST] RANGE BETWEEN 10 PRECEDING AND 1 FOLLOWING@7 as MIN(annotated_data_finite.inc_col) ORDER BY [annotated_data_finite.ts DESC NULLS FIRST] RANGE BETWEEN 10 PRECEDING AND 1 FOLLOWING, MIN(annotated_data_finite.desc_col) ORDER BY [annotated_data_finite.ts DESC NULLS FIRST] RANGE BETWEEN 5 PRECEDING AND 1 FOLLOWING@8 as MIN(annotated_data_finite.desc_col) ORDER BY [annotated_data_finite.ts DESC NULLS FIRST] RANGE BETWEEN 5 PRECEDING AND 1 FOLLOWING, MIN(annotated_data_finite.inc_col) ORDER BY [annotated_data_finite.ts DESC NULLS FIRST] ROWS BETWEEN 1 PRECEDING AND 10 FOLLOWING@9 as MIN(annotated_data_finite.inc_col) ORDER BY [annotated_data_finite.ts DESC NULLS FIRST] ROWS BETWEEN 1 PRECEDING AND 10 FOLLOWING, MAX(annotated_data_finite.inc_col) ORDER BY [annotated_data_finite.ts DESC NULLS FIRST] RANGE BETWEEN 10 PRECEDING AND 1 FOLLOWING@10 as MAX(annotated_data_finite.inc_col) ORDER BY [annotated_data_finite.ts DESC NULLS FIRST] RANGE BETWEEN 10 PRECEDING AND 1 FOLLOWING, MAX(annotated_data_finite.desc_col) ORDER BY [annotated_data_finite.ts DESC NULLS FIRST] RANGE BETWEEN 5 PRECEDING AND 1 FOLLOWING@11 as MAX(annotated_data_finite.desc_col) ORDER BY [annotated_data_finite.ts DESC NULLS FIRST] RANGE BETWEEN 5 PRECEDING AND 1 FOLLOWING, MAX(annotated_data_finite.inc_col) ORDER BY [annotated_data_finite.ts DESC NULLS FIRST] ROWS BETWEEN 1 PRECEDING AND 10 FOLLOWING@12 as MAX(annotated_data_finite.inc_col) ORDER BY [annotated_data_finite.ts DESC NULLS FIRST] ROWS BETWEEN 1 PRECEDING AND 10 FOLLOWING, COUNT(*) ORDER BY [annotated_data_finite.ts DESC NULLS FIRST] RANGE BETWEEN 6 PRECEDING AND 2 FOLLOWING@13 as COUNT(*) ORDER BY [annotated_data_finite.ts DESC NULLS FIRST] RANGE BETWEEN 6 PRECEDING AND 2 FOLLOWING, COUNT(*) ORDER BY [annotated_data_finite.ts DESC NULLS FIRST] ROWS BETWEEN 8 PRECEDING AND 1 FOLLOWING@14 as COUNT(*) ORDER BY [annotated_data_finite.ts DESC NULLS FIRST] ROWS BETWEEN 8 PRECEDING AND 1 FOLLOWING]
----------------BoundedWindowAggExec: wdw=[SUM(annotated_data_finite.inc_col) ORDER BY [annotated_data_finite.ts DESC NULLS FIRST] RANGE BETWEEN 1 PRECEDING AND 4 FOLLOWING: Ok(Field { name: "SUM(annotated_data_finite.inc_col) ORDER BY [annotated_data_finite.ts DESC NULLS FIRST] RANGE BETWEEN 1 PRECEDING AND 4 FOLLOWING", data_type: Int64, nullable: true, dict_id: 0, dict_is_ordered: false, metadata: {} }), frame: WindowFrame { units: Range, start_bound: Preceding(Int32(4)), end_bound: Following(Int32(1)) }, SUM(annotated_data_finite.desc_col) ORDER BY [annotated_data_finite.ts DESC NULLS FIRST] RANGE BETWEEN 1 PRECEDING AND 8 FOLLOWING: Ok(Field { name: "SUM(annotated_data_finite.desc_col) ORDER BY [annotated_data_finite.ts DESC NULLS FIRST] RANGE BETWEEN 1 PRECEDING AND 8 FOLLOWING", data_type: Int64, nullable: true, dict_id: 0, dict_is_ordered: false, metadata: {} }), frame: WindowFrame { units: Range, start_bound: Preceding(Int32(8)), end_bound: Following(Int32(1)) }, SUM(annotated_data_finite.desc_col) ORDER BY [annotated_data_finite.ts DESC NULLS FIRST] ROWS BETWEEN 1 PRECEDING AND 5 FOLLOWING: Ok(Field { name: "SUM(annotated_data_finite.desc_col) ORDER BY [annotated_data_finite.ts DESC NULLS FIRST] ROWS BETWEEN 1 PRECEDING AND 5 FOLLOWING", data_type: Int64, nullable: true, dict_id: 0, dict_is_ordered: false, metadata: {} }), frame: WindowFrame { units: Rows, start_bound: Preceding(UInt64(5)), end_bound: Following(UInt64(1)) }, MIN(annotated_data_finite.inc_col) ORDER BY [annotated_data_finite.ts DESC NULLS FIRST] RANGE BETWEEN 10 PRECEDING AND 1 FOLLOWING: Ok(Field { name: "MIN(annotated_data_finite.inc_col) ORDER BY [annotated_data_finite.ts DESC NULLS FIRST] RANGE BETWEEN 10 PRECEDING AND 1 FOLLOWING", data_type: Int32, nullable: true, dict_id: 0, dict_is_ordered: false, metadata: {} }), frame: WindowFrame { units: Range, start_bound: Preceding(Int32(1)), end_bound: Following(Int32(10)) }, MIN(annotated_data_finite.desc_col) ORDER BY [annotated_data_finite.ts DESC NULLS FIRST] RANGE BETWEEN 5 PRECEDING AND 1 FOLLOWING: Ok(Field { name: "MIN(annotated_data_finite.desc_col) ORDER BY [annotated_data_finite.ts DESC NULLS FIRST] RANGE BETWEEN 5 PRECEDING AND 1 FOLLOWING", data_type: Int32, nullable: true, dict_id: 0, dict_is_ordered: false, metadata: {} }), frame: WindowFrame { units: Range, start_bound: Preceding(Int32(1)), end_bound: Following(Int32(5)) }, MIN(annotated_data_finite.inc_col) ORDER BY [annotated_data_finite.ts DESC NULLS FIRST] ROWS BETWEEN 1 PRECEDING AND 10 FOLLOWING: Ok(Field { name: "MIN(annotated_data_finite.inc_col) ORDER BY [annotated_data_finite.ts DESC NULLS FIRST] ROWS BETWEEN 1 PRECEDING AND 10 FOLLOWING", data_type: Int32, nullable: true, dict_id: 0, dict_is_ordered: false, metadata: {} }), frame: WindowFrame { units: Rows, start_bound: Preceding(UInt64(10)), end_bound: Following(UInt64(1)) }, MAX(annotated_data_finite.inc_col) ORDER BY [annotated_data_finite.ts DESC NULLS FIRST] RANGE BETWEEN 10 PRECEDING AND 1 FOLLOWING: Ok(Field { name: "MAX(annotated_data_finite.inc_col) ORDER BY [annotated_data_finite.ts DESC NULLS FIRST] RANGE BETWEEN 10 PRECEDING AND 1 FOLLOWING", data_type: Int32, nullable: true, dict_id: 0, dict_is_ordered: false, metadata: {} }), frame: WindowFrame { units: Range, start_bound: Preceding(Int32(1)), end_bound: Following(Int32(10)) }, MAX(annotated_data_finite.desc_col) ORDER BY [annotated_data_finite.ts DESC NULLS FIRST] RANGE BETWEEN 5 PRECEDING AND 1 FOLLOWING: Ok(Field { name: "MAX(annotated_data_finite.desc_col) ORDER BY [annotated_data_finite.ts DESC NULLS FIRST] RANGE BETWEEN 5 PRECEDING AND 1 FOLLOWING", data_type: Int32, nullable: true, dict_id: 0, dict_is_ordered: false, metadata: {} }), frame: WindowFrame { units: Range, start_bound: Preceding(Int32(1)), end_bound: Following(Int32(5)) }, MAX(annotated_data_finite.inc_col) ORDER BY [annotated_data_finite.ts DESC NULLS FIRST] ROWS BETWEEN 1 PRECEDING AND 10 FOLLOWING: Ok(Field { name: "MAX(annotated_data_finite.inc_col) ORDER BY [annotated_data_finite.ts DESC NULLS FIRST] ROWS BETWEEN 1 PRECEDING AND 10 FOLLOWING", data_type: Int32, nullable: true, dict_id: 0, dict_is_ordered: false, metadata: {} }), frame: WindowFrame { units: Rows, start_bound: Preceding(UInt64(10)), end_bound: Following(UInt64(1)) }, COUNT(*) ORDER BY [annotated_data_finite.ts DESC NULLS FIRST] RANGE BETWEEN 6 PRECEDING AND 2 FOLLOWING: Ok(Field { name: "COUNT(*) ORDER BY [annotated_data_finite.ts DESC NULLS FIRST] RANGE BETWEEN 6 PRECEDING AND 2 FOLLOWING", data_type: Int64, nullable: true, dict_id: 0, dict_is_ordered: false, metadata: {} }), frame: WindowFrame { units: Range, start_bound: Preceding(Int32(2)), end_bound: Following(Int32(6)) }, COUNT(*) ORDER BY [annotated_data_finite.ts DESC NULLS FIRST] ROWS BETWEEN 8 PRECEDING AND 1 FOLLOWING: Ok(Field { name: "COUNT(*) ORDER BY [annotated_data_finite.ts DESC NULLS FIRST] ROWS BETWEEN 8 PRECEDING AND 1 FOLLOWING", data_type: Int64, nullable: true, dict_id: 0, dict_is_ordered: false, metadata: {} }), frame: WindowFrame { units: Rows, start_bound: Preceding(UInt64(1)), end_bound: Following(UInt64(8)) }], mode=[Sorted]
------------------ProjectionExec: expr=[CAST(desc_col@2 AS Int64) as CAST(annotated_data_finite.desc_col AS Int64)annotated_data_finite.desc_col, ts@0 as ts, inc_col@1 as inc_col, desc_col@2 as desc_col]
--------------------CsvExec: file_groups={1 group: [[WORKSPACE_ROOT/datafusion/core/tests/data/window_1.csv]]}, projection=[ts, inc_col, desc_col], output_ordering=[ts@0 ASC NULLS LAST], has_header=true

query IIIIIIIIIIIIIIIIIIIIIIII
SELECT
  SUM(inc_col) OVER(ORDER BY ts RANGE BETWEEN 10 PRECEDING AND 1 FOLLOWING) as sum1,
  SUM(desc_col) OVER(ORDER BY ts RANGE BETWEEN 5 PRECEDING AND 1 FOLLOWING) as sum2,
  SUM(inc_col) OVER(ORDER BY ts ROWS BETWEEN 1 PRECEDING AND 10 FOLLOWING) as sum3,
  MIN(inc_col) OVER(ORDER BY ts RANGE BETWEEN 10 PRECEDING AND 1 FOLLOWING) as min1,
  MIN(desc_col) OVER(ORDER BY ts RANGE BETWEEN 5 PRECEDING AND 1 FOLLOWING) as min2,
  MIN(inc_col) OVER(ORDER BY ts ROWS BETWEEN 1 PRECEDING AND 10 FOLLOWING) as min3,
  MAX(inc_col) OVER(ORDER BY ts RANGE BETWEEN 10 PRECEDING AND 1 FOLLOWING) as max1,
  MAX(desc_col) OVER(ORDER BY ts RANGE BETWEEN 5 PRECEDING AND 1 FOLLOWING) as max2,
  MAX(inc_col) OVER(ORDER BY ts ROWS BETWEEN 1 PRECEDING AND 10 FOLLOWING) as max3,
  COUNT(*) OVER(ORDER BY ts RANGE BETWEEN 4 PRECEDING AND 8 FOLLOWING) as cnt1,
  COUNT(*) OVER(ORDER BY ts ROWS BETWEEN 8 PRECEDING AND 1 FOLLOWING) as cnt2,
  SUM(inc_col) OVER(ORDER BY ts DESC RANGE BETWEEN 1 PRECEDING AND 4 FOLLOWING) as sumr1,
  SUM(desc_col) OVER(ORDER BY ts DESC RANGE BETWEEN 1 PRECEDING AND 8 FOLLOWING) as sumr2,
  SUM(desc_col) OVER(ORDER BY ts DESC ROWS BETWEEN 1 PRECEDING AND 5 FOLLOWING) as sumr3,
  MIN(inc_col) OVER(ORDER BY ts DESC RANGE BETWEEN 10 PRECEDING AND 1 FOLLOWING) as minr1,
  MIN(desc_col) OVER(ORDER BY ts DESC RANGE BETWEEN 5 PRECEDING AND 1 FOLLOWING) as minr2,
  MIN(inc_col) OVER(ORDER BY ts DESC ROWS BETWEEN 1 PRECEDING AND 10 FOLLOWING) as minr3,
  MAX(inc_col) OVER(ORDER BY ts DESC RANGE BETWEEN 10 PRECEDING AND 1 FOLLOWING) as maxr1,
  MAX(desc_col) OVER(ORDER BY ts DESC RANGE BETWEEN 5 PRECEDING AND 1 FOLLOWING) as maxr2,
  MAX(inc_col) OVER(ORDER BY ts DESC ROWS BETWEEN 1 PRECEDING AND 10 FOLLOWING) as maxr3,
  COUNT(*) OVER(ORDER BY ts DESC RANGE BETWEEN 6 PRECEDING AND 2 FOLLOWING) as cntr1,
  COUNT(*) OVER(ORDER BY ts DESC ROWS BETWEEN 8 PRECEDING AND 1 FOLLOWING) as cntr2,
  SUM(desc_col) OVER(ROWS BETWEEN 8 PRECEDING AND 1 FOLLOWING) as sum4,
  COUNT(*) OVER(ROWS BETWEEN 8 PRECEDING AND 1 FOLLOWING) as cnt3
  FROM annotated_data_finite
  ORDER BY inc_col DESC
  LIMIT 5;
----
1482 -631 606 289 -213 301 305 -208 305 3 9 902 -834 -1231 301 -213 269 305 -210 305 3 2 -1797 9
1482 -631 902 289 -213 296 305 -208 305 3 10 902 -834 -1424 301 -213 266 305 -210 305 3 3 -1978 10
876 -411 1193 289 -208 291 296 -203 305 4 10 587 -612 -1400 296 -213 261 305 -208 301 3 4 -1941 10
866 -404 1482 286 -203 289 291 -201 305 5 10 580 -600 -1374 291 -208 259 305 -203 296 4 5 -1903 10
1411 -397 1768 275 -201 286 289 -196 305 4 10 575 -590 -1347 289 -203 254 305 -201 291 2 6 -1863 10



# test_source_sorted_builtin
query TT
EXPLAIN SELECT
  ts,
  FIRST_VALUE(inc_col) OVER(ORDER BY ts RANGE BETWEEN 10 PRECEDING and 1 FOLLOWING) as fv1,
  FIRST_VALUE(inc_col) OVER(ORDER BY ts ROWS BETWEEN 10 PRECEDING and 1 FOLLOWING) as fv2,
  LAST_VALUE(inc_col) OVER(ORDER BY ts RANGE BETWEEN 10 PRECEDING and 1 FOLLOWING) as lv1,
  LAST_VALUE(inc_col) OVER(ORDER BY ts ROWS BETWEEN 10 PRECEDING and 1 FOLLOWING) as lv2,
  NTH_VALUE(inc_col, 5) OVER(ORDER BY ts RANGE BETWEEN 10 PRECEDING and 1 FOLLOWING) as nv1,
  NTH_VALUE(inc_col, 5) OVER(ORDER BY ts ROWS BETWEEN 10 PRECEDING and 1 FOLLOWING) as nv2,
  ROW_NUMBER() OVER(ORDER BY ts RANGE BETWEEN 1 PRECEDING and 10 FOLLOWING) AS rn1,
  ROW_NUMBER() OVER(ORDER BY ts ROWS BETWEEN 10 PRECEDING and 1 FOLLOWING) as rn2,
  RANK() OVER(ORDER BY ts RANGE BETWEEN 1 PRECEDING and 10 FOLLOWING) AS rank1,
  RANK() OVER(ORDER BY ts ROWS BETWEEN 10 PRECEDING and 1 FOLLOWING) as rank2,
  DENSE_RANK() OVER(ORDER BY ts RANGE BETWEEN 1 PRECEDING and 10 FOLLOWING) AS dense_rank1,
  DENSE_RANK() OVER(ORDER BY ts ROWS BETWEEN 10 PRECEDING and 1 FOLLOWING) as dense_rank2,
  LAG(inc_col, 1, 1001) OVER(ORDER BY ts RANGE BETWEEN 1 PRECEDING and 10 FOLLOWING) AS lag1,
  LAG(inc_col, 2, 1002) OVER(ORDER BY ts ROWS BETWEEN 10 PRECEDING and 1 FOLLOWING) as lag2,
  LEAD(inc_col, -1, 1001) OVER(ORDER BY ts RANGE BETWEEN 1 PRECEDING and 10 FOLLOWING) AS lead1,
  LEAD(inc_col, 4, 1004) OVER(ORDER BY ts ROWS BETWEEN 10 PRECEDING and 1 FOLLOWING) as lead2,
  FIRST_VALUE(inc_col) OVER(ORDER BY ts DESC RANGE BETWEEN 10 PRECEDING and 1 FOLLOWING) as fvr1,
  FIRST_VALUE(inc_col) OVER(ORDER BY ts DESC ROWS BETWEEN 10 PRECEDING and 1 FOLLOWING) as fvr2,
  LAST_VALUE(inc_col) OVER(ORDER BY ts DESC RANGE BETWEEN 10 PRECEDING and 1 FOLLOWING) as lvr1,
  LAST_VALUE(inc_col) OVER(ORDER BY ts DESC ROWS BETWEEN 10 PRECEDING and 1 FOLLOWING) as lvr2,
  LAG(inc_col, 1, 1001) OVER(ORDER BY ts DESC RANGE BETWEEN 1 PRECEDING and 10 FOLLOWING) AS lagr1,
  LAG(inc_col, 2, 1002) OVER(ORDER BY ts DESC ROWS BETWEEN 10 PRECEDING and 1 FOLLOWING) as lagr2,
  LEAD(inc_col, -1, 1001) OVER(ORDER BY ts DESC RANGE BETWEEN 1 PRECEDING and 10 FOLLOWING) AS leadr1,
  LEAD(inc_col, 4, 1004) OVER(ORDER BY ts DESC ROWS BETWEEN 10 PRECEDING and 1 FOLLOWING) as leadr2
  FROM annotated_data_finite
  ORDER BY ts DESC
  LIMIT 5;
----
logical_plan
Limit: skip=0, fetch=5
--Sort: annotated_data_finite.ts DESC NULLS FIRST, fetch=5
----Projection: annotated_data_finite.ts, FIRST_VALUE(annotated_data_finite.inc_col) ORDER BY [annotated_data_finite.ts ASC NULLS LAST] RANGE BETWEEN 10 PRECEDING AND 1 FOLLOWING AS fv1, FIRST_VALUE(annotated_data_finite.inc_col) ORDER BY [annotated_data_finite.ts ASC NULLS LAST] ROWS BETWEEN 10 PRECEDING AND 1 FOLLOWING AS fv2, LAST_VALUE(annotated_data_finite.inc_col) ORDER BY [annotated_data_finite.ts ASC NULLS LAST] RANGE BETWEEN 10 PRECEDING AND 1 FOLLOWING AS lv1, LAST_VALUE(annotated_data_finite.inc_col) ORDER BY [annotated_data_finite.ts ASC NULLS LAST] ROWS BETWEEN 10 PRECEDING AND 1 FOLLOWING AS lv2, NTH_VALUE(annotated_data_finite.inc_col,Int64(5)) ORDER BY [annotated_data_finite.ts ASC NULLS LAST] RANGE BETWEEN 10 PRECEDING AND 1 FOLLOWING AS nv1, NTH_VALUE(annotated_data_finite.inc_col,Int64(5)) ORDER BY [annotated_data_finite.ts ASC NULLS LAST] ROWS BETWEEN 10 PRECEDING AND 1 FOLLOWING AS nv2, ROW_NUMBER() ORDER BY [annotated_data_finite.ts ASC NULLS LAST] RANGE BETWEEN 1 PRECEDING AND 10 FOLLOWING AS rn1, ROW_NUMBER() ORDER BY [annotated_data_finite.ts ASC NULLS LAST] ROWS BETWEEN 10 PRECEDING AND 1 FOLLOWING AS rn2, RANK() ORDER BY [annotated_data_finite.ts ASC NULLS LAST] RANGE BETWEEN 1 PRECEDING AND 10 FOLLOWING AS rank1, RANK() ORDER BY [annotated_data_finite.ts ASC NULLS LAST] ROWS BETWEEN 10 PRECEDING AND 1 FOLLOWING AS rank2, DENSE_RANK() ORDER BY [annotated_data_finite.ts ASC NULLS LAST] RANGE BETWEEN 1 PRECEDING AND 10 FOLLOWING AS dense_rank1, DENSE_RANK() ORDER BY [annotated_data_finite.ts ASC NULLS LAST] ROWS BETWEEN 10 PRECEDING AND 1 FOLLOWING AS dense_rank2, LAG(annotated_data_finite.inc_col,Int64(1),Int64(1001)) ORDER BY [annotated_data_finite.ts ASC NULLS LAST] RANGE BETWEEN 1 PRECEDING AND 10 FOLLOWING AS lag1, LAG(annotated_data_finite.inc_col,Int64(2),Int64(1002)) ORDER BY [annotated_data_finite.ts ASC NULLS LAST] ROWS BETWEEN 10 PRECEDING AND 1 FOLLOWING AS lag2, LEAD(annotated_data_finite.inc_col,Int64(-1),Int64(1001)) ORDER BY [annotated_data_finite.ts ASC NULLS LAST] RANGE BETWEEN 1 PRECEDING AND 10 FOLLOWING AS lead1, LEAD(annotated_data_finite.inc_col,Int64(4),Int64(1004)) ORDER BY [annotated_data_finite.ts ASC NULLS LAST] ROWS BETWEEN 10 PRECEDING AND 1 FOLLOWING AS lead2, FIRST_VALUE(annotated_data_finite.inc_col) ORDER BY [annotated_data_finite.ts DESC NULLS FIRST] RANGE BETWEEN 10 PRECEDING AND 1 FOLLOWING AS fvr1, FIRST_VALUE(annotated_data_finite.inc_col) ORDER BY [annotated_data_finite.ts DESC NULLS FIRST] ROWS BETWEEN 10 PRECEDING AND 1 FOLLOWING AS fvr2, LAST_VALUE(annotated_data_finite.inc_col) ORDER BY [annotated_data_finite.ts DESC NULLS FIRST] RANGE BETWEEN 10 PRECEDING AND 1 FOLLOWING AS lvr1, LAST_VALUE(annotated_data_finite.inc_col) ORDER BY [annotated_data_finite.ts DESC NULLS FIRST] ROWS BETWEEN 10 PRECEDING AND 1 FOLLOWING AS lvr2, LAG(annotated_data_finite.inc_col,Int64(1),Int64(1001)) ORDER BY [annotated_data_finite.ts DESC NULLS FIRST] RANGE BETWEEN 1 PRECEDING AND 10 FOLLOWING AS lagr1, LAG(annotated_data_finite.inc_col,Int64(2),Int64(1002)) ORDER BY [annotated_data_finite.ts DESC NULLS FIRST] ROWS BETWEEN 10 PRECEDING AND 1 FOLLOWING AS lagr2, LEAD(annotated_data_finite.inc_col,Int64(-1),Int64(1001)) ORDER BY [annotated_data_finite.ts DESC NULLS FIRST] RANGE BETWEEN 1 PRECEDING AND 10 FOLLOWING AS leadr1, LEAD(annotated_data_finite.inc_col,Int64(4),Int64(1004)) ORDER BY [annotated_data_finite.ts DESC NULLS FIRST] ROWS BETWEEN 10 PRECEDING AND 1 FOLLOWING AS leadr2
------WindowAggr: windowExpr=[[FIRST_VALUE(annotated_data_finite.inc_col) ORDER BY [annotated_data_finite.ts ASC NULLS LAST] RANGE BETWEEN 10 PRECEDING AND 1 FOLLOWING, FIRST_VALUE(annotated_data_finite.inc_col) ORDER BY [annotated_data_finite.ts ASC NULLS LAST] ROWS BETWEEN 10 PRECEDING AND 1 FOLLOWING, LAST_VALUE(annotated_data_finite.inc_col) ORDER BY [annotated_data_finite.ts ASC NULLS LAST] RANGE BETWEEN 10 PRECEDING AND 1 FOLLOWING, LAST_VALUE(annotated_data_finite.inc_col) ORDER BY [annotated_data_finite.ts ASC NULLS LAST] ROWS BETWEEN 10 PRECEDING AND 1 FOLLOWING, NTH_VALUE(annotated_data_finite.inc_col, Int64(5)) ORDER BY [annotated_data_finite.ts ASC NULLS LAST] RANGE BETWEEN 10 PRECEDING AND 1 FOLLOWING, NTH_VALUE(annotated_data_finite.inc_col, Int64(5)) ORDER BY [annotated_data_finite.ts ASC NULLS LAST] ROWS BETWEEN 10 PRECEDING AND 1 FOLLOWING, ROW_NUMBER() ORDER BY [annotated_data_finite.ts ASC NULLS LAST] RANGE BETWEEN 1 PRECEDING AND 10 FOLLOWING, ROW_NUMBER() ORDER BY [annotated_data_finite.ts ASC NULLS LAST] ROWS BETWEEN 10 PRECEDING AND 1 FOLLOWING, RANK() ORDER BY [annotated_data_finite.ts ASC NULLS LAST] RANGE BETWEEN 1 PRECEDING AND 10 FOLLOWING, RANK() ORDER BY [annotated_data_finite.ts ASC NULLS LAST] ROWS BETWEEN 10 PRECEDING AND 1 FOLLOWING, DENSE_RANK() ORDER BY [annotated_data_finite.ts ASC NULLS LAST] RANGE BETWEEN 1 PRECEDING AND 10 FOLLOWING, DENSE_RANK() ORDER BY [annotated_data_finite.ts ASC NULLS LAST] ROWS BETWEEN 10 PRECEDING AND 1 FOLLOWING, LAG(annotated_data_finite.inc_col, Int64(1), Int64(1001)) ORDER BY [annotated_data_finite.ts ASC NULLS LAST] RANGE BETWEEN 1 PRECEDING AND 10 FOLLOWING, LAG(annotated_data_finite.inc_col, Int64(2), Int64(1002)) ORDER BY [annotated_data_finite.ts ASC NULLS LAST] ROWS BETWEEN 10 PRECEDING AND 1 FOLLOWING, LEAD(annotated_data_finite.inc_col, Int64(-1), Int64(1001)) ORDER BY [annotated_data_finite.ts ASC NULLS LAST] RANGE BETWEEN 1 PRECEDING AND 10 FOLLOWING, LEAD(annotated_data_finite.inc_col, Int64(4), Int64(1004)) ORDER BY [annotated_data_finite.ts ASC NULLS LAST] ROWS BETWEEN 10 PRECEDING AND 1 FOLLOWING]]
--------WindowAggr: windowExpr=[[FIRST_VALUE(annotated_data_finite.inc_col) ORDER BY [annotated_data_finite.ts DESC NULLS FIRST] RANGE BETWEEN 10 PRECEDING AND 1 FOLLOWING, FIRST_VALUE(annotated_data_finite.inc_col) ORDER BY [annotated_data_finite.ts DESC NULLS FIRST] ROWS BETWEEN 10 PRECEDING AND 1 FOLLOWING, LAST_VALUE(annotated_data_finite.inc_col) ORDER BY [annotated_data_finite.ts DESC NULLS FIRST] RANGE BETWEEN 10 PRECEDING AND 1 FOLLOWING, LAST_VALUE(annotated_data_finite.inc_col) ORDER BY [annotated_data_finite.ts DESC NULLS FIRST] ROWS BETWEEN 10 PRECEDING AND 1 FOLLOWING, LAG(annotated_data_finite.inc_col, Int64(1), Int64(1001)) ORDER BY [annotated_data_finite.ts DESC NULLS FIRST] RANGE BETWEEN 1 PRECEDING AND 10 FOLLOWING, LAG(annotated_data_finite.inc_col, Int64(2), Int64(1002)) ORDER BY [annotated_data_finite.ts DESC NULLS FIRST] ROWS BETWEEN 10 PRECEDING AND 1 FOLLOWING, LEAD(annotated_data_finite.inc_col, Int64(-1), Int64(1001)) ORDER BY [annotated_data_finite.ts DESC NULLS FIRST] RANGE BETWEEN 1 PRECEDING AND 10 FOLLOWING, LEAD(annotated_data_finite.inc_col, Int64(4), Int64(1004)) ORDER BY [annotated_data_finite.ts DESC NULLS FIRST] ROWS BETWEEN 10 PRECEDING AND 1 FOLLOWING]]
----------TableScan: annotated_data_finite projection=[ts, inc_col]
physical_plan
GlobalLimitExec: skip=0, fetch=5
--SortExec: TopK(fetch=5), expr=[ts@0 DESC]
----ProjectionExec: expr=[ts@0 as ts, FIRST_VALUE(annotated_data_finite.inc_col) ORDER BY [annotated_data_finite.ts ASC NULLS LAST] RANGE BETWEEN 10 PRECEDING AND 1 FOLLOWING@10 as fv1, FIRST_VALUE(annotated_data_finite.inc_col) ORDER BY [annotated_data_finite.ts ASC NULLS LAST] ROWS BETWEEN 10 PRECEDING AND 1 FOLLOWING@11 as fv2, LAST_VALUE(annotated_data_finite.inc_col) ORDER BY [annotated_data_finite.ts ASC NULLS LAST] RANGE BETWEEN 10 PRECEDING AND 1 FOLLOWING@12 as lv1, LAST_VALUE(annotated_data_finite.inc_col) ORDER BY [annotated_data_finite.ts ASC NULLS LAST] ROWS BETWEEN 10 PRECEDING AND 1 FOLLOWING@13 as lv2, NTH_VALUE(annotated_data_finite.inc_col,Int64(5)) ORDER BY [annotated_data_finite.ts ASC NULLS LAST] RANGE BETWEEN 10 PRECEDING AND 1 FOLLOWING@14 as nv1, NTH_VALUE(annotated_data_finite.inc_col,Int64(5)) ORDER BY [annotated_data_finite.ts ASC NULLS LAST] ROWS BETWEEN 10 PRECEDING AND 1 FOLLOWING@15 as nv2, ROW_NUMBER() ORDER BY [annotated_data_finite.ts ASC NULLS LAST] RANGE BETWEEN 1 PRECEDING AND 10 FOLLOWING@16 as rn1, ROW_NUMBER() ORDER BY [annotated_data_finite.ts ASC NULLS LAST] ROWS BETWEEN 10 PRECEDING AND 1 FOLLOWING@17 as rn2, RANK() ORDER BY [annotated_data_finite.ts ASC NULLS LAST] RANGE BETWEEN 1 PRECEDING AND 10 FOLLOWING@18 as rank1, RANK() ORDER BY [annotated_data_finite.ts ASC NULLS LAST] ROWS BETWEEN 10 PRECEDING AND 1 FOLLOWING@19 as rank2, DENSE_RANK() ORDER BY [annotated_data_finite.ts ASC NULLS LAST] RANGE BETWEEN 1 PRECEDING AND 10 FOLLOWING@20 as dense_rank1, DENSE_RANK() ORDER BY [annotated_data_finite.ts ASC NULLS LAST] ROWS BETWEEN 10 PRECEDING AND 1 FOLLOWING@21 as dense_rank2, LAG(annotated_data_finite.inc_col,Int64(1),Int64(1001)) ORDER BY [annotated_data_finite.ts ASC NULLS LAST] RANGE BETWEEN 1 PRECEDING AND 10 FOLLOWING@22 as lag1, LAG(annotated_data_finite.inc_col,Int64(2),Int64(1002)) ORDER BY [annotated_data_finite.ts ASC NULLS LAST] ROWS BETWEEN 10 PRECEDING AND 1 FOLLOWING@23 as lag2, LEAD(annotated_data_finite.inc_col,Int64(-1),Int64(1001)) ORDER BY [annotated_data_finite.ts ASC NULLS LAST] RANGE BETWEEN 1 PRECEDING AND 10 FOLLOWING@24 as lead1, LEAD(annotated_data_finite.inc_col,Int64(4),Int64(1004)) ORDER BY [annotated_data_finite.ts ASC NULLS LAST] ROWS BETWEEN 10 PRECEDING AND 1 FOLLOWING@25 as lead2, FIRST_VALUE(annotated_data_finite.inc_col) ORDER BY [annotated_data_finite.ts DESC NULLS FIRST] RANGE BETWEEN 10 PRECEDING AND 1 FOLLOWING@2 as fvr1, FIRST_VALUE(annotated_data_finite.inc_col) ORDER BY [annotated_data_finite.ts DESC NULLS FIRST] ROWS BETWEEN 10 PRECEDING AND 1 FOLLOWING@3 as fvr2, LAST_VALUE(annotated_data_finite.inc_col) ORDER BY [annotated_data_finite.ts DESC NULLS FIRST] RANGE BETWEEN 10 PRECEDING AND 1 FOLLOWING@4 as lvr1, LAST_VALUE(annotated_data_finite.inc_col) ORDER BY [annotated_data_finite.ts DESC NULLS FIRST] ROWS BETWEEN 10 PRECEDING AND 1 FOLLOWING@5 as lvr2, LAG(annotated_data_finite.inc_col,Int64(1),Int64(1001)) ORDER BY [annotated_data_finite.ts DESC NULLS FIRST] RANGE BETWEEN 1 PRECEDING AND 10 FOLLOWING@6 as lagr1, LAG(annotated_data_finite.inc_col,Int64(2),Int64(1002)) ORDER BY [annotated_data_finite.ts DESC NULLS FIRST] ROWS BETWEEN 10 PRECEDING AND 1 FOLLOWING@7 as lagr2, LEAD(annotated_data_finite.inc_col,Int64(-1),Int64(1001)) ORDER BY [annotated_data_finite.ts DESC NULLS FIRST] RANGE BETWEEN 1 PRECEDING AND 10 FOLLOWING@8 as leadr1, LEAD(annotated_data_finite.inc_col,Int64(4),Int64(1004)) ORDER BY [annotated_data_finite.ts DESC NULLS FIRST] ROWS BETWEEN 10 PRECEDING AND 1 FOLLOWING@9 as leadr2]
------BoundedWindowAggExec: wdw=[FIRST_VALUE(annotated_data_finite.inc_col) ORDER BY [annotated_data_finite.ts ASC NULLS LAST] RANGE BETWEEN 10 PRECEDING AND 1 FOLLOWING: Ok(Field { name: "FIRST_VALUE(annotated_data_finite.inc_col) ORDER BY [annotated_data_finite.ts ASC NULLS LAST] RANGE BETWEEN 10 PRECEDING AND 1 FOLLOWING", data_type: Int32, nullable: true, dict_id: 0, dict_is_ordered: false, metadata: {} }), frame: WindowFrame { units: Range, start_bound: Preceding(Int32(10)), end_bound: Following(Int32(1)) }, FIRST_VALUE(annotated_data_finite.inc_col) ORDER BY [annotated_data_finite.ts ASC NULLS LAST] ROWS BETWEEN 10 PRECEDING AND 1 FOLLOWING: Ok(Field { name: "FIRST_VALUE(annotated_data_finite.inc_col) ORDER BY [annotated_data_finite.ts ASC NULLS LAST] ROWS BETWEEN 10 PRECEDING AND 1 FOLLOWING", data_type: Int32, nullable: true, dict_id: 0, dict_is_ordered: false, metadata: {} }), frame: WindowFrame { units: Rows, start_bound: Preceding(UInt64(10)), end_bound: Following(UInt64(1)) }, LAST_VALUE(annotated_data_finite.inc_col) ORDER BY [annotated_data_finite.ts ASC NULLS LAST] RANGE BETWEEN 10 PRECEDING AND 1 FOLLOWING: Ok(Field { name: "LAST_VALUE(annotated_data_finite.inc_col) ORDER BY [annotated_data_finite.ts ASC NULLS LAST] RANGE BETWEEN 10 PRECEDING AND 1 FOLLOWING", data_type: Int32, nullable: true, dict_id: 0, dict_is_ordered: false, metadata: {} }), frame: WindowFrame { units: Range, start_bound: Preceding(Int32(10)), end_bound: Following(Int32(1)) }, LAST_VALUE(annotated_data_finite.inc_col) ORDER BY [annotated_data_finite.ts ASC NULLS LAST] ROWS BETWEEN 10 PRECEDING AND 1 FOLLOWING: Ok(Field { name: "LAST_VALUE(annotated_data_finite.inc_col) ORDER BY [annotated_data_finite.ts ASC NULLS LAST] ROWS BETWEEN 10 PRECEDING AND 1 FOLLOWING", data_type: Int32, nullable: true, dict_id: 0, dict_is_ordered: false, metadata: {} }), frame: WindowFrame { units: Rows, start_bound: Preceding(UInt64(10)), end_bound: Following(UInt64(1)) }, NTH_VALUE(annotated_data_finite.inc_col,Int64(5)) ORDER BY [annotated_data_finite.ts ASC NULLS LAST] RANGE BETWEEN 10 PRECEDING AND 1 FOLLOWING: Ok(Field { name: "NTH_VALUE(annotated_data_finite.inc_col,Int64(5)) ORDER BY [annotated_data_finite.ts ASC NULLS LAST] RANGE BETWEEN 10 PRECEDING AND 1 FOLLOWING", data_type: Int32, nullable: true, dict_id: 0, dict_is_ordered: false, metadata: {} }), frame: WindowFrame { units: Range, start_bound: Preceding(Int32(10)), end_bound: Following(Int32(1)) }, NTH_VALUE(annotated_data_finite.inc_col,Int64(5)) ORDER BY [annotated_data_finite.ts ASC NULLS LAST] ROWS BETWEEN 10 PRECEDING AND 1 FOLLOWING: Ok(Field { name: "NTH_VALUE(annotated_data_finite.inc_col,Int64(5)) ORDER BY [annotated_data_finite.ts ASC NULLS LAST] ROWS BETWEEN 10 PRECEDING AND 1 FOLLOWING", data_type: Int32, nullable: true, dict_id: 0, dict_is_ordered: false, metadata: {} }), frame: WindowFrame { units: Rows, start_bound: Preceding(UInt64(10)), end_bound: Following(UInt64(1)) }, ROW_NUMBER() ORDER BY [annotated_data_finite.ts ASC NULLS LAST] RANGE BETWEEN 1 PRECEDING AND 10 FOLLOWING: Ok(Field { name: "ROW_NUMBER() ORDER BY [annotated_data_finite.ts ASC NULLS LAST] RANGE BETWEEN 1 PRECEDING AND 10 FOLLOWING", data_type: UInt64, nullable: false, dict_id: 0, dict_is_ordered: false, metadata: {} }), frame: WindowFrame { units: Range, start_bound: Preceding(Int32(1)), end_bound: Following(Int32(10)) }, ROW_NUMBER() ORDER BY [annotated_data_finite.ts ASC NULLS LAST] ROWS BETWEEN 10 PRECEDING AND 1 FOLLOWING: Ok(Field { name: "ROW_NUMBER() ORDER BY [annotated_data_finite.ts ASC NULLS LAST] ROWS BETWEEN 10 PRECEDING AND 1 FOLLOWING", data_type: UInt64, nullable: false, dict_id: 0, dict_is_ordered: false, metadata: {} }), frame: WindowFrame { units: Rows, start_bound: Preceding(UInt64(10)), end_bound: Following(UInt64(1)) }, RANK() ORDER BY [annotated_data_finite.ts ASC NULLS LAST] RANGE BETWEEN 1 PRECEDING AND 10 FOLLOWING: Ok(Field { name: "RANK() ORDER BY [annotated_data_finite.ts ASC NULLS LAST] RANGE BETWEEN 1 PRECEDING AND 10 FOLLOWING", data_type: UInt64, nullable: false, dict_id: 0, dict_is_ordered: false, metadata: {} }), frame: WindowFrame { units: Range, start_bound: Preceding(Int32(1)), end_bound: Following(Int32(10)) }, RANK() ORDER BY [annotated_data_finite.ts ASC NULLS LAST] ROWS BETWEEN 10 PRECEDING AND 1 FOLLOWING: Ok(Field { name: "RANK() ORDER BY [annotated_data_finite.ts ASC NULLS LAST] ROWS BETWEEN 10 PRECEDING AND 1 FOLLOWING", data_type: UInt64, nullable: false, dict_id: 0, dict_is_ordered: false, metadata: {} }), frame: WindowFrame { units: Rows, start_bound: Preceding(UInt64(10)), end_bound: Following(UInt64(1)) }, DENSE_RANK() ORDER BY [annotated_data_finite.ts ASC NULLS LAST] RANGE BETWEEN 1 PRECEDING AND 10 FOLLOWING: Ok(Field { name: "DENSE_RANK() ORDER BY [annotated_data_finite.ts ASC NULLS LAST] RANGE BETWEEN 1 PRECEDING AND 10 FOLLOWING", data_type: UInt64, nullable: false, dict_id: 0, dict_is_ordered: false, metadata: {} }), frame: WindowFrame { units: Range, start_bound: Preceding(Int32(1)), end_bound: Following(Int32(10)) }, DENSE_RANK() ORDER BY [annotated_data_finite.ts ASC NULLS LAST] ROWS BETWEEN 10 PRECEDING AND 1 FOLLOWING: Ok(Field { name: "DENSE_RANK() ORDER BY [annotated_data_finite.ts ASC NULLS LAST] ROWS BETWEEN 10 PRECEDING AND 1 FOLLOWING", data_type: UInt64, nullable: false, dict_id: 0, dict_is_ordered: false, metadata: {} }), frame: WindowFrame { units: Rows, start_bound: Preceding(UInt64(10)), end_bound: Following(UInt64(1)) }, LAG(annotated_data_finite.inc_col,Int64(1),Int64(1001)) ORDER BY [annotated_data_finite.ts ASC NULLS LAST] RANGE BETWEEN 1 PRECEDING AND 10 FOLLOWING: Ok(Field { name: "LAG(annotated_data_finite.inc_col,Int64(1),Int64(1001)) ORDER BY [annotated_data_finite.ts ASC NULLS LAST] RANGE BETWEEN 1 PRECEDING AND 10 FOLLOWING", data_type: Int32, nullable: true, dict_id: 0, dict_is_ordered: false, metadata: {} }), frame: WindowFrame { units: Range, start_bound: Preceding(Int32(1)), end_bound: Following(Int32(10)) }, LAG(annotated_data_finite.inc_col,Int64(2),Int64(1002)) ORDER BY [annotated_data_finite.ts ASC NULLS LAST] ROWS BETWEEN 10 PRECEDING AND 1 FOLLOWING: Ok(Field { name: "LAG(annotated_data_finite.inc_col,Int64(2),Int64(1002)) ORDER BY [annotated_data_finite.ts ASC NULLS LAST] ROWS BETWEEN 10 PRECEDING AND 1 FOLLOWING", data_type: Int32, nullable: true, dict_id: 0, dict_is_ordered: false, metadata: {} }), frame: WindowFrame { units: Rows, start_bound: Preceding(UInt64(10)), end_bound: Following(UInt64(1)) }, LEAD(annotated_data_finite.inc_col,Int64(-1),Int64(1001)) ORDER BY [annotated_data_finite.ts ASC NULLS LAST] RANGE BETWEEN 1 PRECEDING AND 10 FOLLOWING: Ok(Field { name: "LEAD(annotated_data_finite.inc_col,Int64(-1),Int64(1001)) ORDER BY [annotated_data_finite.ts ASC NULLS LAST] RANGE BETWEEN 1 PRECEDING AND 10 FOLLOWING", data_type: Int32, nullable: true, dict_id: 0, dict_is_ordered: false, metadata: {} }), frame: WindowFrame { units: Range, start_bound: Preceding(Int32(1)), end_bound: Following(Int32(10)) }, LEAD(annotated_data_finite.inc_col,Int64(4),Int64(1004)) ORDER BY [annotated_data_finite.ts ASC NULLS LAST] ROWS BETWEEN 10 PRECEDING AND 1 FOLLOWING: Ok(Field { name: "LEAD(annotated_data_finite.inc_col,Int64(4),Int64(1004)) ORDER BY [annotated_data_finite.ts ASC NULLS LAST] ROWS BETWEEN 10 PRECEDING AND 1 FOLLOWING", data_type: Int32, nullable: true, dict_id: 0, dict_is_ordered: false, metadata: {} }), frame: WindowFrame { units: Rows, start_bound: Preceding(UInt64(10)), end_bound: Following(UInt64(1)) }], mode=[Sorted]
--------BoundedWindowAggExec: wdw=[FIRST_VALUE(annotated_data_finite.inc_col) ORDER BY [annotated_data_finite.ts DESC NULLS FIRST] RANGE BETWEEN 10 PRECEDING AND 1 FOLLOWING: Ok(Field { name: "FIRST_VALUE(annotated_data_finite.inc_col) ORDER BY [annotated_data_finite.ts DESC NULLS FIRST] RANGE BETWEEN 10 PRECEDING AND 1 FOLLOWING", data_type: Int32, nullable: true, dict_id: 0, dict_is_ordered: false, metadata: {} }), frame: WindowFrame { units: Range, start_bound: Preceding(Int32(1)), end_bound: Following(Int32(10)) }, FIRST_VALUE(annotated_data_finite.inc_col) ORDER BY [annotated_data_finite.ts DESC NULLS FIRST] ROWS BETWEEN 10 PRECEDING AND 1 FOLLOWING: Ok(Field { name: "FIRST_VALUE(annotated_data_finite.inc_col) ORDER BY [annotated_data_finite.ts DESC NULLS FIRST] ROWS BETWEEN 10 PRECEDING AND 1 FOLLOWING", data_type: Int32, nullable: true, dict_id: 0, dict_is_ordered: false, metadata: {} }), frame: WindowFrame { units: Rows, start_bound: Preceding(UInt64(1)), end_bound: Following(UInt64(10)) }, LAST_VALUE(annotated_data_finite.inc_col) ORDER BY [annotated_data_finite.ts DESC NULLS FIRST] RANGE BETWEEN 10 PRECEDING AND 1 FOLLOWING: Ok(Field { name: "LAST_VALUE(annotated_data_finite.inc_col) ORDER BY [annotated_data_finite.ts DESC NULLS FIRST] RANGE BETWEEN 10 PRECEDING AND 1 FOLLOWING", data_type: Int32, nullable: true, dict_id: 0, dict_is_ordered: false, metadata: {} }), frame: WindowFrame { units: Range, start_bound: Preceding(Int32(1)), end_bound: Following(Int32(10)) }, LAST_VALUE(annotated_data_finite.inc_col) ORDER BY [annotated_data_finite.ts DESC NULLS FIRST] ROWS BETWEEN 10 PRECEDING AND 1 FOLLOWING: Ok(Field { name: "LAST_VALUE(annotated_data_finite.inc_col) ORDER BY [annotated_data_finite.ts DESC NULLS FIRST] ROWS BETWEEN 10 PRECEDING AND 1 FOLLOWING", data_type: Int32, nullable: true, dict_id: 0, dict_is_ordered: false, metadata: {} }), frame: WindowFrame { units: Rows, start_bound: Preceding(UInt64(1)), end_bound: Following(UInt64(10)) }, LAG(annotated_data_finite.inc_col,Int64(1),Int64(1001)) ORDER BY [annotated_data_finite.ts DESC NULLS FIRST] RANGE BETWEEN 1 PRECEDING AND 10 FOLLOWING: Ok(Field { name: "LAG(annotated_data_finite.inc_col,Int64(1),Int64(1001)) ORDER BY [annotated_data_finite.ts DESC NULLS FIRST] RANGE BETWEEN 1 PRECEDING AND 10 FOLLOWING", data_type: Int32, nullable: true, dict_id: 0, dict_is_ordered: false, metadata: {} }), frame: WindowFrame { units: Range, start_bound: Preceding(Int32(10)), end_bound: Following(Int32(1)) }, LAG(annotated_data_finite.inc_col,Int64(2),Int64(1002)) ORDER BY [annotated_data_finite.ts DESC NULLS FIRST] ROWS BETWEEN 10 PRECEDING AND 1 FOLLOWING: Ok(Field { name: "LAG(annotated_data_finite.inc_col,Int64(2),Int64(1002)) ORDER BY [annotated_data_finite.ts DESC NULLS FIRST] ROWS BETWEEN 10 PRECEDING AND 1 FOLLOWING", data_type: Int32, nullable: true, dict_id: 0, dict_is_ordered: false, metadata: {} }), frame: WindowFrame { units: Rows, start_bound: Preceding(UInt64(1)), end_bound: Following(UInt64(10)) }, LEAD(annotated_data_finite.inc_col,Int64(-1),Int64(1001)) ORDER BY [annotated_data_finite.ts DESC NULLS FIRST] RANGE BETWEEN 1 PRECEDING AND 10 FOLLOWING: Ok(Field { name: "LEAD(annotated_data_finite.inc_col,Int64(-1),Int64(1001)) ORDER BY [annotated_data_finite.ts DESC NULLS FIRST] RANGE BETWEEN 1 PRECEDING AND 10 FOLLOWING", data_type: Int32, nullable: true, dict_id: 0, dict_is_ordered: false, metadata: {} }), frame: WindowFrame { units: Range, start_bound: Preceding(Int32(10)), end_bound: Following(Int32(1)) }, LEAD(annotated_data_finite.inc_col,Int64(4),Int64(1004)) ORDER BY [annotated_data_finite.ts DESC NULLS FIRST] ROWS BETWEEN 10 PRECEDING AND 1 FOLLOWING: Ok(Field { name: "LEAD(annotated_data_finite.inc_col,Int64(4),Int64(1004)) ORDER BY [annotated_data_finite.ts DESC NULLS FIRST] ROWS BETWEEN 10 PRECEDING AND 1 FOLLOWING", data_type: Int32, nullable: true, dict_id: 0, dict_is_ordered: false, metadata: {} }), frame: WindowFrame { units: Rows, start_bound: Preceding(UInt64(1)), end_bound: Following(UInt64(10)) }], mode=[Sorted]
----------CsvExec: file_groups={1 group: [[WORKSPACE_ROOT/datafusion/core/tests/data/window_1.csv]]}, projection=[ts, inc_col], output_ordering=[ts@0 ASC NULLS LAST], has_header=true

query IIIIIIIIIIIIIIIIIIIIIIIII
SELECT
  ts,
  FIRST_VALUE(inc_col) OVER(ORDER BY ts RANGE BETWEEN 10 PRECEDING and 1 FOLLOWING) as fv1,
  FIRST_VALUE(inc_col) OVER(ORDER BY ts ROWS BETWEEN 10 PRECEDING and 1 FOLLOWING) as fv2,
  LAST_VALUE(inc_col) OVER(ORDER BY ts RANGE BETWEEN 10 PRECEDING and 1 FOLLOWING) as lv1,
  LAST_VALUE(inc_col) OVER(ORDER BY ts ROWS BETWEEN 10 PRECEDING and 1 FOLLOWING) as lv2,
  NTH_VALUE(inc_col, 5) OVER(ORDER BY ts RANGE BETWEEN 10 PRECEDING and 1 FOLLOWING) as nv1,
  NTH_VALUE(inc_col, 5) OVER(ORDER BY ts ROWS BETWEEN 10 PRECEDING and 1 FOLLOWING) as nv2,
  ROW_NUMBER() OVER(ORDER BY ts RANGE BETWEEN 1 PRECEDING and 10 FOLLOWING) AS rn1,
  ROW_NUMBER() OVER(ORDER BY ts ROWS BETWEEN 10 PRECEDING and 1 FOLLOWING) as rn2,
  RANK() OVER(ORDER BY ts RANGE BETWEEN 1 PRECEDING and 10 FOLLOWING) AS rank1,
  RANK() OVER(ORDER BY ts ROWS BETWEEN 10 PRECEDING and 1 FOLLOWING) as rank2,
  DENSE_RANK() OVER(ORDER BY ts RANGE BETWEEN 1 PRECEDING and 10 FOLLOWING) AS dense_rank1,
  DENSE_RANK() OVER(ORDER BY ts ROWS BETWEEN 10 PRECEDING and 1 FOLLOWING) as dense_rank2,
  LAG(inc_col, 1, 1001) OVER(ORDER BY ts RANGE BETWEEN 1 PRECEDING and 10 FOLLOWING) AS lag1,
  LAG(inc_col, 2, 1002) OVER(ORDER BY ts ROWS BETWEEN 10 PRECEDING and 1 FOLLOWING) as lag2,
  LEAD(inc_col, -1, 1001) OVER(ORDER BY ts RANGE BETWEEN 1 PRECEDING and 10 FOLLOWING) AS lead1,
  LEAD(inc_col, 4, 1004) OVER(ORDER BY ts ROWS BETWEEN 10 PRECEDING and 1 FOLLOWING) as lead2,
  FIRST_VALUE(inc_col) OVER(ORDER BY ts DESC RANGE BETWEEN 10 PRECEDING and 1 FOLLOWING) as fvr1,
  FIRST_VALUE(inc_col) OVER(ORDER BY ts DESC ROWS BETWEEN 10 PRECEDING and 1 FOLLOWING) as fvr2,
  LAST_VALUE(inc_col) OVER(ORDER BY ts DESC RANGE BETWEEN 10 PRECEDING and 1 FOLLOWING) as lvr1,
  LAST_VALUE(inc_col) OVER(ORDER BY ts DESC ROWS BETWEEN 10 PRECEDING and 1 FOLLOWING) as lvr2,
  LAG(inc_col, 1, 1001) OVER(ORDER BY ts DESC RANGE BETWEEN 1 PRECEDING and 10 FOLLOWING) AS lagr1,
  LAG(inc_col, 2, 1002) OVER(ORDER BY ts DESC ROWS BETWEEN 10 PRECEDING and 1 FOLLOWING) as lagr2,
  LEAD(inc_col, -1, 1001) OVER(ORDER BY ts DESC RANGE BETWEEN 1 PRECEDING and 10 FOLLOWING) AS leadr1,
  LEAD(inc_col, 4, 1004) OVER(ORDER BY ts DESC ROWS BETWEEN 10 PRECEDING and 1 FOLLOWING) as leadr2
  FROM annotated_data_finite
  ORDER BY ts DESC, fv2
  LIMIT 5;
----
264 289 266 305 305 305 278 99 99 99 99 86 86 296 291 296 1004 305 305 301 296 305 1002 305 286
264 289 269 305 305 305 283 100 100 99 99 86 86 301 296 301 1004 305 305 301 301 1001 1002 1001 289
262 289 261 296 301 NULL 275 98 98 98 98 85 85 291 289 291 1004 305 305 296 291 301 305 301 283
258 286 259 291 296 NULL 272 97 97 97 97 84 84 289 286 289 1004 305 305 291 289 296 301 296 278
254 275 254 289 291 289 269 96 96 96 96 83 83 286 283 286 305 305 305 289 286 291 296 291 275


# test_source_sorted_unbounded_preceding

query TT
EXPLAIN SELECT
  SUM(inc_col) OVER(ORDER BY ts ASC RANGE BETWEEN UNBOUNDED PRECEDING AND 5 FOLLOWING) as sum1,
  SUM(inc_col) OVER(ORDER BY ts DESC RANGE BETWEEN 3 PRECEDING AND UNBOUNDED FOLLOWING) as sum2,
  MIN(inc_col) OVER(ORDER BY ts ASC RANGE BETWEEN UNBOUNDED PRECEDING AND 5 FOLLOWING) as min1,
  MIN(inc_col) OVER(ORDER BY ts DESC RANGE BETWEEN 3 PRECEDING AND UNBOUNDED FOLLOWING) as min2,
  MAX(inc_col) OVER(ORDER BY ts ASC RANGE BETWEEN UNBOUNDED PRECEDING AND 5 FOLLOWING) as max1,
  MAX(inc_col) OVER(ORDER BY ts DESC RANGE BETWEEN 3 PRECEDING AND UNBOUNDED FOLLOWING) as max2,
  COUNT(inc_col) OVER(ORDER BY ts ASC RANGE BETWEEN UNBOUNDED PRECEDING AND 5 FOLLOWING) as count1,
  COUNT(inc_col) OVER(ORDER BY ts DESC RANGE BETWEEN 3 PRECEDING AND UNBOUNDED FOLLOWING) as count2,
  AVG(inc_col) OVER(ORDER BY ts ASC RANGE BETWEEN UNBOUNDED PRECEDING AND 5 FOLLOWING) as avg1,
  AVG(inc_col) OVER(ORDER BY ts DESC RANGE BETWEEN 3 PRECEDING AND UNBOUNDED FOLLOWING) as avg2
  FROM annotated_data_finite
  ORDER BY inc_col ASC
  LIMIT 5
----
logical_plan
Projection: sum1, sum2, min1, min2, max1, max2, count1, count2, avg1, avg2
--Limit: skip=0, fetch=5
----Sort: annotated_data_finite.inc_col ASC NULLS LAST, fetch=5
------Projection: SUM(annotated_data_finite.inc_col) ORDER BY [annotated_data_finite.ts ASC NULLS LAST] RANGE BETWEEN UNBOUNDED PRECEDING AND 5 FOLLOWING AS sum1, SUM(annotated_data_finite.inc_col) ORDER BY [annotated_data_finite.ts DESC NULLS FIRST] RANGE BETWEEN 3 PRECEDING AND UNBOUNDED FOLLOWING AS sum2, MIN(annotated_data_finite.inc_col) ORDER BY [annotated_data_finite.ts ASC NULLS LAST] RANGE BETWEEN UNBOUNDED PRECEDING AND 5 FOLLOWING AS min1, MIN(annotated_data_finite.inc_col) ORDER BY [annotated_data_finite.ts DESC NULLS FIRST] RANGE BETWEEN 3 PRECEDING AND UNBOUNDED FOLLOWING AS min2, MAX(annotated_data_finite.inc_col) ORDER BY [annotated_data_finite.ts ASC NULLS LAST] RANGE BETWEEN UNBOUNDED PRECEDING AND 5 FOLLOWING AS max1, MAX(annotated_data_finite.inc_col) ORDER BY [annotated_data_finite.ts DESC NULLS FIRST] RANGE BETWEEN 3 PRECEDING AND UNBOUNDED FOLLOWING AS max2, COUNT(annotated_data_finite.inc_col) ORDER BY [annotated_data_finite.ts ASC NULLS LAST] RANGE BETWEEN UNBOUNDED PRECEDING AND 5 FOLLOWING AS count1, COUNT(annotated_data_finite.inc_col) ORDER BY [annotated_data_finite.ts DESC NULLS FIRST] RANGE BETWEEN 3 PRECEDING AND UNBOUNDED FOLLOWING AS count2, AVG(annotated_data_finite.inc_col) ORDER BY [annotated_data_finite.ts ASC NULLS LAST] RANGE BETWEEN UNBOUNDED PRECEDING AND 5 FOLLOWING AS avg1, AVG(annotated_data_finite.inc_col) ORDER BY [annotated_data_finite.ts DESC NULLS FIRST] RANGE BETWEEN 3 PRECEDING AND UNBOUNDED FOLLOWING AS avg2, annotated_data_finite.inc_col
--------WindowAggr: windowExpr=[[SUM(CAST(annotated_data_finite.inc_col AS Int64)) ORDER BY [annotated_data_finite.ts ASC NULLS LAST] RANGE BETWEEN UNBOUNDED PRECEDING AND 5 FOLLOWING, MIN(annotated_data_finite.inc_col) ORDER BY [annotated_data_finite.ts ASC NULLS LAST] RANGE BETWEEN UNBOUNDED PRECEDING AND 5 FOLLOWING, MAX(annotated_data_finite.inc_col) ORDER BY [annotated_data_finite.ts ASC NULLS LAST] RANGE BETWEEN UNBOUNDED PRECEDING AND 5 FOLLOWING, COUNT(annotated_data_finite.inc_col) ORDER BY [annotated_data_finite.ts ASC NULLS LAST] RANGE BETWEEN UNBOUNDED PRECEDING AND 5 FOLLOWING, AVG(CAST(annotated_data_finite.inc_col AS Float64)) ORDER BY [annotated_data_finite.ts ASC NULLS LAST] RANGE BETWEEN UNBOUNDED PRECEDING AND 5 FOLLOWING]]
----------WindowAggr: windowExpr=[[SUM(CAST(annotated_data_finite.inc_col AS Int64)) ORDER BY [annotated_data_finite.ts DESC NULLS FIRST] RANGE BETWEEN 3 PRECEDING AND UNBOUNDED FOLLOWING, MIN(annotated_data_finite.inc_col) ORDER BY [annotated_data_finite.ts DESC NULLS FIRST] RANGE BETWEEN 3 PRECEDING AND UNBOUNDED FOLLOWING, MAX(annotated_data_finite.inc_col) ORDER BY [annotated_data_finite.ts DESC NULLS FIRST] RANGE BETWEEN 3 PRECEDING AND UNBOUNDED FOLLOWING, COUNT(annotated_data_finite.inc_col) ORDER BY [annotated_data_finite.ts DESC NULLS FIRST] RANGE BETWEEN 3 PRECEDING AND UNBOUNDED FOLLOWING, AVG(CAST(annotated_data_finite.inc_col AS Float64)) ORDER BY [annotated_data_finite.ts DESC NULLS FIRST] RANGE BETWEEN 3 PRECEDING AND UNBOUNDED FOLLOWING]]
------------TableScan: annotated_data_finite projection=[ts, inc_col]
physical_plan
ProjectionExec: expr=[sum1@0 as sum1, sum2@1 as sum2, min1@2 as min1, min2@3 as min2, max1@4 as max1, max2@5 as max2, count1@6 as count1, count2@7 as count2, avg1@8 as avg1, avg2@9 as avg2]
--GlobalLimitExec: skip=0, fetch=5
----SortExec: TopK(fetch=5), expr=[inc_col@10 ASC NULLS LAST]
------ProjectionExec: expr=[SUM(annotated_data_finite.inc_col) ORDER BY [annotated_data_finite.ts ASC NULLS LAST] RANGE BETWEEN UNBOUNDED PRECEDING AND 5 FOLLOWING@7 as sum1, SUM(annotated_data_finite.inc_col) ORDER BY [annotated_data_finite.ts DESC NULLS FIRST] RANGE BETWEEN 3 PRECEDING AND UNBOUNDED FOLLOWING@2 as sum2, MIN(annotated_data_finite.inc_col) ORDER BY [annotated_data_finite.ts ASC NULLS LAST] RANGE BETWEEN UNBOUNDED PRECEDING AND 5 FOLLOWING@8 as min1, MIN(annotated_data_finite.inc_col) ORDER BY [annotated_data_finite.ts DESC NULLS FIRST] RANGE BETWEEN 3 PRECEDING AND UNBOUNDED FOLLOWING@3 as min2, MAX(annotated_data_finite.inc_col) ORDER BY [annotated_data_finite.ts ASC NULLS LAST] RANGE BETWEEN UNBOUNDED PRECEDING AND 5 FOLLOWING@9 as max1, MAX(annotated_data_finite.inc_col) ORDER BY [annotated_data_finite.ts DESC NULLS FIRST] RANGE BETWEEN 3 PRECEDING AND UNBOUNDED FOLLOWING@4 as max2, COUNT(annotated_data_finite.inc_col) ORDER BY [annotated_data_finite.ts ASC NULLS LAST] RANGE BETWEEN UNBOUNDED PRECEDING AND 5 FOLLOWING@10 as count1, COUNT(annotated_data_finite.inc_col) ORDER BY [annotated_data_finite.ts DESC NULLS FIRST] RANGE BETWEEN 3 PRECEDING AND UNBOUNDED FOLLOWING@5 as count2, AVG(annotated_data_finite.inc_col) ORDER BY [annotated_data_finite.ts ASC NULLS LAST] RANGE BETWEEN UNBOUNDED PRECEDING AND 5 FOLLOWING@11 as avg1, AVG(annotated_data_finite.inc_col) ORDER BY [annotated_data_finite.ts DESC NULLS FIRST] RANGE BETWEEN 3 PRECEDING AND UNBOUNDED FOLLOWING@6 as avg2, inc_col@1 as inc_col]
--------BoundedWindowAggExec: wdw=[SUM(annotated_data_finite.inc_col) ORDER BY [annotated_data_finite.ts ASC NULLS LAST] RANGE BETWEEN UNBOUNDED PRECEDING AND 5 FOLLOWING: Ok(Field { name: "SUM(annotated_data_finite.inc_col) ORDER BY [annotated_data_finite.ts ASC NULLS LAST] RANGE BETWEEN UNBOUNDED PRECEDING AND 5 FOLLOWING", data_type: Int64, nullable: true, dict_id: 0, dict_is_ordered: false, metadata: {} }), frame: WindowFrame { units: Range, start_bound: Preceding(Int32(NULL)), end_bound: Following(Int32(5)) }, MIN(annotated_data_finite.inc_col) ORDER BY [annotated_data_finite.ts ASC NULLS LAST] RANGE BETWEEN UNBOUNDED PRECEDING AND 5 FOLLOWING: Ok(Field { name: "MIN(annotated_data_finite.inc_col) ORDER BY [annotated_data_finite.ts ASC NULLS LAST] RANGE BETWEEN UNBOUNDED PRECEDING AND 5 FOLLOWING", data_type: Int32, nullable: true, dict_id: 0, dict_is_ordered: false, metadata: {} }), frame: WindowFrame { units: Range, start_bound: Preceding(Int32(NULL)), end_bound: Following(Int32(5)) }, MAX(annotated_data_finite.inc_col) ORDER BY [annotated_data_finite.ts ASC NULLS LAST] RANGE BETWEEN UNBOUNDED PRECEDING AND 5 FOLLOWING: Ok(Field { name: "MAX(annotated_data_finite.inc_col) ORDER BY [annotated_data_finite.ts ASC NULLS LAST] RANGE BETWEEN UNBOUNDED PRECEDING AND 5 FOLLOWING", data_type: Int32, nullable: true, dict_id: 0, dict_is_ordered: false, metadata: {} }), frame: WindowFrame { units: Range, start_bound: Preceding(Int32(NULL)), end_bound: Following(Int32(5)) }, COUNT(annotated_data_finite.inc_col) ORDER BY [annotated_data_finite.ts ASC NULLS LAST] RANGE BETWEEN UNBOUNDED PRECEDING AND 5 FOLLOWING: Ok(Field { name: "COUNT(annotated_data_finite.inc_col) ORDER BY [annotated_data_finite.ts ASC NULLS LAST] RANGE BETWEEN UNBOUNDED PRECEDING AND 5 FOLLOWING", data_type: Int64, nullable: true, dict_id: 0, dict_is_ordered: false, metadata: {} }), frame: WindowFrame { units: Range, start_bound: Preceding(Int32(NULL)), end_bound: Following(Int32(5)) }, AVG(annotated_data_finite.inc_col) ORDER BY [annotated_data_finite.ts ASC NULLS LAST] RANGE BETWEEN UNBOUNDED PRECEDING AND 5 FOLLOWING: Ok(Field { name: "AVG(annotated_data_finite.inc_col) ORDER BY [annotated_data_finite.ts ASC NULLS LAST] RANGE BETWEEN UNBOUNDED PRECEDING AND 5 FOLLOWING", data_type: Float64, nullable: true, dict_id: 0, dict_is_ordered: false, metadata: {} }), frame: WindowFrame { units: Range, start_bound: Preceding(Int32(NULL)), end_bound: Following(Int32(5)) }], mode=[Sorted]
----------BoundedWindowAggExec: wdw=[SUM(annotated_data_finite.inc_col) ORDER BY [annotated_data_finite.ts DESC NULLS FIRST] RANGE BETWEEN 3 PRECEDING AND UNBOUNDED FOLLOWING: Ok(Field { name: "SUM(annotated_data_finite.inc_col) ORDER BY [annotated_data_finite.ts DESC NULLS FIRST] RANGE BETWEEN 3 PRECEDING AND UNBOUNDED FOLLOWING", data_type: Int64, nullable: true, dict_id: 0, dict_is_ordered: false, metadata: {} }), frame: WindowFrame { units: Range, start_bound: Preceding(Int32(NULL)), end_bound: Following(Int32(3)) }, MIN(annotated_data_finite.inc_col) ORDER BY [annotated_data_finite.ts DESC NULLS FIRST] RANGE BETWEEN 3 PRECEDING AND UNBOUNDED FOLLOWING: Ok(Field { name: "MIN(annotated_data_finite.inc_col) ORDER BY [annotated_data_finite.ts DESC NULLS FIRST] RANGE BETWEEN 3 PRECEDING AND UNBOUNDED FOLLOWING", data_type: Int32, nullable: true, dict_id: 0, dict_is_ordered: false, metadata: {} }), frame: WindowFrame { units: Range, start_bound: Preceding(Int32(NULL)), end_bound: Following(Int32(3)) }, MAX(annotated_data_finite.inc_col) ORDER BY [annotated_data_finite.ts DESC NULLS FIRST] RANGE BETWEEN 3 PRECEDING AND UNBOUNDED FOLLOWING: Ok(Field { name: "MAX(annotated_data_finite.inc_col) ORDER BY [annotated_data_finite.ts DESC NULLS FIRST] RANGE BETWEEN 3 PRECEDING AND UNBOUNDED FOLLOWING", data_type: Int32, nullable: true, dict_id: 0, dict_is_ordered: false, metadata: {} }), frame: WindowFrame { units: Range, start_bound: Preceding(Int32(NULL)), end_bound: Following(Int32(3)) }, COUNT(annotated_data_finite.inc_col) ORDER BY [annotated_data_finite.ts DESC NULLS FIRST] RANGE BETWEEN 3 PRECEDING AND UNBOUNDED FOLLOWING: Ok(Field { name: "COUNT(annotated_data_finite.inc_col) ORDER BY [annotated_data_finite.ts DESC NULLS FIRST] RANGE BETWEEN 3 PRECEDING AND UNBOUNDED FOLLOWING", data_type: Int64, nullable: true, dict_id: 0, dict_is_ordered: false, metadata: {} }), frame: WindowFrame { units: Range, start_bound: Preceding(Int32(NULL)), end_bound: Following(Int32(3)) }, AVG(annotated_data_finite.inc_col) ORDER BY [annotated_data_finite.ts DESC NULLS FIRST] RANGE BETWEEN 3 PRECEDING AND UNBOUNDED FOLLOWING: Ok(Field { name: "AVG(annotated_data_finite.inc_col) ORDER BY [annotated_data_finite.ts DESC NULLS FIRST] RANGE BETWEEN 3 PRECEDING AND UNBOUNDED FOLLOWING", data_type: Float64, nullable: true, dict_id: 0, dict_is_ordered: false, metadata: {} }), frame: WindowFrame { units: Range, start_bound: Preceding(Int32(NULL)), end_bound: Following(Int32(3)) }], mode=[Sorted]
------------CsvExec: file_groups={1 group: [[WORKSPACE_ROOT/datafusion/core/tests/data/window_1.csv]]}, projection=[ts, inc_col], output_ordering=[ts@0 ASC NULLS LAST], has_header=true

query IIIIIIIIRR
SELECT
  SUM(inc_col) OVER(ORDER BY ts ASC RANGE BETWEEN UNBOUNDED PRECEDING AND 5 FOLLOWING) as sum1,
  SUM(inc_col) OVER(ORDER BY ts DESC RANGE BETWEEN 3 PRECEDING AND UNBOUNDED FOLLOWING) as sum2,
  MIN(inc_col) OVER(ORDER BY ts ASC RANGE BETWEEN UNBOUNDED PRECEDING AND 5 FOLLOWING) as min1,
  MIN(inc_col) OVER(ORDER BY ts DESC RANGE BETWEEN 3 PRECEDING AND UNBOUNDED FOLLOWING) as min2,
  MAX(inc_col) OVER(ORDER BY ts ASC RANGE BETWEEN UNBOUNDED PRECEDING AND 5 FOLLOWING) as max1,
  MAX(inc_col) OVER(ORDER BY ts DESC RANGE BETWEEN 3 PRECEDING AND UNBOUNDED FOLLOWING) as max2,
  COUNT(inc_col) OVER(ORDER BY ts ASC RANGE BETWEEN UNBOUNDED PRECEDING AND 5 FOLLOWING) as count1,
  COUNT(inc_col) OVER(ORDER BY ts DESC RANGE BETWEEN 3 PRECEDING AND UNBOUNDED FOLLOWING) as count2,
  AVG(inc_col) OVER(ORDER BY ts ASC RANGE BETWEEN UNBOUNDED PRECEDING AND 5 FOLLOWING) as avg1,
  AVG(inc_col) OVER(ORDER BY ts DESC RANGE BETWEEN 3 PRECEDING AND UNBOUNDED FOLLOWING) as avg2
  FROM annotated_data_finite
  ORDER BY inc_col ASC
  LIMIT 5
----
16 6 1 1 10 5 3 2 5.333333333333 3
16 6 1 1 10 5 3 2 5.333333333333 3
51 16 1 1 20 10 5 3 10.2 5.333333333333
72 72 1 1 21 21 6 6 12 12
72 72 1 1 21 21 6 6 12 12


# test_source_sorted_unbounded_preceding_builtin

query TT
EXPLAIN SELECT
 FIRST_VALUE(inc_col) OVER(ORDER BY ts ASC ROWS BETWEEN UNBOUNDED PRECEDING AND 1 FOLLOWING) as first_value1,
 FIRST_VALUE(inc_col) OVER(ORDER BY ts DESC ROWS BETWEEN 3 PRECEDING AND UNBOUNDED FOLLOWING) as first_value2,
 LAST_VALUE(inc_col) OVER(ORDER BY ts ASC ROWS BETWEEN UNBOUNDED PRECEDING AND 1 FOLLOWING) as last_value1,
 LAST_VALUE(inc_col) OVER(ORDER BY ts DESC ROWS BETWEEN 3 PRECEDING AND UNBOUNDED FOLLOWING) as last_value2,
 NTH_VALUE(inc_col, 2) OVER(ORDER BY ts ASC ROWS BETWEEN UNBOUNDED PRECEDING AND 1 FOLLOWING) as nth_value1
 FROM annotated_data_finite
 ORDER BY inc_col ASC
 LIMIT 5
----
logical_plan
Projection: first_value1, first_value2, last_value1, last_value2, nth_value1
--Limit: skip=0, fetch=5
----Sort: annotated_data_finite.inc_col ASC NULLS LAST, fetch=5
------Projection: FIRST_VALUE(annotated_data_finite.inc_col) ORDER BY [annotated_data_finite.ts ASC NULLS LAST] ROWS BETWEEN UNBOUNDED PRECEDING AND 1 FOLLOWING AS first_value1, FIRST_VALUE(annotated_data_finite.inc_col) ORDER BY [annotated_data_finite.ts DESC NULLS FIRST] ROWS BETWEEN 3 PRECEDING AND UNBOUNDED FOLLOWING AS first_value2, LAST_VALUE(annotated_data_finite.inc_col) ORDER BY [annotated_data_finite.ts ASC NULLS LAST] ROWS BETWEEN UNBOUNDED PRECEDING AND 1 FOLLOWING AS last_value1, LAST_VALUE(annotated_data_finite.inc_col) ORDER BY [annotated_data_finite.ts DESC NULLS FIRST] ROWS BETWEEN 3 PRECEDING AND UNBOUNDED FOLLOWING AS last_value2, NTH_VALUE(annotated_data_finite.inc_col,Int64(2)) ORDER BY [annotated_data_finite.ts ASC NULLS LAST] ROWS BETWEEN UNBOUNDED PRECEDING AND 1 FOLLOWING AS nth_value1, annotated_data_finite.inc_col
--------WindowAggr: windowExpr=[[FIRST_VALUE(annotated_data_finite.inc_col) ORDER BY [annotated_data_finite.ts ASC NULLS LAST] ROWS BETWEEN UNBOUNDED PRECEDING AND 1 FOLLOWING, LAST_VALUE(annotated_data_finite.inc_col) ORDER BY [annotated_data_finite.ts ASC NULLS LAST] ROWS BETWEEN UNBOUNDED PRECEDING AND 1 FOLLOWING, NTH_VALUE(annotated_data_finite.inc_col, Int64(2)) ORDER BY [annotated_data_finite.ts ASC NULLS LAST] ROWS BETWEEN UNBOUNDED PRECEDING AND 1 FOLLOWING]]
----------WindowAggr: windowExpr=[[FIRST_VALUE(annotated_data_finite.inc_col) ORDER BY [annotated_data_finite.ts DESC NULLS FIRST] ROWS BETWEEN 3 PRECEDING AND UNBOUNDED FOLLOWING, LAST_VALUE(annotated_data_finite.inc_col) ORDER BY [annotated_data_finite.ts DESC NULLS FIRST] ROWS BETWEEN 3 PRECEDING AND UNBOUNDED FOLLOWING]]
------------TableScan: annotated_data_finite projection=[ts, inc_col]
physical_plan
ProjectionExec: expr=[first_value1@0 as first_value1, first_value2@1 as first_value2, last_value1@2 as last_value1, last_value2@3 as last_value2, nth_value1@4 as nth_value1]
--GlobalLimitExec: skip=0, fetch=5
----SortExec: TopK(fetch=5), expr=[inc_col@5 ASC NULLS LAST]
------ProjectionExec: expr=[FIRST_VALUE(annotated_data_finite.inc_col) ORDER BY [annotated_data_finite.ts ASC NULLS LAST] ROWS BETWEEN UNBOUNDED PRECEDING AND 1 FOLLOWING@4 as first_value1, FIRST_VALUE(annotated_data_finite.inc_col) ORDER BY [annotated_data_finite.ts DESC NULLS FIRST] ROWS BETWEEN 3 PRECEDING AND UNBOUNDED FOLLOWING@2 as first_value2, LAST_VALUE(annotated_data_finite.inc_col) ORDER BY [annotated_data_finite.ts ASC NULLS LAST] ROWS BETWEEN UNBOUNDED PRECEDING AND 1 FOLLOWING@5 as last_value1, LAST_VALUE(annotated_data_finite.inc_col) ORDER BY [annotated_data_finite.ts DESC NULLS FIRST] ROWS BETWEEN 3 PRECEDING AND UNBOUNDED FOLLOWING@3 as last_value2, NTH_VALUE(annotated_data_finite.inc_col,Int64(2)) ORDER BY [annotated_data_finite.ts ASC NULLS LAST] ROWS BETWEEN UNBOUNDED PRECEDING AND 1 FOLLOWING@6 as nth_value1, inc_col@1 as inc_col]
--------BoundedWindowAggExec: wdw=[FIRST_VALUE(annotated_data_finite.inc_col) ORDER BY [annotated_data_finite.ts ASC NULLS LAST] ROWS BETWEEN UNBOUNDED PRECEDING AND 1 FOLLOWING: Ok(Field { name: "FIRST_VALUE(annotated_data_finite.inc_col) ORDER BY [annotated_data_finite.ts ASC NULLS LAST] ROWS BETWEEN UNBOUNDED PRECEDING AND 1 FOLLOWING", data_type: Int32, nullable: true, dict_id: 0, dict_is_ordered: false, metadata: {} }), frame: WindowFrame { units: Rows, start_bound: Preceding(UInt64(NULL)), end_bound: Following(UInt64(1)) }, LAST_VALUE(annotated_data_finite.inc_col) ORDER BY [annotated_data_finite.ts ASC NULLS LAST] ROWS BETWEEN UNBOUNDED PRECEDING AND 1 FOLLOWING: Ok(Field { name: "LAST_VALUE(annotated_data_finite.inc_col) ORDER BY [annotated_data_finite.ts ASC NULLS LAST] ROWS BETWEEN UNBOUNDED PRECEDING AND 1 FOLLOWING", data_type: Int32, nullable: true, dict_id: 0, dict_is_ordered: false, metadata: {} }), frame: WindowFrame { units: Rows, start_bound: Preceding(UInt64(NULL)), end_bound: Following(UInt64(1)) }, NTH_VALUE(annotated_data_finite.inc_col,Int64(2)) ORDER BY [annotated_data_finite.ts ASC NULLS LAST] ROWS BETWEEN UNBOUNDED PRECEDING AND 1 FOLLOWING: Ok(Field { name: "NTH_VALUE(annotated_data_finite.inc_col,Int64(2)) ORDER BY [annotated_data_finite.ts ASC NULLS LAST] ROWS BETWEEN UNBOUNDED PRECEDING AND 1 FOLLOWING", data_type: Int32, nullable: true, dict_id: 0, dict_is_ordered: false, metadata: {} }), frame: WindowFrame { units: Rows, start_bound: Preceding(UInt64(NULL)), end_bound: Following(UInt64(1)) }], mode=[Sorted]
----------BoundedWindowAggExec: wdw=[FIRST_VALUE(annotated_data_finite.inc_col) ORDER BY [annotated_data_finite.ts DESC NULLS FIRST] ROWS BETWEEN 3 PRECEDING AND UNBOUNDED FOLLOWING: Ok(Field { name: "FIRST_VALUE(annotated_data_finite.inc_col) ORDER BY [annotated_data_finite.ts DESC NULLS FIRST] ROWS BETWEEN 3 PRECEDING AND UNBOUNDED FOLLOWING", data_type: Int32, nullable: true, dict_id: 0, dict_is_ordered: false, metadata: {} }), frame: WindowFrame { units: Rows, start_bound: Preceding(UInt64(NULL)), end_bound: Following(UInt64(3)) }, LAST_VALUE(annotated_data_finite.inc_col) ORDER BY [annotated_data_finite.ts DESC NULLS FIRST] ROWS BETWEEN 3 PRECEDING AND UNBOUNDED FOLLOWING: Ok(Field { name: "LAST_VALUE(annotated_data_finite.inc_col) ORDER BY [annotated_data_finite.ts DESC NULLS FIRST] ROWS BETWEEN 3 PRECEDING AND UNBOUNDED FOLLOWING", data_type: Int32, nullable: true, dict_id: 0, dict_is_ordered: false, metadata: {} }), frame: WindowFrame { units: Rows, start_bound: Preceding(UInt64(NULL)), end_bound: Following(UInt64(3)) }], mode=[Sorted]
------------CsvExec: file_groups={1 group: [[WORKSPACE_ROOT/datafusion/core/tests/data/window_1.csv]]}, projection=[ts, inc_col], output_ordering=[ts@0 ASC NULLS LAST], has_header=true

query IIIII
SELECT
 FIRST_VALUE(inc_col) OVER(ORDER BY ts ASC ROWS BETWEEN UNBOUNDED PRECEDING AND 1 FOLLOWING) as first_value1,
 FIRST_VALUE(inc_col) OVER(ORDER BY ts DESC ROWS BETWEEN 3 PRECEDING AND UNBOUNDED FOLLOWING) as first_value2,
 LAST_VALUE(inc_col) OVER(ORDER BY ts ASC ROWS BETWEEN UNBOUNDED PRECEDING AND 1 FOLLOWING) as last_value1,
 LAST_VALUE(inc_col) OVER(ORDER BY ts DESC ROWS BETWEEN 3 PRECEDING AND UNBOUNDED FOLLOWING) as last_value2,
 NTH_VALUE(inc_col, 2) OVER(ORDER BY ts ASC ROWS BETWEEN UNBOUNDED PRECEDING AND 1 FOLLOWING) as nth_value1
 FROM annotated_data_finite
 ORDER BY inc_col ASC
 LIMIT 5
----
1 15 5 1 5
1 20 10 1 5
1 21 15 1 5
1 26 20 1 5
1 29 21 1 5


# test_source_sorted_unbounded_source
query TT
EXPLAIN SELECT
 SUM(inc_col) OVER(ORDER BY ts ASC ROWS BETWEEN UNBOUNDED PRECEDING AND 1 FOLLOWING) as sum1,
 SUM(inc_col) OVER(ORDER BY ts DESC ROWS BETWEEN 3 PRECEDING AND UNBOUNDED FOLLOWING) as sum2,
 COUNT(inc_col) OVER(ORDER BY ts ASC ROWS BETWEEN UNBOUNDED PRECEDING AND 1 FOLLOWING) as count1,
 COUNT(inc_col) OVER(ORDER BY ts DESC ROWS BETWEEN 3 PRECEDING AND UNBOUNDED FOLLOWING) as count2
 FROM annotated_data_infinite
 ORDER BY ts ASC
 LIMIT 5
----
logical_plan
Projection: sum1, sum2, count1, count2
--Limit: skip=0, fetch=5
----Sort: annotated_data_infinite.ts ASC NULLS LAST, fetch=5
------Projection: SUM(annotated_data_infinite.inc_col) ORDER BY [annotated_data_infinite.ts ASC NULLS LAST] ROWS BETWEEN UNBOUNDED PRECEDING AND 1 FOLLOWING AS sum1, SUM(annotated_data_infinite.inc_col) ORDER BY [annotated_data_infinite.ts DESC NULLS FIRST] ROWS BETWEEN 3 PRECEDING AND UNBOUNDED FOLLOWING AS sum2, COUNT(annotated_data_infinite.inc_col) ORDER BY [annotated_data_infinite.ts ASC NULLS LAST] ROWS BETWEEN UNBOUNDED PRECEDING AND 1 FOLLOWING AS count1, COUNT(annotated_data_infinite.inc_col) ORDER BY [annotated_data_infinite.ts DESC NULLS FIRST] ROWS BETWEEN 3 PRECEDING AND UNBOUNDED FOLLOWING AS count2, annotated_data_infinite.ts
--------WindowAggr: windowExpr=[[SUM(CAST(annotated_data_infinite.inc_col AS Int64)) ORDER BY [annotated_data_infinite.ts ASC NULLS LAST] ROWS BETWEEN UNBOUNDED PRECEDING AND 1 FOLLOWING, COUNT(annotated_data_infinite.inc_col) ORDER BY [annotated_data_infinite.ts ASC NULLS LAST] ROWS BETWEEN UNBOUNDED PRECEDING AND 1 FOLLOWING]]
----------WindowAggr: windowExpr=[[SUM(CAST(annotated_data_infinite.inc_col AS Int64)) ORDER BY [annotated_data_infinite.ts DESC NULLS FIRST] ROWS BETWEEN 3 PRECEDING AND UNBOUNDED FOLLOWING, COUNT(annotated_data_infinite.inc_col) ORDER BY [annotated_data_infinite.ts DESC NULLS FIRST] ROWS BETWEEN 3 PRECEDING AND UNBOUNDED FOLLOWING]]
------------TableScan: annotated_data_infinite projection=[ts, inc_col]
physical_plan
ProjectionExec: expr=[sum1@0 as sum1, sum2@1 as sum2, count1@2 as count1, count2@3 as count2]
--GlobalLimitExec: skip=0, fetch=5
----ProjectionExec: expr=[SUM(annotated_data_infinite.inc_col) ORDER BY [annotated_data_infinite.ts ASC NULLS LAST] ROWS BETWEEN UNBOUNDED PRECEDING AND 1 FOLLOWING@4 as sum1, SUM(annotated_data_infinite.inc_col) ORDER BY [annotated_data_infinite.ts DESC NULLS FIRST] ROWS BETWEEN 3 PRECEDING AND UNBOUNDED FOLLOWING@2 as sum2, COUNT(annotated_data_infinite.inc_col) ORDER BY [annotated_data_infinite.ts ASC NULLS LAST] ROWS BETWEEN UNBOUNDED PRECEDING AND 1 FOLLOWING@5 as count1, COUNT(annotated_data_infinite.inc_col) ORDER BY [annotated_data_infinite.ts DESC NULLS FIRST] ROWS BETWEEN 3 PRECEDING AND UNBOUNDED FOLLOWING@3 as count2, ts@0 as ts]
------BoundedWindowAggExec: wdw=[SUM(annotated_data_infinite.inc_col) ORDER BY [annotated_data_infinite.ts ASC NULLS LAST] ROWS BETWEEN UNBOUNDED PRECEDING AND 1 FOLLOWING: Ok(Field { name: "SUM(annotated_data_infinite.inc_col) ORDER BY [annotated_data_infinite.ts ASC NULLS LAST] ROWS BETWEEN UNBOUNDED PRECEDING AND 1 FOLLOWING", data_type: Int64, nullable: true, dict_id: 0, dict_is_ordered: false, metadata: {} }), frame: WindowFrame { units: Rows, start_bound: Preceding(UInt64(NULL)), end_bound: Following(UInt64(1)) }, COUNT(annotated_data_infinite.inc_col) ORDER BY [annotated_data_infinite.ts ASC NULLS LAST] ROWS BETWEEN UNBOUNDED PRECEDING AND 1 FOLLOWING: Ok(Field { name: "COUNT(annotated_data_infinite.inc_col) ORDER BY [annotated_data_infinite.ts ASC NULLS LAST] ROWS BETWEEN UNBOUNDED PRECEDING AND 1 FOLLOWING", data_type: Int64, nullable: true, dict_id: 0, dict_is_ordered: false, metadata: {} }), frame: WindowFrame { units: Rows, start_bound: Preceding(UInt64(NULL)), end_bound: Following(UInt64(1)) }], mode=[Sorted]
--------BoundedWindowAggExec: wdw=[SUM(annotated_data_infinite.inc_col) ORDER BY [annotated_data_infinite.ts DESC NULLS FIRST] ROWS BETWEEN 3 PRECEDING AND UNBOUNDED FOLLOWING: Ok(Field { name: "SUM(annotated_data_infinite.inc_col) ORDER BY [annotated_data_infinite.ts DESC NULLS FIRST] ROWS BETWEEN 3 PRECEDING AND UNBOUNDED FOLLOWING", data_type: Int64, nullable: true, dict_id: 0, dict_is_ordered: false, metadata: {} }), frame: WindowFrame { units: Rows, start_bound: Preceding(UInt64(NULL)), end_bound: Following(UInt64(3)) }, COUNT(annotated_data_infinite.inc_col) ORDER BY [annotated_data_infinite.ts DESC NULLS FIRST] ROWS BETWEEN 3 PRECEDING AND UNBOUNDED FOLLOWING: Ok(Field { name: "COUNT(annotated_data_infinite.inc_col) ORDER BY [annotated_data_infinite.ts DESC NULLS FIRST] ROWS BETWEEN 3 PRECEDING AND UNBOUNDED FOLLOWING", data_type: Int64, nullable: true, dict_id: 0, dict_is_ordered: false, metadata: {} }), frame: WindowFrame { units: Rows, start_bound: Preceding(UInt64(NULL)), end_bound: Following(UInt64(3)) }], mode=[Sorted]
----------CsvExec: file_groups={1 group: [[WORKSPACE_ROOT/datafusion/core/tests/data/window_1.csv]]}, projection=[ts, inc_col], infinite_source=true, output_ordering=[ts@0 ASC NULLS LAST], has_header=true


query IIII
SELECT
 SUM(inc_col) OVER(ORDER BY ts ASC ROWS BETWEEN UNBOUNDED PRECEDING AND 1 FOLLOWING) as sum1,
 SUM(inc_col) OVER(ORDER BY ts DESC ROWS BETWEEN 3 PRECEDING AND UNBOUNDED FOLLOWING) as sum2,
 COUNT(inc_col) OVER(ORDER BY ts ASC ROWS BETWEEN UNBOUNDED PRECEDING AND 1 FOLLOWING) as count1,
 COUNT(inc_col) OVER(ORDER BY ts DESC ROWS BETWEEN 3 PRECEDING AND UNBOUNDED FOLLOWING) as count2
 FROM annotated_data_infinite
 ORDER BY ts ASC
 LIMIT 5
----
6 31 2 4
16 51 3 5
31 72 4 6
51 98 5 7
72 127 6 8


# test_source_sorted_unbounded_source

query TT
EXPLAIN SELECT
 SUM(inc_col) OVER(ORDER BY ts ASC ROWS BETWEEN UNBOUNDED PRECEDING AND 1 FOLLOWING) as sum1,
 SUM(inc_col) OVER(ORDER BY ts DESC ROWS BETWEEN 3 PRECEDING AND UNBOUNDED FOLLOWING) as sum2,
 COUNT(inc_col) OVER(ORDER BY ts ASC ROWS BETWEEN UNBOUNDED PRECEDING AND 1 FOLLOWING) as count1,
 COUNT(inc_col) OVER(ORDER BY ts DESC ROWS BETWEEN 3 PRECEDING AND UNBOUNDED FOLLOWING) as count2
 FROM annotated_data_infinite
 ORDER BY ts ASC
 LIMIT 5
----
logical_plan
Projection: sum1, sum2, count1, count2
--Limit: skip=0, fetch=5
----Sort: annotated_data_infinite.ts ASC NULLS LAST, fetch=5
------Projection: SUM(annotated_data_infinite.inc_col) ORDER BY [annotated_data_infinite.ts ASC NULLS LAST] ROWS BETWEEN UNBOUNDED PRECEDING AND 1 FOLLOWING AS sum1, SUM(annotated_data_infinite.inc_col) ORDER BY [annotated_data_infinite.ts DESC NULLS FIRST] ROWS BETWEEN 3 PRECEDING AND UNBOUNDED FOLLOWING AS sum2, COUNT(annotated_data_infinite.inc_col) ORDER BY [annotated_data_infinite.ts ASC NULLS LAST] ROWS BETWEEN UNBOUNDED PRECEDING AND 1 FOLLOWING AS count1, COUNT(annotated_data_infinite.inc_col) ORDER BY [annotated_data_infinite.ts DESC NULLS FIRST] ROWS BETWEEN 3 PRECEDING AND UNBOUNDED FOLLOWING AS count2, annotated_data_infinite.ts
--------WindowAggr: windowExpr=[[SUM(CAST(annotated_data_infinite.inc_col AS Int64)) ORDER BY [annotated_data_infinite.ts ASC NULLS LAST] ROWS BETWEEN UNBOUNDED PRECEDING AND 1 FOLLOWING, COUNT(annotated_data_infinite.inc_col) ORDER BY [annotated_data_infinite.ts ASC NULLS LAST] ROWS BETWEEN UNBOUNDED PRECEDING AND 1 FOLLOWING]]
----------WindowAggr: windowExpr=[[SUM(CAST(annotated_data_infinite.inc_col AS Int64)) ORDER BY [annotated_data_infinite.ts DESC NULLS FIRST] ROWS BETWEEN 3 PRECEDING AND UNBOUNDED FOLLOWING, COUNT(annotated_data_infinite.inc_col) ORDER BY [annotated_data_infinite.ts DESC NULLS FIRST] ROWS BETWEEN 3 PRECEDING AND UNBOUNDED FOLLOWING]]
------------TableScan: annotated_data_infinite projection=[ts, inc_col]
physical_plan
ProjectionExec: expr=[sum1@0 as sum1, sum2@1 as sum2, count1@2 as count1, count2@3 as count2]
--GlobalLimitExec: skip=0, fetch=5
----ProjectionExec: expr=[SUM(annotated_data_infinite.inc_col) ORDER BY [annotated_data_infinite.ts ASC NULLS LAST] ROWS BETWEEN UNBOUNDED PRECEDING AND 1 FOLLOWING@4 as sum1, SUM(annotated_data_infinite.inc_col) ORDER BY [annotated_data_infinite.ts DESC NULLS FIRST] ROWS BETWEEN 3 PRECEDING AND UNBOUNDED FOLLOWING@2 as sum2, COUNT(annotated_data_infinite.inc_col) ORDER BY [annotated_data_infinite.ts ASC NULLS LAST] ROWS BETWEEN UNBOUNDED PRECEDING AND 1 FOLLOWING@5 as count1, COUNT(annotated_data_infinite.inc_col) ORDER BY [annotated_data_infinite.ts DESC NULLS FIRST] ROWS BETWEEN 3 PRECEDING AND UNBOUNDED FOLLOWING@3 as count2, ts@0 as ts]
------BoundedWindowAggExec: wdw=[SUM(annotated_data_infinite.inc_col) ORDER BY [annotated_data_infinite.ts ASC NULLS LAST] ROWS BETWEEN UNBOUNDED PRECEDING AND 1 FOLLOWING: Ok(Field { name: "SUM(annotated_data_infinite.inc_col) ORDER BY [annotated_data_infinite.ts ASC NULLS LAST] ROWS BETWEEN UNBOUNDED PRECEDING AND 1 FOLLOWING", data_type: Int64, nullable: true, dict_id: 0, dict_is_ordered: false, metadata: {} }), frame: WindowFrame { units: Rows, start_bound: Preceding(UInt64(NULL)), end_bound: Following(UInt64(1)) }, COUNT(annotated_data_infinite.inc_col) ORDER BY [annotated_data_infinite.ts ASC NULLS LAST] ROWS BETWEEN UNBOUNDED PRECEDING AND 1 FOLLOWING: Ok(Field { name: "COUNT(annotated_data_infinite.inc_col) ORDER BY [annotated_data_infinite.ts ASC NULLS LAST] ROWS BETWEEN UNBOUNDED PRECEDING AND 1 FOLLOWING", data_type: Int64, nullable: true, dict_id: 0, dict_is_ordered: false, metadata: {} }), frame: WindowFrame { units: Rows, start_bound: Preceding(UInt64(NULL)), end_bound: Following(UInt64(1)) }], mode=[Sorted]
--------BoundedWindowAggExec: wdw=[SUM(annotated_data_infinite.inc_col) ORDER BY [annotated_data_infinite.ts DESC NULLS FIRST] ROWS BETWEEN 3 PRECEDING AND UNBOUNDED FOLLOWING: Ok(Field { name: "SUM(annotated_data_infinite.inc_col) ORDER BY [annotated_data_infinite.ts DESC NULLS FIRST] ROWS BETWEEN 3 PRECEDING AND UNBOUNDED FOLLOWING", data_type: Int64, nullable: true, dict_id: 0, dict_is_ordered: false, metadata: {} }), frame: WindowFrame { units: Rows, start_bound: Preceding(UInt64(NULL)), end_bound: Following(UInt64(3)) }, COUNT(annotated_data_infinite.inc_col) ORDER BY [annotated_data_infinite.ts DESC NULLS FIRST] ROWS BETWEEN 3 PRECEDING AND UNBOUNDED FOLLOWING: Ok(Field { name: "COUNT(annotated_data_infinite.inc_col) ORDER BY [annotated_data_infinite.ts DESC NULLS FIRST] ROWS BETWEEN 3 PRECEDING AND UNBOUNDED FOLLOWING", data_type: Int64, nullable: true, dict_id: 0, dict_is_ordered: false, metadata: {} }), frame: WindowFrame { units: Rows, start_bound: Preceding(UInt64(NULL)), end_bound: Following(UInt64(3)) }], mode=[Sorted]
----------CsvExec: file_groups={1 group: [[WORKSPACE_ROOT/datafusion/core/tests/data/window_1.csv]]}, projection=[ts, inc_col], infinite_source=true, output_ordering=[ts@0 ASC NULLS LAST], has_header=true


query IIII
SELECT
 SUM(inc_col) OVER(ORDER BY ts ASC ROWS BETWEEN UNBOUNDED PRECEDING AND 1 FOLLOWING) as sum1,
 SUM(inc_col) OVER(ORDER BY ts DESC ROWS BETWEEN 3 PRECEDING AND UNBOUNDED FOLLOWING) as sum2,
 COUNT(inc_col) OVER(ORDER BY ts ASC ROWS BETWEEN UNBOUNDED PRECEDING AND 1 FOLLOWING) as count1,
 COUNT(inc_col) OVER(ORDER BY ts DESC ROWS BETWEEN 3 PRECEDING AND UNBOUNDED FOLLOWING) as count2
 FROM annotated_data_infinite
 ORDER BY ts ASC
 LIMIT 5
----
6 31 2 4
16 51 3 5
31 72 4 6
51 98 5 7
72 127 6 8




statement ok
drop table annotated_data_finite


statement ok
drop table annotated_data_infinite



# Columns in the table are a,b,c,d. Source is CsvExec which is ordered by
# a,b,c column. Column a has cardinality 2, column b has cardinality 4.
# Column c has cardinality 100 (unique entries). Column d has cardinality 5.
statement ok
CREATE EXTERNAL TABLE annotated_data_finite2 (
  a0 INTEGER,
  a INTEGER,
  b INTEGER,
  c INTEGER,
  d INTEGER
)
STORED AS CSV
WITH HEADER ROW
WITH ORDER (a ASC, b ASC, c ASC)
LOCATION '../core/tests/data/window_2.csv';

# Columns in the table are a,b,c,d. Source is CsvExec which is ordered by
# a,b,c column. Column a has cardinality 2, column b has cardinality 4.
# Column c has cardinality 100 (unique entries). Column d has cardinality 5.
statement ok
CREATE UNBOUNDED EXTERNAL TABLE annotated_data_infinite2 (
  a0 INTEGER,
  a INTEGER,
  b INTEGER,
  c INTEGER,
  d INTEGER
)
STORED AS CSV
WITH HEADER ROW
WITH ORDER (a ASC, b ASC, c ASC)
LOCATION '../core/tests/data/window_2.csv';


# test_infinite_source_partition_by

query TT
EXPLAIN SELECT a, b, c,
        SUM(c) OVER(PARTITION BY a, d ORDER BY b, c ASC ROWS BETWEEN 2 PRECEDING AND 1 FOLLOWING) as sum1,
        SUM(c) OVER(PARTITION BY a, d ORDER BY b, c ASC ROWS BETWEEN 1 FOLLOWING AND 5 FOLLOWING) as sum2,
        SUM(c) OVER(PARTITION BY d ORDER BY a, b, c ASC ROWS BETWEEN 2 PRECEDING AND 1 FOLLOWING) as sum3,
        SUM(c) OVER(PARTITION BY d ORDER BY a, b, c ASC ROWS BETWEEN 5 PRECEDING AND 1 PRECEDING) as sum4,
        SUM(c) OVER(PARTITION BY a, b ORDER BY c ASC ROWS BETWEEN 2 PRECEDING AND 1 FOLLOWING) as sum5,
        SUM(c) OVER(PARTITION BY a, b ORDER BY c ASC ROWS BETWEEN 5 PRECEDING AND 5 FOLLOWING) as sum6,
        SUM(c) OVER(PARTITION BY b, a ORDER BY c ASC ROWS BETWEEN 2 PRECEDING AND 1 FOLLOWING) as sum7,
        SUM(c) OVER(PARTITION BY b, a ORDER BY c ASC ROWS BETWEEN 5 PRECEDING AND 5 FOLLOWING) as sum8,
        SUM(c) OVER(PARTITION BY a, b, d ORDER BY c ASC ROWS BETWEEN 2 PRECEDING AND 1 FOLLOWING) as sum9,
        SUM(c) OVER(PARTITION BY a, b, d ORDER BY c ASC ROWS BETWEEN 5 PRECEDING AND CURRENT ROW) as sum10,
        SUM(c) OVER(PARTITION BY b, a, d ORDER BY c ASC ROWS BETWEEN 2 PRECEDING AND 1 FOLLOWING) as sum11,
        SUM(c) OVER(PARTITION BY b, a, d ORDER BY c ASC ROWS BETWEEN CURRENT ROW  AND 1 FOLLOWING) as sum12
 FROM annotated_data_infinite2
 LIMIT 5
----
logical_plan
Projection: annotated_data_infinite2.a, annotated_data_infinite2.b, annotated_data_infinite2.c, SUM(annotated_data_infinite2.c) PARTITION BY [annotated_data_infinite2.a, annotated_data_infinite2.d] ORDER BY [annotated_data_infinite2.b ASC NULLS LAST, annotated_data_infinite2.c ASC NULLS LAST] ROWS BETWEEN 2 PRECEDING AND 1 FOLLOWING AS sum1, SUM(annotated_data_infinite2.c) PARTITION BY [annotated_data_infinite2.a, annotated_data_infinite2.d] ORDER BY [annotated_data_infinite2.b ASC NULLS LAST, annotated_data_infinite2.c ASC NULLS LAST] ROWS BETWEEN 1 FOLLOWING AND 5 FOLLOWING AS sum2, SUM(annotated_data_infinite2.c) PARTITION BY [annotated_data_infinite2.d] ORDER BY [annotated_data_infinite2.a ASC NULLS LAST, annotated_data_infinite2.b ASC NULLS LAST, annotated_data_infinite2.c ASC NULLS LAST] ROWS BETWEEN 2 PRECEDING AND 1 FOLLOWING AS sum3, SUM(annotated_data_infinite2.c) PARTITION BY [annotated_data_infinite2.d] ORDER BY [annotated_data_infinite2.a ASC NULLS LAST, annotated_data_infinite2.b ASC NULLS LAST, annotated_data_infinite2.c ASC NULLS LAST] ROWS BETWEEN 5 PRECEDING AND 1 PRECEDING AS sum4, SUM(annotated_data_infinite2.c) PARTITION BY [annotated_data_infinite2.a, annotated_data_infinite2.b] ORDER BY [annotated_data_infinite2.c ASC NULLS LAST] ROWS BETWEEN 2 PRECEDING AND 1 FOLLOWING AS sum5, SUM(annotated_data_infinite2.c) PARTITION BY [annotated_data_infinite2.a, annotated_data_infinite2.b] ORDER BY [annotated_data_infinite2.c ASC NULLS LAST] ROWS BETWEEN 5 PRECEDING AND 5 FOLLOWING AS sum6, SUM(annotated_data_infinite2.c) PARTITION BY [annotated_data_infinite2.b, annotated_data_infinite2.a] ORDER BY [annotated_data_infinite2.c ASC NULLS LAST] ROWS BETWEEN 2 PRECEDING AND 1 FOLLOWING AS sum7, SUM(annotated_data_infinite2.c) PARTITION BY [annotated_data_infinite2.b, annotated_data_infinite2.a] ORDER BY [annotated_data_infinite2.c ASC NULLS LAST] ROWS BETWEEN 5 PRECEDING AND 5 FOLLOWING AS sum8, SUM(annotated_data_infinite2.c) PARTITION BY [annotated_data_infinite2.a, annotated_data_infinite2.b, annotated_data_infinite2.d] ORDER BY [annotated_data_infinite2.c ASC NULLS LAST] ROWS BETWEEN 2 PRECEDING AND 1 FOLLOWING AS sum9, SUM(annotated_data_infinite2.c) PARTITION BY [annotated_data_infinite2.a, annotated_data_infinite2.b, annotated_data_infinite2.d] ORDER BY [annotated_data_infinite2.c ASC NULLS LAST] ROWS BETWEEN 5 PRECEDING AND CURRENT ROW AS sum10, SUM(annotated_data_infinite2.c) PARTITION BY [annotated_data_infinite2.b, annotated_data_infinite2.a, annotated_data_infinite2.d] ORDER BY [annotated_data_infinite2.c ASC NULLS LAST] ROWS BETWEEN 2 PRECEDING AND 1 FOLLOWING AS sum11, SUM(annotated_data_infinite2.c) PARTITION BY [annotated_data_infinite2.b, annotated_data_infinite2.a, annotated_data_infinite2.d] ORDER BY [annotated_data_infinite2.c ASC NULLS LAST] ROWS BETWEEN CURRENT ROW AND 1 FOLLOWING AS sum12
--Limit: skip=0, fetch=5
----WindowAggr: windowExpr=[[SUM(CAST(annotated_data_infinite2.c AS Int64)annotated_data_infinite2.c AS annotated_data_infinite2.c) PARTITION BY [annotated_data_infinite2.d] ORDER BY [annotated_data_infinite2.a ASC NULLS LAST, annotated_data_infinite2.b ASC NULLS LAST, annotated_data_infinite2.c ASC NULLS LAST] ROWS BETWEEN 2 PRECEDING AND 1 FOLLOWING, SUM(CAST(annotated_data_infinite2.c AS Int64)annotated_data_infinite2.c AS annotated_data_infinite2.c) PARTITION BY [annotated_data_infinite2.d] ORDER BY [annotated_data_infinite2.a ASC NULLS LAST, annotated_data_infinite2.b ASC NULLS LAST, annotated_data_infinite2.c ASC NULLS LAST] ROWS BETWEEN 5 PRECEDING AND 1 PRECEDING]]
------WindowAggr: windowExpr=[[SUM(CAST(annotated_data_infinite2.c AS Int64)annotated_data_infinite2.c AS annotated_data_infinite2.c) PARTITION BY [annotated_data_infinite2.b, annotated_data_infinite2.a, annotated_data_infinite2.d] ORDER BY [annotated_data_infinite2.c ASC NULLS LAST] ROWS BETWEEN 2 PRECEDING AND 1 FOLLOWING, SUM(CAST(annotated_data_infinite2.c AS Int64)annotated_data_infinite2.c AS annotated_data_infinite2.c) PARTITION BY [annotated_data_infinite2.b, annotated_data_infinite2.a, annotated_data_infinite2.d] ORDER BY [annotated_data_infinite2.c ASC NULLS LAST] ROWS BETWEEN CURRENT ROW AND 1 FOLLOWING]]
--------WindowAggr: windowExpr=[[SUM(CAST(annotated_data_infinite2.c AS Int64)annotated_data_infinite2.c AS annotated_data_infinite2.c) PARTITION BY [annotated_data_infinite2.b, annotated_data_infinite2.a] ORDER BY [annotated_data_infinite2.c ASC NULLS LAST] ROWS BETWEEN 2 PRECEDING AND 1 FOLLOWING, SUM(CAST(annotated_data_infinite2.c AS Int64)annotated_data_infinite2.c AS annotated_data_infinite2.c) PARTITION BY [annotated_data_infinite2.b, annotated_data_infinite2.a] ORDER BY [annotated_data_infinite2.c ASC NULLS LAST] ROWS BETWEEN 5 PRECEDING AND 5 FOLLOWING]]
----------WindowAggr: windowExpr=[[SUM(CAST(annotated_data_infinite2.c AS Int64)annotated_data_infinite2.c AS annotated_data_infinite2.c) PARTITION BY [annotated_data_infinite2.a, annotated_data_infinite2.d] ORDER BY [annotated_data_infinite2.b ASC NULLS LAST, annotated_data_infinite2.c ASC NULLS LAST] ROWS BETWEEN 2 PRECEDING AND 1 FOLLOWING, SUM(CAST(annotated_data_infinite2.c AS Int64)annotated_data_infinite2.c AS annotated_data_infinite2.c) PARTITION BY [annotated_data_infinite2.a, annotated_data_infinite2.d] ORDER BY [annotated_data_infinite2.b ASC NULLS LAST, annotated_data_infinite2.c ASC NULLS LAST] ROWS BETWEEN 1 FOLLOWING AND 5 FOLLOWING]]
------------WindowAggr: windowExpr=[[SUM(CAST(annotated_data_infinite2.c AS Int64)annotated_data_infinite2.c AS annotated_data_infinite2.c) PARTITION BY [annotated_data_infinite2.a, annotated_data_infinite2.b, annotated_data_infinite2.d] ORDER BY [annotated_data_infinite2.c ASC NULLS LAST] ROWS BETWEEN 2 PRECEDING AND 1 FOLLOWING, SUM(CAST(annotated_data_infinite2.c AS Int64)annotated_data_infinite2.c AS annotated_data_infinite2.c) PARTITION BY [annotated_data_infinite2.a, annotated_data_infinite2.b, annotated_data_infinite2.d] ORDER BY [annotated_data_infinite2.c ASC NULLS LAST] ROWS BETWEEN 5 PRECEDING AND CURRENT ROW]]
--------------WindowAggr: windowExpr=[[SUM(CAST(annotated_data_infinite2.c AS Int64)annotated_data_infinite2.c AS annotated_data_infinite2.c) PARTITION BY [annotated_data_infinite2.a, annotated_data_infinite2.b] ORDER BY [annotated_data_infinite2.c ASC NULLS LAST] ROWS BETWEEN 2 PRECEDING AND 1 FOLLOWING, SUM(CAST(annotated_data_infinite2.c AS Int64)annotated_data_infinite2.c AS annotated_data_infinite2.c) PARTITION BY [annotated_data_infinite2.a, annotated_data_infinite2.b] ORDER BY [annotated_data_infinite2.c ASC NULLS LAST] ROWS BETWEEN 5 PRECEDING AND 5 FOLLOWING]]
----------------Projection: CAST(annotated_data_infinite2.c AS Int64) AS CAST(annotated_data_infinite2.c AS Int64)annotated_data_infinite2.c, annotated_data_infinite2.a, annotated_data_infinite2.b, annotated_data_infinite2.c, annotated_data_infinite2.d
------------------TableScan: annotated_data_infinite2 projection=[a, b, c, d]
physical_plan
ProjectionExec: expr=[a@1 as a, b@2 as b, c@3 as c, SUM(annotated_data_infinite2.c) PARTITION BY [annotated_data_infinite2.a, annotated_data_infinite2.d] ORDER BY [annotated_data_infinite2.b ASC NULLS LAST, annotated_data_infinite2.c ASC NULLS LAST] ROWS BETWEEN 2 PRECEDING AND 1 FOLLOWING@9 as sum1, SUM(annotated_data_infinite2.c) PARTITION BY [annotated_data_infinite2.a, annotated_data_infinite2.d] ORDER BY [annotated_data_infinite2.b ASC NULLS LAST, annotated_data_infinite2.c ASC NULLS LAST] ROWS BETWEEN 1 FOLLOWING AND 5 FOLLOWING@10 as sum2, SUM(annotated_data_infinite2.c) PARTITION BY [annotated_data_infinite2.d] ORDER BY [annotated_data_infinite2.a ASC NULLS LAST, annotated_data_infinite2.b ASC NULLS LAST, annotated_data_infinite2.c ASC NULLS LAST] ROWS BETWEEN 2 PRECEDING AND 1 FOLLOWING@15 as sum3, SUM(annotated_data_infinite2.c) PARTITION BY [annotated_data_infinite2.d] ORDER BY [annotated_data_infinite2.a ASC NULLS LAST, annotated_data_infinite2.b ASC NULLS LAST, annotated_data_infinite2.c ASC NULLS LAST] ROWS BETWEEN 5 PRECEDING AND 1 PRECEDING@16 as sum4, SUM(annotated_data_infinite2.c) PARTITION BY [annotated_data_infinite2.a, annotated_data_infinite2.b] ORDER BY [annotated_data_infinite2.c ASC NULLS LAST] ROWS BETWEEN 2 PRECEDING AND 1 FOLLOWING@5 as sum5, SUM(annotated_data_infinite2.c) PARTITION BY [annotated_data_infinite2.a, annotated_data_infinite2.b] ORDER BY [annotated_data_infinite2.c ASC NULLS LAST] ROWS BETWEEN 5 PRECEDING AND 5 FOLLOWING@6 as sum6, SUM(annotated_data_infinite2.c) PARTITION BY [annotated_data_infinite2.b, annotated_data_infinite2.a] ORDER BY [annotated_data_infinite2.c ASC NULLS LAST] ROWS BETWEEN 2 PRECEDING AND 1 FOLLOWING@11 as sum7, SUM(annotated_data_infinite2.c) PARTITION BY [annotated_data_infinite2.b, annotated_data_infinite2.a] ORDER BY [annotated_data_infinite2.c ASC NULLS LAST] ROWS BETWEEN 5 PRECEDING AND 5 FOLLOWING@12 as sum8, SUM(annotated_data_infinite2.c) PARTITION BY [annotated_data_infinite2.a, annotated_data_infinite2.b, annotated_data_infinite2.d] ORDER BY [annotated_data_infinite2.c ASC NULLS LAST] ROWS BETWEEN 2 PRECEDING AND 1 FOLLOWING@7 as sum9, SUM(annotated_data_infinite2.c) PARTITION BY [annotated_data_infinite2.a, annotated_data_infinite2.b, annotated_data_infinite2.d] ORDER BY [annotated_data_infinite2.c ASC NULLS LAST] ROWS BETWEEN 5 PRECEDING AND CURRENT ROW@8 as sum10, SUM(annotated_data_infinite2.c) PARTITION BY [annotated_data_infinite2.b, annotated_data_infinite2.a, annotated_data_infinite2.d] ORDER BY [annotated_data_infinite2.c ASC NULLS LAST] ROWS BETWEEN 2 PRECEDING AND 1 FOLLOWING@13 as sum11, SUM(annotated_data_infinite2.c) PARTITION BY [annotated_data_infinite2.b, annotated_data_infinite2.a, annotated_data_infinite2.d] ORDER BY [annotated_data_infinite2.c ASC NULLS LAST] ROWS BETWEEN CURRENT ROW AND 1 FOLLOWING@14 as sum12]
--GlobalLimitExec: skip=0, fetch=5
----BoundedWindowAggExec: wdw=[SUM(annotated_data_infinite2.c) PARTITION BY [annotated_data_infinite2.d] ORDER BY [annotated_data_infinite2.a ASC NULLS LAST, annotated_data_infinite2.b ASC NULLS LAST, annotated_data_infinite2.c ASC NULLS LAST] ROWS BETWEEN 2 PRECEDING AND 1 FOLLOWING: Ok(Field { name: "SUM(annotated_data_infinite2.c) PARTITION BY [annotated_data_infinite2.d] ORDER BY [annotated_data_infinite2.a ASC NULLS LAST, annotated_data_infinite2.b ASC NULLS LAST, annotated_data_infinite2.c ASC NULLS LAST] ROWS BETWEEN 2 PRECEDING AND 1 FOLLOWING", data_type: Int64, nullable: true, dict_id: 0, dict_is_ordered: false, metadata: {} }), frame: WindowFrame { units: Rows, start_bound: Preceding(UInt64(2)), end_bound: Following(UInt64(1)) }, SUM(annotated_data_infinite2.c) PARTITION BY [annotated_data_infinite2.d] ORDER BY [annotated_data_infinite2.a ASC NULLS LAST, annotated_data_infinite2.b ASC NULLS LAST, annotated_data_infinite2.c ASC NULLS LAST] ROWS BETWEEN 5 PRECEDING AND 1 PRECEDING: Ok(Field { name: "SUM(annotated_data_infinite2.c) PARTITION BY [annotated_data_infinite2.d] ORDER BY [annotated_data_infinite2.a ASC NULLS LAST, annotated_data_infinite2.b ASC NULLS LAST, annotated_data_infinite2.c ASC NULLS LAST] ROWS BETWEEN 5 PRECEDING AND 1 PRECEDING", data_type: Int64, nullable: true, dict_id: 0, dict_is_ordered: false, metadata: {} }), frame: WindowFrame { units: Rows, start_bound: Preceding(UInt64(5)), end_bound: Preceding(UInt64(1)) }], mode=[Linear]
------BoundedWindowAggExec: wdw=[SUM(annotated_data_infinite2.c) PARTITION BY [annotated_data_infinite2.b, annotated_data_infinite2.a, annotated_data_infinite2.d] ORDER BY [annotated_data_infinite2.c ASC NULLS LAST] ROWS BETWEEN 2 PRECEDING AND 1 FOLLOWING: Ok(Field { name: "SUM(annotated_data_infinite2.c) PARTITION BY [annotated_data_infinite2.b, annotated_data_infinite2.a, annotated_data_infinite2.d] ORDER BY [annotated_data_infinite2.c ASC NULLS LAST] ROWS BETWEEN 2 PRECEDING AND 1 FOLLOWING", data_type: Int64, nullable: true, dict_id: 0, dict_is_ordered: false, metadata: {} }), frame: WindowFrame { units: Rows, start_bound: Preceding(UInt64(2)), end_bound: Following(UInt64(1)) }, SUM(annotated_data_infinite2.c) PARTITION BY [annotated_data_infinite2.b, annotated_data_infinite2.a, annotated_data_infinite2.d] ORDER BY [annotated_data_infinite2.c ASC NULLS LAST] ROWS BETWEEN CURRENT ROW AND 1 FOLLOWING: Ok(Field { name: "SUM(annotated_data_infinite2.c) PARTITION BY [annotated_data_infinite2.b, annotated_data_infinite2.a, annotated_data_infinite2.d] ORDER BY [annotated_data_infinite2.c ASC NULLS LAST] ROWS BETWEEN CURRENT ROW AND 1 FOLLOWING", data_type: Int64, nullable: true, dict_id: 0, dict_is_ordered: false, metadata: {} }), frame: WindowFrame { units: Rows, start_bound: CurrentRow, end_bound: Following(UInt64(1)) }], mode=[PartiallySorted([1, 0])]
--------BoundedWindowAggExec: wdw=[SUM(annotated_data_infinite2.c) PARTITION BY [annotated_data_infinite2.b, annotated_data_infinite2.a] ORDER BY [annotated_data_infinite2.c ASC NULLS LAST] ROWS BETWEEN 2 PRECEDING AND 1 FOLLOWING: Ok(Field { name: "SUM(annotated_data_infinite2.c) PARTITION BY [annotated_data_infinite2.b, annotated_data_infinite2.a] ORDER BY [annotated_data_infinite2.c ASC NULLS LAST] ROWS BETWEEN 2 PRECEDING AND 1 FOLLOWING", data_type: Int64, nullable: true, dict_id: 0, dict_is_ordered: false, metadata: {} }), frame: WindowFrame { units: Rows, start_bound: Preceding(UInt64(2)), end_bound: Following(UInt64(1)) }, SUM(annotated_data_infinite2.c) PARTITION BY [annotated_data_infinite2.b, annotated_data_infinite2.a] ORDER BY [annotated_data_infinite2.c ASC NULLS LAST] ROWS BETWEEN 5 PRECEDING AND 5 FOLLOWING: Ok(Field { name: "SUM(annotated_data_infinite2.c) PARTITION BY [annotated_data_infinite2.b, annotated_data_infinite2.a] ORDER BY [annotated_data_infinite2.c ASC NULLS LAST] ROWS BETWEEN 5 PRECEDING AND 5 FOLLOWING", data_type: Int64, nullable: true, dict_id: 0, dict_is_ordered: false, metadata: {} }), frame: WindowFrame { units: Rows, start_bound: Preceding(UInt64(5)), end_bound: Following(UInt64(5)) }], mode=[Sorted]
----------BoundedWindowAggExec: wdw=[SUM(annotated_data_infinite2.c) PARTITION BY [annotated_data_infinite2.a, annotated_data_infinite2.d] ORDER BY [annotated_data_infinite2.b ASC NULLS LAST, annotated_data_infinite2.c ASC NULLS LAST] ROWS BETWEEN 2 PRECEDING AND 1 FOLLOWING: Ok(Field { name: "SUM(annotated_data_infinite2.c) PARTITION BY [annotated_data_infinite2.a, annotated_data_infinite2.d] ORDER BY [annotated_data_infinite2.b ASC NULLS LAST, annotated_data_infinite2.c ASC NULLS LAST] ROWS BETWEEN 2 PRECEDING AND 1 FOLLOWING", data_type: Int64, nullable: true, dict_id: 0, dict_is_ordered: false, metadata: {} }), frame: WindowFrame { units: Rows, start_bound: Preceding(UInt64(2)), end_bound: Following(UInt64(1)) }, SUM(annotated_data_infinite2.c) PARTITION BY [annotated_data_infinite2.a, annotated_data_infinite2.d] ORDER BY [annotated_data_infinite2.b ASC NULLS LAST, annotated_data_infinite2.c ASC NULLS LAST] ROWS BETWEEN 1 FOLLOWING AND 5 FOLLOWING: Ok(Field { name: "SUM(annotated_data_infinite2.c) PARTITION BY [annotated_data_infinite2.a, annotated_data_infinite2.d] ORDER BY [annotated_data_infinite2.b ASC NULLS LAST, annotated_data_infinite2.c ASC NULLS LAST] ROWS BETWEEN 1 FOLLOWING AND 5 FOLLOWING", data_type: Int64, nullable: true, dict_id: 0, dict_is_ordered: false, metadata: {} }), frame: WindowFrame { units: Rows, start_bound: Following(UInt64(1)), end_bound: Following(UInt64(5)) }], mode=[PartiallySorted([0])]
------------BoundedWindowAggExec: wdw=[SUM(annotated_data_infinite2.c) PARTITION BY [annotated_data_infinite2.a, annotated_data_infinite2.b, annotated_data_infinite2.d] ORDER BY [annotated_data_infinite2.c ASC NULLS LAST] ROWS BETWEEN 2 PRECEDING AND 1 FOLLOWING: Ok(Field { name: "SUM(annotated_data_infinite2.c) PARTITION BY [annotated_data_infinite2.a, annotated_data_infinite2.b, annotated_data_infinite2.d] ORDER BY [annotated_data_infinite2.c ASC NULLS LAST] ROWS BETWEEN 2 PRECEDING AND 1 FOLLOWING", data_type: Int64, nullable: true, dict_id: 0, dict_is_ordered: false, metadata: {} }), frame: WindowFrame { units: Rows, start_bound: Preceding(UInt64(2)), end_bound: Following(UInt64(1)) }, SUM(annotated_data_infinite2.c) PARTITION BY [annotated_data_infinite2.a, annotated_data_infinite2.b, annotated_data_infinite2.d] ORDER BY [annotated_data_infinite2.c ASC NULLS LAST] ROWS BETWEEN 5 PRECEDING AND CURRENT ROW: Ok(Field { name: "SUM(annotated_data_infinite2.c) PARTITION BY [annotated_data_infinite2.a, annotated_data_infinite2.b, annotated_data_infinite2.d] ORDER BY [annotated_data_infinite2.c ASC NULLS LAST] ROWS BETWEEN 5 PRECEDING AND CURRENT ROW", data_type: Int64, nullable: true, dict_id: 0, dict_is_ordered: false, metadata: {} }), frame: WindowFrame { units: Rows, start_bound: Preceding(UInt64(5)), end_bound: CurrentRow }], mode=[PartiallySorted([0, 1])]
--------------BoundedWindowAggExec: wdw=[SUM(annotated_data_infinite2.c) PARTITION BY [annotated_data_infinite2.a, annotated_data_infinite2.b] ORDER BY [annotated_data_infinite2.c ASC NULLS LAST] ROWS BETWEEN 2 PRECEDING AND 1 FOLLOWING: Ok(Field { name: "SUM(annotated_data_infinite2.c) PARTITION BY [annotated_data_infinite2.a, annotated_data_infinite2.b] ORDER BY [annotated_data_infinite2.c ASC NULLS LAST] ROWS BETWEEN 2 PRECEDING AND 1 FOLLOWING", data_type: Int64, nullable: true, dict_id: 0, dict_is_ordered: false, metadata: {} }), frame: WindowFrame { units: Rows, start_bound: Preceding(UInt64(2)), end_bound: Following(UInt64(1)) }, SUM(annotated_data_infinite2.c) PARTITION BY [annotated_data_infinite2.a, annotated_data_infinite2.b] ORDER BY [annotated_data_infinite2.c ASC NULLS LAST] ROWS BETWEEN 5 PRECEDING AND 5 FOLLOWING: Ok(Field { name: "SUM(annotated_data_infinite2.c) PARTITION BY [annotated_data_infinite2.a, annotated_data_infinite2.b] ORDER BY [annotated_data_infinite2.c ASC NULLS LAST] ROWS BETWEEN 5 PRECEDING AND 5 FOLLOWING", data_type: Int64, nullable: true, dict_id: 0, dict_is_ordered: false, metadata: {} }), frame: WindowFrame { units: Rows, start_bound: Preceding(UInt64(5)), end_bound: Following(UInt64(5)) }], mode=[Sorted]
----------------ProjectionExec: expr=[CAST(c@2 AS Int64) as CAST(annotated_data_infinite2.c AS Int64)annotated_data_infinite2.c, a@0 as a, b@1 as b, c@2 as c, d@3 as d]
------------------CsvExec: file_groups={1 group: [[WORKSPACE_ROOT/datafusion/core/tests/data/window_2.csv]]}, projection=[a, b, c, d], infinite_source=true, output_ordering=[a@0 ASC NULLS LAST, b@1 ASC NULLS LAST, c@2 ASC NULLS LAST], has_header=true


query IIIIIIIIIIIIIII
SELECT a, b, c,
        SUM(c) OVER(PARTITION BY a, d ORDER BY b, c ASC ROWS BETWEEN 2 PRECEDING AND 1 FOLLOWING) as sum1,
        SUM(c) OVER(PARTITION BY a, d ORDER BY b, c ASC ROWS BETWEEN 1 FOLLOWING AND 5 FOLLOWING) as sum2,
        SUM(c) OVER(PARTITION BY d ORDER BY a, b, c ASC ROWS BETWEEN 2 PRECEDING AND 1 FOLLOWING) as sum3,
        SUM(c) OVER(PARTITION BY d ORDER BY a, b, c ASC ROWS BETWEEN 5 PRECEDING AND 1 PRECEDING) as sum4,
        SUM(c) OVER(PARTITION BY a, b ORDER BY c ASC ROWS BETWEEN 2 PRECEDING AND 1 FOLLOWING) as sum5,
        SUM(c) OVER(PARTITION BY a, b ORDER BY c ASC ROWS BETWEEN 5 PRECEDING AND 5 FOLLOWING) as sum6,
        SUM(c) OVER(PARTITION BY b, a ORDER BY c ASC ROWS BETWEEN 2 PRECEDING AND 1 FOLLOWING) as sum7,
        SUM(c) OVER(PARTITION BY b, a ORDER BY c ASC ROWS BETWEEN 5 PRECEDING AND 5 FOLLOWING) as sum8,
        SUM(c) OVER(PARTITION BY a, b, d ORDER BY c ASC ROWS BETWEEN 2 PRECEDING AND 1 FOLLOWING) as sum9,
        SUM(c) OVER(PARTITION BY a, b, d ORDER BY c ASC ROWS BETWEEN 5 PRECEDING AND CURRENT ROW) as sum10,
        SUM(c) OVER(PARTITION BY b, a, d ORDER BY c ASC ROWS BETWEEN 2 PRECEDING AND 1 FOLLOWING) as sum11,
        SUM(c) OVER(PARTITION BY b, a, d ORDER BY c ASC ROWS BETWEEN CURRENT ROW  AND 1 FOLLOWING) as sum12
 FROM annotated_data_infinite2
 LIMIT 5
----
0 0 0 2 53 2 NULL 1 15 1 15 2 0 2 2
0 0 1 8 61 8 NULL 3 21 3 21 8 1 8 8
0 0 2 5 74 5 0 6 28 6 28 5 2 5 5
0 0 3 11 96 11 2 10 36 10 36 11 5 11 9
0 0 4 9 72 9 NULL 14 45 14 45 9 4 9 9



# test_finite_source_partition_by

query TT
EXPLAIN SELECT a, b, c,
        SUM(c) OVER(PARTITION BY a, d ORDER BY b, c ASC ROWS BETWEEN 2 PRECEDING AND 1 FOLLOWING) as sum1,
        SUM(c) OVER(PARTITION BY a, d ORDER BY b, c ASC ROWS BETWEEN 1 FOLLOWING AND 5 FOLLOWING) as sum2,
        SUM(c) OVER(PARTITION BY d ORDER BY a, b, c ASC ROWS BETWEEN 2 PRECEDING AND 1 FOLLOWING) as sum3,
        SUM(c) OVER(PARTITION BY d ORDER BY a, b, c ASC ROWS BETWEEN 5 PRECEDING AND 1 PRECEDING) as sum4,
        SUM(c) OVER(PARTITION BY a, b ORDER BY c ASC ROWS BETWEEN 2 PRECEDING AND 1 FOLLOWING) as sum5,
        SUM(c) OVER(PARTITION BY a, b ORDER BY c ASC ROWS BETWEEN 5 PRECEDING AND 5 FOLLOWING) as sum6,
        SUM(c) OVER(PARTITION BY b, a ORDER BY c ASC ROWS BETWEEN 2 PRECEDING AND 1 FOLLOWING) as sum7,
        SUM(c) OVER(PARTITION BY b, a ORDER BY c ASC ROWS BETWEEN 5 PRECEDING AND 5 FOLLOWING) as sum8,
        SUM(c) OVER(PARTITION BY a, b, d ORDER BY c ASC ROWS BETWEEN 2 PRECEDING AND 1 FOLLOWING) as sum9,
        SUM(c) OVER(PARTITION BY a, b, d ORDER BY c ASC ROWS BETWEEN 5 PRECEDING AND CURRENT ROW) as sum10,
        SUM(c) OVER(PARTITION BY b, a, d ORDER BY c ASC ROWS BETWEEN 2 PRECEDING AND 1 FOLLOWING) as sum11,
        SUM(c) OVER(PARTITION BY b, a, d ORDER BY c ASC ROWS BETWEEN CURRENT ROW  AND 1 FOLLOWING) as sum12
 FROM annotated_data_finite2
 ORDER BY c
 LIMIT 5
----
logical_plan
Limit: skip=0, fetch=5
--Sort: annotated_data_finite2.c ASC NULLS LAST, fetch=5
----Projection: annotated_data_finite2.a, annotated_data_finite2.b, annotated_data_finite2.c, SUM(annotated_data_finite2.c) PARTITION BY [annotated_data_finite2.a, annotated_data_finite2.d] ORDER BY [annotated_data_finite2.b ASC NULLS LAST, annotated_data_finite2.c ASC NULLS LAST] ROWS BETWEEN 2 PRECEDING AND 1 FOLLOWING AS sum1, SUM(annotated_data_finite2.c) PARTITION BY [annotated_data_finite2.a, annotated_data_finite2.d] ORDER BY [annotated_data_finite2.b ASC NULLS LAST, annotated_data_finite2.c ASC NULLS LAST] ROWS BETWEEN 1 FOLLOWING AND 5 FOLLOWING AS sum2, SUM(annotated_data_finite2.c) PARTITION BY [annotated_data_finite2.d] ORDER BY [annotated_data_finite2.a ASC NULLS LAST, annotated_data_finite2.b ASC NULLS LAST, annotated_data_finite2.c ASC NULLS LAST] ROWS BETWEEN 2 PRECEDING AND 1 FOLLOWING AS sum3, SUM(annotated_data_finite2.c) PARTITION BY [annotated_data_finite2.d] ORDER BY [annotated_data_finite2.a ASC NULLS LAST, annotated_data_finite2.b ASC NULLS LAST, annotated_data_finite2.c ASC NULLS LAST] ROWS BETWEEN 5 PRECEDING AND 1 PRECEDING AS sum4, SUM(annotated_data_finite2.c) PARTITION BY [annotated_data_finite2.a, annotated_data_finite2.b] ORDER BY [annotated_data_finite2.c ASC NULLS LAST] ROWS BETWEEN 2 PRECEDING AND 1 FOLLOWING AS sum5, SUM(annotated_data_finite2.c) PARTITION BY [annotated_data_finite2.a, annotated_data_finite2.b] ORDER BY [annotated_data_finite2.c ASC NULLS LAST] ROWS BETWEEN 5 PRECEDING AND 5 FOLLOWING AS sum6, SUM(annotated_data_finite2.c) PARTITION BY [annotated_data_finite2.b, annotated_data_finite2.a] ORDER BY [annotated_data_finite2.c ASC NULLS LAST] ROWS BETWEEN 2 PRECEDING AND 1 FOLLOWING AS sum7, SUM(annotated_data_finite2.c) PARTITION BY [annotated_data_finite2.b, annotated_data_finite2.a] ORDER BY [annotated_data_finite2.c ASC NULLS LAST] ROWS BETWEEN 5 PRECEDING AND 5 FOLLOWING AS sum8, SUM(annotated_data_finite2.c) PARTITION BY [annotated_data_finite2.a, annotated_data_finite2.b, annotated_data_finite2.d] ORDER BY [annotated_data_finite2.c ASC NULLS LAST] ROWS BETWEEN 2 PRECEDING AND 1 FOLLOWING AS sum9, SUM(annotated_data_finite2.c) PARTITION BY [annotated_data_finite2.a, annotated_data_finite2.b, annotated_data_finite2.d] ORDER BY [annotated_data_finite2.c ASC NULLS LAST] ROWS BETWEEN 5 PRECEDING AND CURRENT ROW AS sum10, SUM(annotated_data_finite2.c) PARTITION BY [annotated_data_finite2.b, annotated_data_finite2.a, annotated_data_finite2.d] ORDER BY [annotated_data_finite2.c ASC NULLS LAST] ROWS BETWEEN 2 PRECEDING AND 1 FOLLOWING AS sum11, SUM(annotated_data_finite2.c) PARTITION BY [annotated_data_finite2.b, annotated_data_finite2.a, annotated_data_finite2.d] ORDER BY [annotated_data_finite2.c ASC NULLS LAST] ROWS BETWEEN CURRENT ROW AND 1 FOLLOWING AS sum12
------WindowAggr: windowExpr=[[SUM(CAST(annotated_data_finite2.c AS Int64)annotated_data_finite2.c AS annotated_data_finite2.c) PARTITION BY [annotated_data_finite2.d] ORDER BY [annotated_data_finite2.a ASC NULLS LAST, annotated_data_finite2.b ASC NULLS LAST, annotated_data_finite2.c ASC NULLS LAST] ROWS BETWEEN 2 PRECEDING AND 1 FOLLOWING, SUM(CAST(annotated_data_finite2.c AS Int64)annotated_data_finite2.c AS annotated_data_finite2.c) PARTITION BY [annotated_data_finite2.d] ORDER BY [annotated_data_finite2.a ASC NULLS LAST, annotated_data_finite2.b ASC NULLS LAST, annotated_data_finite2.c ASC NULLS LAST] ROWS BETWEEN 5 PRECEDING AND 1 PRECEDING]]
--------WindowAggr: windowExpr=[[SUM(CAST(annotated_data_finite2.c AS Int64)annotated_data_finite2.c AS annotated_data_finite2.c) PARTITION BY [annotated_data_finite2.b, annotated_data_finite2.a, annotated_data_finite2.d] ORDER BY [annotated_data_finite2.c ASC NULLS LAST] ROWS BETWEEN 2 PRECEDING AND 1 FOLLOWING, SUM(CAST(annotated_data_finite2.c AS Int64)annotated_data_finite2.c AS annotated_data_finite2.c) PARTITION BY [annotated_data_finite2.b, annotated_data_finite2.a, annotated_data_finite2.d] ORDER BY [annotated_data_finite2.c ASC NULLS LAST] ROWS BETWEEN CURRENT ROW AND 1 FOLLOWING]]
----------WindowAggr: windowExpr=[[SUM(CAST(annotated_data_finite2.c AS Int64)annotated_data_finite2.c AS annotated_data_finite2.c) PARTITION BY [annotated_data_finite2.b, annotated_data_finite2.a] ORDER BY [annotated_data_finite2.c ASC NULLS LAST] ROWS BETWEEN 2 PRECEDING AND 1 FOLLOWING, SUM(CAST(annotated_data_finite2.c AS Int64)annotated_data_finite2.c AS annotated_data_finite2.c) PARTITION BY [annotated_data_finite2.b, annotated_data_finite2.a] ORDER BY [annotated_data_finite2.c ASC NULLS LAST] ROWS BETWEEN 5 PRECEDING AND 5 FOLLOWING]]
------------WindowAggr: windowExpr=[[SUM(CAST(annotated_data_finite2.c AS Int64)annotated_data_finite2.c AS annotated_data_finite2.c) PARTITION BY [annotated_data_finite2.a, annotated_data_finite2.d] ORDER BY [annotated_data_finite2.b ASC NULLS LAST, annotated_data_finite2.c ASC NULLS LAST] ROWS BETWEEN 2 PRECEDING AND 1 FOLLOWING, SUM(CAST(annotated_data_finite2.c AS Int64)annotated_data_finite2.c AS annotated_data_finite2.c) PARTITION BY [annotated_data_finite2.a, annotated_data_finite2.d] ORDER BY [annotated_data_finite2.b ASC NULLS LAST, annotated_data_finite2.c ASC NULLS LAST] ROWS BETWEEN 1 FOLLOWING AND 5 FOLLOWING]]
--------------WindowAggr: windowExpr=[[SUM(CAST(annotated_data_finite2.c AS Int64)annotated_data_finite2.c AS annotated_data_finite2.c) PARTITION BY [annotated_data_finite2.a, annotated_data_finite2.b, annotated_data_finite2.d] ORDER BY [annotated_data_finite2.c ASC NULLS LAST] ROWS BETWEEN 2 PRECEDING AND 1 FOLLOWING, SUM(CAST(annotated_data_finite2.c AS Int64)annotated_data_finite2.c AS annotated_data_finite2.c) PARTITION BY [annotated_data_finite2.a, annotated_data_finite2.b, annotated_data_finite2.d] ORDER BY [annotated_data_finite2.c ASC NULLS LAST] ROWS BETWEEN 5 PRECEDING AND CURRENT ROW]]
----------------WindowAggr: windowExpr=[[SUM(CAST(annotated_data_finite2.c AS Int64)annotated_data_finite2.c AS annotated_data_finite2.c) PARTITION BY [annotated_data_finite2.a, annotated_data_finite2.b] ORDER BY [annotated_data_finite2.c ASC NULLS LAST] ROWS BETWEEN 2 PRECEDING AND 1 FOLLOWING, SUM(CAST(annotated_data_finite2.c AS Int64)annotated_data_finite2.c AS annotated_data_finite2.c) PARTITION BY [annotated_data_finite2.a, annotated_data_finite2.b] ORDER BY [annotated_data_finite2.c ASC NULLS LAST] ROWS BETWEEN 5 PRECEDING AND 5 FOLLOWING]]
------------------Projection: CAST(annotated_data_finite2.c AS Int64) AS CAST(annotated_data_finite2.c AS Int64)annotated_data_finite2.c, annotated_data_finite2.a, annotated_data_finite2.b, annotated_data_finite2.c, annotated_data_finite2.d
--------------------TableScan: annotated_data_finite2 projection=[a, b, c, d]
physical_plan
GlobalLimitExec: skip=0, fetch=5
--SortExec: TopK(fetch=5), expr=[c@2 ASC NULLS LAST]
----ProjectionExec: expr=[a@1 as a, b@2 as b, c@3 as c, SUM(annotated_data_finite2.c) PARTITION BY [annotated_data_finite2.a, annotated_data_finite2.d] ORDER BY [annotated_data_finite2.b ASC NULLS LAST, annotated_data_finite2.c ASC NULLS LAST] ROWS BETWEEN 2 PRECEDING AND 1 FOLLOWING@9 as sum1, SUM(annotated_data_finite2.c) PARTITION BY [annotated_data_finite2.a, annotated_data_finite2.d] ORDER BY [annotated_data_finite2.b ASC NULLS LAST, annotated_data_finite2.c ASC NULLS LAST] ROWS BETWEEN 1 FOLLOWING AND 5 FOLLOWING@10 as sum2, SUM(annotated_data_finite2.c) PARTITION BY [annotated_data_finite2.d] ORDER BY [annotated_data_finite2.a ASC NULLS LAST, annotated_data_finite2.b ASC NULLS LAST, annotated_data_finite2.c ASC NULLS LAST] ROWS BETWEEN 2 PRECEDING AND 1 FOLLOWING@15 as sum3, SUM(annotated_data_finite2.c) PARTITION BY [annotated_data_finite2.d] ORDER BY [annotated_data_finite2.a ASC NULLS LAST, annotated_data_finite2.b ASC NULLS LAST, annotated_data_finite2.c ASC NULLS LAST] ROWS BETWEEN 5 PRECEDING AND 1 PRECEDING@16 as sum4, SUM(annotated_data_finite2.c) PARTITION BY [annotated_data_finite2.a, annotated_data_finite2.b] ORDER BY [annotated_data_finite2.c ASC NULLS LAST] ROWS BETWEEN 2 PRECEDING AND 1 FOLLOWING@5 as sum5, SUM(annotated_data_finite2.c) PARTITION BY [annotated_data_finite2.a, annotated_data_finite2.b] ORDER BY [annotated_data_finite2.c ASC NULLS LAST] ROWS BETWEEN 5 PRECEDING AND 5 FOLLOWING@6 as sum6, SUM(annotated_data_finite2.c) PARTITION BY [annotated_data_finite2.b, annotated_data_finite2.a] ORDER BY [annotated_data_finite2.c ASC NULLS LAST] ROWS BETWEEN 2 PRECEDING AND 1 FOLLOWING@11 as sum7, SUM(annotated_data_finite2.c) PARTITION BY [annotated_data_finite2.b, annotated_data_finite2.a] ORDER BY [annotated_data_finite2.c ASC NULLS LAST] ROWS BETWEEN 5 PRECEDING AND 5 FOLLOWING@12 as sum8, SUM(annotated_data_finite2.c) PARTITION BY [annotated_data_finite2.a, annotated_data_finite2.b, annotated_data_finite2.d] ORDER BY [annotated_data_finite2.c ASC NULLS LAST] ROWS BETWEEN 2 PRECEDING AND 1 FOLLOWING@7 as sum9, SUM(annotated_data_finite2.c) PARTITION BY [annotated_data_finite2.a, annotated_data_finite2.b, annotated_data_finite2.d] ORDER BY [annotated_data_finite2.c ASC NULLS LAST] ROWS BETWEEN 5 PRECEDING AND CURRENT ROW@8 as sum10, SUM(annotated_data_finite2.c) PARTITION BY [annotated_data_finite2.b, annotated_data_finite2.a, annotated_data_finite2.d] ORDER BY [annotated_data_finite2.c ASC NULLS LAST] ROWS BETWEEN 2 PRECEDING AND 1 FOLLOWING@13 as sum11, SUM(annotated_data_finite2.c) PARTITION BY [annotated_data_finite2.b, annotated_data_finite2.a, annotated_data_finite2.d] ORDER BY [annotated_data_finite2.c ASC NULLS LAST] ROWS BETWEEN CURRENT ROW AND 1 FOLLOWING@14 as sum12]
------BoundedWindowAggExec: wdw=[SUM(annotated_data_finite2.c) PARTITION BY [annotated_data_finite2.d] ORDER BY [annotated_data_finite2.a ASC NULLS LAST, annotated_data_finite2.b ASC NULLS LAST, annotated_data_finite2.c ASC NULLS LAST] ROWS BETWEEN 2 PRECEDING AND 1 FOLLOWING: Ok(Field { name: "SUM(annotated_data_finite2.c) PARTITION BY [annotated_data_finite2.d] ORDER BY [annotated_data_finite2.a ASC NULLS LAST, annotated_data_finite2.b ASC NULLS LAST, annotated_data_finite2.c ASC NULLS LAST] ROWS BETWEEN 2 PRECEDING AND 1 FOLLOWING", data_type: Int64, nullable: true, dict_id: 0, dict_is_ordered: false, metadata: {} }), frame: WindowFrame { units: Rows, start_bound: Preceding(UInt64(2)), end_bound: Following(UInt64(1)) }, SUM(annotated_data_finite2.c) PARTITION BY [annotated_data_finite2.d] ORDER BY [annotated_data_finite2.a ASC NULLS LAST, annotated_data_finite2.b ASC NULLS LAST, annotated_data_finite2.c ASC NULLS LAST] ROWS BETWEEN 5 PRECEDING AND 1 PRECEDING: Ok(Field { name: "SUM(annotated_data_finite2.c) PARTITION BY [annotated_data_finite2.d] ORDER BY [annotated_data_finite2.a ASC NULLS LAST, annotated_data_finite2.b ASC NULLS LAST, annotated_data_finite2.c ASC NULLS LAST] ROWS BETWEEN 5 PRECEDING AND 1 PRECEDING", data_type: Int64, nullable: true, dict_id: 0, dict_is_ordered: false, metadata: {} }), frame: WindowFrame { units: Rows, start_bound: Preceding(UInt64(5)), end_bound: Preceding(UInt64(1)) }], mode=[Sorted]
--------SortExec: expr=[d@4 ASC NULLS LAST,a@1 ASC NULLS LAST,b@2 ASC NULLS LAST,c@3 ASC NULLS LAST]
----------BoundedWindowAggExec: wdw=[SUM(annotated_data_finite2.c) PARTITION BY [annotated_data_finite2.b, annotated_data_finite2.a, annotated_data_finite2.d] ORDER BY [annotated_data_finite2.c ASC NULLS LAST] ROWS BETWEEN 2 PRECEDING AND 1 FOLLOWING: Ok(Field { name: "SUM(annotated_data_finite2.c) PARTITION BY [annotated_data_finite2.b, annotated_data_finite2.a, annotated_data_finite2.d] ORDER BY [annotated_data_finite2.c ASC NULLS LAST] ROWS BETWEEN 2 PRECEDING AND 1 FOLLOWING", data_type: Int64, nullable: true, dict_id: 0, dict_is_ordered: false, metadata: {} }), frame: WindowFrame { units: Rows, start_bound: Preceding(UInt64(2)), end_bound: Following(UInt64(1)) }, SUM(annotated_data_finite2.c) PARTITION BY [annotated_data_finite2.b, annotated_data_finite2.a, annotated_data_finite2.d] ORDER BY [annotated_data_finite2.c ASC NULLS LAST] ROWS BETWEEN CURRENT ROW AND 1 FOLLOWING: Ok(Field { name: "SUM(annotated_data_finite2.c) PARTITION BY [annotated_data_finite2.b, annotated_data_finite2.a, annotated_data_finite2.d] ORDER BY [annotated_data_finite2.c ASC NULLS LAST] ROWS BETWEEN CURRENT ROW AND 1 FOLLOWING", data_type: Int64, nullable: true, dict_id: 0, dict_is_ordered: false, metadata: {} }), frame: WindowFrame { units: Rows, start_bound: CurrentRow, end_bound: Following(UInt64(1)) }], mode=[Sorted]
------------SortExec: expr=[b@2 ASC NULLS LAST,a@1 ASC NULLS LAST,d@4 ASC NULLS LAST,c@3 ASC NULLS LAST]
--------------BoundedWindowAggExec: wdw=[SUM(annotated_data_finite2.c) PARTITION BY [annotated_data_finite2.b, annotated_data_finite2.a] ORDER BY [annotated_data_finite2.c ASC NULLS LAST] ROWS BETWEEN 2 PRECEDING AND 1 FOLLOWING: Ok(Field { name: "SUM(annotated_data_finite2.c) PARTITION BY [annotated_data_finite2.b, annotated_data_finite2.a] ORDER BY [annotated_data_finite2.c ASC NULLS LAST] ROWS BETWEEN 2 PRECEDING AND 1 FOLLOWING", data_type: Int64, nullable: true, dict_id: 0, dict_is_ordered: false, metadata: {} }), frame: WindowFrame { units: Rows, start_bound: Preceding(UInt64(2)), end_bound: Following(UInt64(1)) }, SUM(annotated_data_finite2.c) PARTITION BY [annotated_data_finite2.b, annotated_data_finite2.a] ORDER BY [annotated_data_finite2.c ASC NULLS LAST] ROWS BETWEEN 5 PRECEDING AND 5 FOLLOWING: Ok(Field { name: "SUM(annotated_data_finite2.c) PARTITION BY [annotated_data_finite2.b, annotated_data_finite2.a] ORDER BY [annotated_data_finite2.c ASC NULLS LAST] ROWS BETWEEN 5 PRECEDING AND 5 FOLLOWING", data_type: Int64, nullable: true, dict_id: 0, dict_is_ordered: false, metadata: {} }), frame: WindowFrame { units: Rows, start_bound: Preceding(UInt64(5)), end_bound: Following(UInt64(5)) }], mode=[Sorted]
----------------SortExec: expr=[b@2 ASC NULLS LAST,a@1 ASC NULLS LAST,c@3 ASC NULLS LAST]
------------------BoundedWindowAggExec: wdw=[SUM(annotated_data_finite2.c) PARTITION BY [annotated_data_finite2.a, annotated_data_finite2.d] ORDER BY [annotated_data_finite2.b ASC NULLS LAST, annotated_data_finite2.c ASC NULLS LAST] ROWS BETWEEN 2 PRECEDING AND 1 FOLLOWING: Ok(Field { name: "SUM(annotated_data_finite2.c) PARTITION BY [annotated_data_finite2.a, annotated_data_finite2.d] ORDER BY [annotated_data_finite2.b ASC NULLS LAST, annotated_data_finite2.c ASC NULLS LAST] ROWS BETWEEN 2 PRECEDING AND 1 FOLLOWING", data_type: Int64, nullable: true, dict_id: 0, dict_is_ordered: false, metadata: {} }), frame: WindowFrame { units: Rows, start_bound: Preceding(UInt64(2)), end_bound: Following(UInt64(1)) }, SUM(annotated_data_finite2.c) PARTITION BY [annotated_data_finite2.a, annotated_data_finite2.d] ORDER BY [annotated_data_finite2.b ASC NULLS LAST, annotated_data_finite2.c ASC NULLS LAST] ROWS BETWEEN 1 FOLLOWING AND 5 FOLLOWING: Ok(Field { name: "SUM(annotated_data_finite2.c) PARTITION BY [annotated_data_finite2.a, annotated_data_finite2.d] ORDER BY [annotated_data_finite2.b ASC NULLS LAST, annotated_data_finite2.c ASC NULLS LAST] ROWS BETWEEN 1 FOLLOWING AND 5 FOLLOWING", data_type: Int64, nullable: true, dict_id: 0, dict_is_ordered: false, metadata: {} }), frame: WindowFrame { units: Rows, start_bound: Following(UInt64(1)), end_bound: Following(UInt64(5)) }], mode=[Sorted]
--------------------SortExec: expr=[a@1 ASC NULLS LAST,d@4 ASC NULLS LAST,b@2 ASC NULLS LAST,c@3 ASC NULLS LAST]
----------------------BoundedWindowAggExec: wdw=[SUM(annotated_data_finite2.c) PARTITION BY [annotated_data_finite2.a, annotated_data_finite2.b, annotated_data_finite2.d] ORDER BY [annotated_data_finite2.c ASC NULLS LAST] ROWS BETWEEN 2 PRECEDING AND 1 FOLLOWING: Ok(Field { name: "SUM(annotated_data_finite2.c) PARTITION BY [annotated_data_finite2.a, annotated_data_finite2.b, annotated_data_finite2.d] ORDER BY [annotated_data_finite2.c ASC NULLS LAST] ROWS BETWEEN 2 PRECEDING AND 1 FOLLOWING", data_type: Int64, nullable: true, dict_id: 0, dict_is_ordered: false, metadata: {} }), frame: WindowFrame { units: Rows, start_bound: Preceding(UInt64(2)), end_bound: Following(UInt64(1)) }, SUM(annotated_data_finite2.c) PARTITION BY [annotated_data_finite2.a, annotated_data_finite2.b, annotated_data_finite2.d] ORDER BY [annotated_data_finite2.c ASC NULLS LAST] ROWS BETWEEN 5 PRECEDING AND CURRENT ROW: Ok(Field { name: "SUM(annotated_data_finite2.c) PARTITION BY [annotated_data_finite2.a, annotated_data_finite2.b, annotated_data_finite2.d] ORDER BY [annotated_data_finite2.c ASC NULLS LAST] ROWS BETWEEN 5 PRECEDING AND CURRENT ROW", data_type: Int64, nullable: true, dict_id: 0, dict_is_ordered: false, metadata: {} }), frame: WindowFrame { units: Rows, start_bound: Preceding(UInt64(5)), end_bound: CurrentRow }], mode=[Sorted]
------------------------SortExec: expr=[a@1 ASC NULLS LAST,b@2 ASC NULLS LAST,d@4 ASC NULLS LAST,c@3 ASC NULLS LAST]
--------------------------BoundedWindowAggExec: wdw=[SUM(annotated_data_finite2.c) PARTITION BY [annotated_data_finite2.a, annotated_data_finite2.b] ORDER BY [annotated_data_finite2.c ASC NULLS LAST] ROWS BETWEEN 2 PRECEDING AND 1 FOLLOWING: Ok(Field { name: "SUM(annotated_data_finite2.c) PARTITION BY [annotated_data_finite2.a, annotated_data_finite2.b] ORDER BY [annotated_data_finite2.c ASC NULLS LAST] ROWS BETWEEN 2 PRECEDING AND 1 FOLLOWING", data_type: Int64, nullable: true, dict_id: 0, dict_is_ordered: false, metadata: {} }), frame: WindowFrame { units: Rows, start_bound: Preceding(UInt64(2)), end_bound: Following(UInt64(1)) }, SUM(annotated_data_finite2.c) PARTITION BY [annotated_data_finite2.a, annotated_data_finite2.b] ORDER BY [annotated_data_finite2.c ASC NULLS LAST] ROWS BETWEEN 5 PRECEDING AND 5 FOLLOWING: Ok(Field { name: "SUM(annotated_data_finite2.c) PARTITION BY [annotated_data_finite2.a, annotated_data_finite2.b] ORDER BY [annotated_data_finite2.c ASC NULLS LAST] ROWS BETWEEN 5 PRECEDING AND 5 FOLLOWING", data_type: Int64, nullable: true, dict_id: 0, dict_is_ordered: false, metadata: {} }), frame: WindowFrame { units: Rows, start_bound: Preceding(UInt64(5)), end_bound: Following(UInt64(5)) }], mode=[Sorted]
----------------------------ProjectionExec: expr=[CAST(c@2 AS Int64) as CAST(annotated_data_finite2.c AS Int64)annotated_data_finite2.c, a@0 as a, b@1 as b, c@2 as c, d@3 as d]
------------------------------CsvExec: file_groups={1 group: [[WORKSPACE_ROOT/datafusion/core/tests/data/window_2.csv]]}, projection=[a, b, c, d], output_ordering=[a@0 ASC NULLS LAST, b@1 ASC NULLS LAST, c@2 ASC NULLS LAST], has_header=true


query IIIIIIIIIIIIIII
SELECT a, b, c,
        SUM(c) OVER(PARTITION BY a, d ORDER BY b, c ASC ROWS BETWEEN 2 PRECEDING AND 1 FOLLOWING) as sum1,
        SUM(c) OVER(PARTITION BY a, d ORDER BY b, c ASC ROWS BETWEEN 1 FOLLOWING AND 5 FOLLOWING) as sum2,
        SUM(c) OVER(PARTITION BY d ORDER BY a, b, c ASC ROWS BETWEEN 2 PRECEDING AND 1 FOLLOWING) as sum3,
        SUM(c) OVER(PARTITION BY d ORDER BY a, b, c ASC ROWS BETWEEN 5 PRECEDING AND 1 PRECEDING) as sum4,
        SUM(c) OVER(PARTITION BY a, b ORDER BY c ASC ROWS BETWEEN 2 PRECEDING AND 1 FOLLOWING) as sum5,
        SUM(c) OVER(PARTITION BY a, b ORDER BY c ASC ROWS BETWEEN 5 PRECEDING AND 5 FOLLOWING) as sum6,
        SUM(c) OVER(PARTITION BY b, a ORDER BY c ASC ROWS BETWEEN 2 PRECEDING AND 1 FOLLOWING) as sum7,
        SUM(c) OVER(PARTITION BY b, a ORDER BY c ASC ROWS BETWEEN 5 PRECEDING AND 5 FOLLOWING) as sum8,
        SUM(c) OVER(PARTITION BY a, b, d ORDER BY c ASC ROWS BETWEEN 2 PRECEDING AND 1 FOLLOWING) as sum9,
        SUM(c) OVER(PARTITION BY a, b, d ORDER BY c ASC ROWS BETWEEN 5 PRECEDING AND CURRENT ROW) as sum10,
        SUM(c) OVER(PARTITION BY b, a, d ORDER BY c ASC ROWS BETWEEN 2 PRECEDING AND 1 FOLLOWING) as sum11,
        SUM(c) OVER(PARTITION BY b, a, d ORDER BY c ASC ROWS BETWEEN CURRENT ROW  AND 1 FOLLOWING) as sum12
 FROM annotated_data_finite2
 ORDER BY c
 LIMIT 5
----
0 0 0 2 53 2 NULL 1 15 1 15 2 0 2 2
0 0 1 8 61 8 NULL 3 21 3 21 8 1 8 8
0 0 2 5 74 5 0 6 28 6 28 5 2 5 5
0 0 3 11 96 11 2 10 36 10 36 11 5 11 9
0 0 4 9 72 9 NULL 14 45 14 45 9 4 9 9

#fn aggregate order by with window frame
# In window expressions, aggregate functions should not have an ordering requirement, such requirements
# should be defined in the window frame. Therefore, the query below should generate an error. Note that
# PostgreSQL also behaves this way.
statement error DataFusion error: Error during planning: Aggregate ORDER BY is not implemented for window functions
SELECT SUM(b ORDER BY a ASC) OVER() as sum1
       FROM annotated_data_infinite2

# Even if, requirement of window clause and aggregate function match;
# we should raise an error, when an ordering requirement is given to aggregate functions in window clauses.
statement error DataFusion error: Error during planning: Aggregate ORDER BY is not implemented for window functions
EXPLAIN SELECT a, b, LAST_VALUE(c ORDER BY a ASC) OVER (order by a ASC) as last_c
       FROM annotated_data_infinite2

# ordering equivalence information
# should propagate through FilterExec, LimitExec, CoalesceBatchesExec, etc.
# Below query should work without breaking pipeline
query TT
EXPLAIN SELECT * FROM (SELECT *, ROW_NUMBER() OVER(ORDER BY a ASC) as rn1
  FROM annotated_data_infinite2
  ORDER BY rn1 ASC
  LIMIT 5)
  WHERE rn1 < 50
  ORDER BY rn1 ASC
----
logical_plan
Sort: rn1 ASC NULLS LAST
--Filter: rn1 < UInt64(50)
----Limit: skip=0, fetch=5
------Sort: rn1 ASC NULLS LAST, fetch=5
--------Projection: annotated_data_infinite2.a0, annotated_data_infinite2.a, annotated_data_infinite2.b, annotated_data_infinite2.c, annotated_data_infinite2.d, ROW_NUMBER() ORDER BY [annotated_data_infinite2.a ASC NULLS LAST] RANGE BETWEEN UNBOUNDED PRECEDING AND CURRENT ROW AS rn1
----------WindowAggr: windowExpr=[[ROW_NUMBER() ORDER BY [annotated_data_infinite2.a ASC NULLS LAST] RANGE BETWEEN UNBOUNDED PRECEDING AND CURRENT ROW]]
------------TableScan: annotated_data_infinite2 projection=[a0, a, b, c, d]
physical_plan
CoalesceBatchesExec: target_batch_size=4096
--FilterExec: rn1@5 < 50
----GlobalLimitExec: skip=0, fetch=5
------ProjectionExec: expr=[a0@0 as a0, a@1 as a, b@2 as b, c@3 as c, d@4 as d, ROW_NUMBER() ORDER BY [annotated_data_infinite2.a ASC NULLS LAST] RANGE BETWEEN UNBOUNDED PRECEDING AND CURRENT ROW@5 as rn1]
--------BoundedWindowAggExec: wdw=[ROW_NUMBER() ORDER BY [annotated_data_infinite2.a ASC NULLS LAST] RANGE BETWEEN UNBOUNDED PRECEDING AND CURRENT ROW: Ok(Field { name: "ROW_NUMBER() ORDER BY [annotated_data_infinite2.a ASC NULLS LAST] RANGE BETWEEN UNBOUNDED PRECEDING AND CURRENT ROW", data_type: UInt64, nullable: false, dict_id: 0, dict_is_ordered: false, metadata: {} }), frame: WindowFrame { units: Range, start_bound: Preceding(Int32(NULL)), end_bound: CurrentRow }], mode=[Sorted]
----------CsvExec: file_groups={1 group: [[WORKSPACE_ROOT/datafusion/core/tests/data/window_2.csv]]}, projection=[a0, a, b, c, d], infinite_source=true, output_ordering=[a@1 ASC NULLS LAST, b@2 ASC NULLS LAST, c@3 ASC NULLS LAST], has_header=true

# this is a negative test for asserting that window functions (other than ROW_NUMBER)
# are not added to ordering equivalence
# physical plan should contain SortExec.
query TT
EXPLAIN SELECT c9, sum1 FROM (SELECT c9,
                       SUM(c9) OVER(ORDER BY c9 DESC) as sum1
                       FROM aggregate_test_100
                       ORDER BY c9 DESC)
       ORDER BY sum1, c9 DESC
       LIMIT 5
----
logical_plan
Limit: skip=0, fetch=5
--Sort: sum1 ASC NULLS LAST, aggregate_test_100.c9 DESC NULLS FIRST, fetch=5
----Sort: aggregate_test_100.c9 DESC NULLS FIRST
------Projection: aggregate_test_100.c9, SUM(aggregate_test_100.c9) ORDER BY [aggregate_test_100.c9 DESC NULLS FIRST] RANGE BETWEEN UNBOUNDED PRECEDING AND CURRENT ROW AS sum1
--------WindowAggr: windowExpr=[[SUM(aggregate_test_100.c9) ORDER BY [aggregate_test_100.c9 DESC NULLS FIRST] RANGE BETWEEN UNBOUNDED PRECEDING AND CURRENT ROW]]
----------TableScan: aggregate_test_100 projection=[c9]
physical_plan
GlobalLimitExec: skip=0, fetch=5
--SortExec: TopK(fetch=5), expr=[sum1@1 ASC NULLS LAST,c9@0 DESC]
----ProjectionExec: expr=[c9@0 as c9, SUM(aggregate_test_100.c9) ORDER BY [aggregate_test_100.c9 DESC NULLS FIRST] RANGE BETWEEN UNBOUNDED PRECEDING AND CURRENT ROW@1 as sum1]
------BoundedWindowAggExec: wdw=[SUM(aggregate_test_100.c9) ORDER BY [aggregate_test_100.c9 DESC NULLS FIRST] RANGE BETWEEN UNBOUNDED PRECEDING AND CURRENT ROW: Ok(Field { name: "SUM(aggregate_test_100.c9) ORDER BY [aggregate_test_100.c9 DESC NULLS FIRST] RANGE BETWEEN UNBOUNDED PRECEDING AND CURRENT ROW", data_type: UInt64, nullable: true, dict_id: 0, dict_is_ordered: false, metadata: {} }), frame: WindowFrame { units: Range, start_bound: Preceding(UInt64(NULL)), end_bound: CurrentRow }], mode=[Sorted]
--------SortExec: expr=[c9@0 DESC]
----------CsvExec: file_groups={1 group: [[WORKSPACE_ROOT/testing/data/csv/aggregate_test_100.csv]]}, projection=[c9], has_header=true

# Query below should work when its input is unbounded
# because ordering of ROW_NUMBER, RANK result is added to the ordering equivalence
# and final plan doesn't contain SortExec.
query IIII
SELECT a, d, rn1, rank1 FROM (SELECT a, d,
                       ROW_NUMBER() OVER(ORDER BY a ASC) as rn1,
                       RANK() OVER(ORDER BY a ASC) as rank1
                       FROM annotated_data_infinite2
                       ORDER BY a ASC)
       ORDER BY rn1, rank1, a ASC
       LIMIT 5
----
0 0 1 1
0 2 2 1
0 0 3 1
0 0 4 1
0 1 5 1

# this is a negative test for asserting that ROW_NUMBER is not
# added to the ordering equivalence when it contains partition by.
# physical plan should contain SortExec. Since source is unbounded
# pipeline checker should raise error, when plan contains SortExec.
statement error DataFusion error: PipelineChecker
SELECT a, d, rn1 FROM (SELECT a, d,
                       ROW_NUMBER() OVER(PARTITION BY d ORDER BY a ASC) as rn1
                       FROM annotated_data_infinite2
                       ORDER BY a ASC)
       ORDER BY rn1, a ASC
       LIMIT 5

# when partition by expressions match with existing ordering
# row number can be appended to existing ordering
# below query should work, without breaking pipeline.
query III
SELECT a, d, rn1 FROM (SELECT a, b, c, d,
                       ROW_NUMBER() OVER(PARTITION BY b, c, a) as rn1
                       FROM annotated_data_infinite2
                       ORDER BY a ASC)
       ORDER BY a, b, c, rn1
       LIMIT 5
----
0 0 1
0 2 1
0 0 1
0 0 1
0 1 1

# projection should propagate ordering equivalence successfully
# when expression contains alias
query III
SELECT a_new, d, rn1 FROM (SELECT d, a as a_new,
                       ROW_NUMBER() OVER(ORDER BY a ASC) as rn1
                       FROM annotated_data_infinite2
                       ORDER BY a_new ASC)
       ORDER BY a_new ASC, rn1
       LIMIT 5
----
0 0 1
0 2 2
0 0 3
0 0 4
0 1 5

query TT
EXPLAIN SELECT SUM(a) OVER(partition by a, b order by c) as sum1,
SUM(a) OVER(partition by b, a order by c) as sum2,
  SUM(a) OVER(partition by a, d order by b) as sum3,
  SUM(a) OVER(partition by d order by a) as sum4
FROM annotated_data_infinite2;
----
logical_plan
Projection: SUM(annotated_data_infinite2.a) PARTITION BY [annotated_data_infinite2.a, annotated_data_infinite2.b] ORDER BY [annotated_data_infinite2.c ASC NULLS LAST] RANGE BETWEEN UNBOUNDED PRECEDING AND CURRENT ROW AS sum1, SUM(annotated_data_infinite2.a) PARTITION BY [annotated_data_infinite2.b, annotated_data_infinite2.a] ORDER BY [annotated_data_infinite2.c ASC NULLS LAST] RANGE BETWEEN UNBOUNDED PRECEDING AND CURRENT ROW AS sum2, SUM(annotated_data_infinite2.a) PARTITION BY [annotated_data_infinite2.a, annotated_data_infinite2.d] ORDER BY [annotated_data_infinite2.b ASC NULLS LAST] RANGE BETWEEN UNBOUNDED PRECEDING AND CURRENT ROW AS sum3, SUM(annotated_data_infinite2.a) PARTITION BY [annotated_data_infinite2.d] ORDER BY [annotated_data_infinite2.a ASC NULLS LAST] RANGE BETWEEN UNBOUNDED PRECEDING AND CURRENT ROW AS sum4
--WindowAggr: windowExpr=[[SUM(CAST(annotated_data_infinite2.a AS Int64)) PARTITION BY [annotated_data_infinite2.d] ORDER BY [annotated_data_infinite2.a ASC NULLS LAST] RANGE BETWEEN UNBOUNDED PRECEDING AND CURRENT ROW]]
----Projection: annotated_data_infinite2.a, annotated_data_infinite2.d, SUM(annotated_data_infinite2.a) PARTITION BY [annotated_data_infinite2.a, annotated_data_infinite2.b] ORDER BY [annotated_data_infinite2.c ASC NULLS LAST] RANGE BETWEEN UNBOUNDED PRECEDING AND CURRENT ROW, SUM(annotated_data_infinite2.a) PARTITION BY [annotated_data_infinite2.a, annotated_data_infinite2.d] ORDER BY [annotated_data_infinite2.b ASC NULLS LAST] RANGE BETWEEN UNBOUNDED PRECEDING AND CURRENT ROW, SUM(annotated_data_infinite2.a) PARTITION BY [annotated_data_infinite2.b, annotated_data_infinite2.a] ORDER BY [annotated_data_infinite2.c ASC NULLS LAST] RANGE BETWEEN UNBOUNDED PRECEDING AND CURRENT ROW
------WindowAggr: windowExpr=[[SUM(CAST(annotated_data_infinite2.a AS Int64)) PARTITION BY [annotated_data_infinite2.b, annotated_data_infinite2.a] ORDER BY [annotated_data_infinite2.c ASC NULLS LAST] RANGE BETWEEN UNBOUNDED PRECEDING AND CURRENT ROW]]
--------WindowAggr: windowExpr=[[SUM(CAST(annotated_data_infinite2.a AS Int64)) PARTITION BY [annotated_data_infinite2.a, annotated_data_infinite2.d] ORDER BY [annotated_data_infinite2.b ASC NULLS LAST] RANGE BETWEEN UNBOUNDED PRECEDING AND CURRENT ROW]]
----------WindowAggr: windowExpr=[[SUM(CAST(annotated_data_infinite2.a AS Int64)) PARTITION BY [annotated_data_infinite2.a, annotated_data_infinite2.b] ORDER BY [annotated_data_infinite2.c ASC NULLS LAST] RANGE BETWEEN UNBOUNDED PRECEDING AND CURRENT ROW]]
------------TableScan: annotated_data_infinite2 projection=[a, b, c, d]
physical_plan
ProjectionExec: expr=[SUM(annotated_data_infinite2.a) PARTITION BY [annotated_data_infinite2.a, annotated_data_infinite2.b] ORDER BY [annotated_data_infinite2.c ASC NULLS LAST] RANGE BETWEEN UNBOUNDED PRECEDING AND CURRENT ROW@2 as sum1, SUM(annotated_data_infinite2.a) PARTITION BY [annotated_data_infinite2.b, annotated_data_infinite2.a] ORDER BY [annotated_data_infinite2.c ASC NULLS LAST] RANGE BETWEEN UNBOUNDED PRECEDING AND CURRENT ROW@4 as sum2, SUM(annotated_data_infinite2.a) PARTITION BY [annotated_data_infinite2.a, annotated_data_infinite2.d] ORDER BY [annotated_data_infinite2.b ASC NULLS LAST] RANGE BETWEEN UNBOUNDED PRECEDING AND CURRENT ROW@3 as sum3, SUM(annotated_data_infinite2.a) PARTITION BY [annotated_data_infinite2.d] ORDER BY [annotated_data_infinite2.a ASC NULLS LAST] RANGE BETWEEN UNBOUNDED PRECEDING AND CURRENT ROW@5 as sum4]
--BoundedWindowAggExec: wdw=[SUM(annotated_data_infinite2.a) PARTITION BY [annotated_data_infinite2.d] ORDER BY [annotated_data_infinite2.a ASC NULLS LAST] RANGE BETWEEN UNBOUNDED PRECEDING AND CURRENT ROW: Ok(Field { name: "SUM(annotated_data_infinite2.a) PARTITION BY [annotated_data_infinite2.d] ORDER BY [annotated_data_infinite2.a ASC NULLS LAST] RANGE BETWEEN UNBOUNDED PRECEDING AND CURRENT ROW", data_type: Int64, nullable: true, dict_id: 0, dict_is_ordered: false, metadata: {} }), frame: WindowFrame { units: Range, start_bound: Preceding(Int32(NULL)), end_bound: CurrentRow }], mode=[Linear]
----ProjectionExec: expr=[a@0 as a, d@3 as d, SUM(annotated_data_infinite2.a) PARTITION BY [annotated_data_infinite2.a, annotated_data_infinite2.b] ORDER BY [annotated_data_infinite2.c ASC NULLS LAST] RANGE BETWEEN UNBOUNDED PRECEDING AND CURRENT ROW@4 as SUM(annotated_data_infinite2.a) PARTITION BY [annotated_data_infinite2.a, annotated_data_infinite2.b] ORDER BY [annotated_data_infinite2.c ASC NULLS LAST] RANGE BETWEEN UNBOUNDED PRECEDING AND CURRENT ROW, SUM(annotated_data_infinite2.a) PARTITION BY [annotated_data_infinite2.a, annotated_data_infinite2.d] ORDER BY [annotated_data_infinite2.b ASC NULLS LAST] RANGE BETWEEN UNBOUNDED PRECEDING AND CURRENT ROW@5 as SUM(annotated_data_infinite2.a) PARTITION BY [annotated_data_infinite2.a, annotated_data_infinite2.d] ORDER BY [annotated_data_infinite2.b ASC NULLS LAST] RANGE BETWEEN UNBOUNDED PRECEDING AND CURRENT ROW, SUM(annotated_data_infinite2.a) PARTITION BY [annotated_data_infinite2.b, annotated_data_infinite2.a] ORDER BY [annotated_data_infinite2.c ASC NULLS LAST] RANGE BETWEEN UNBOUNDED PRECEDING AND CURRENT ROW@6 as SUM(annotated_data_infinite2.a) PARTITION BY [annotated_data_infinite2.b, annotated_data_infinite2.a] ORDER BY [annotated_data_infinite2.c ASC NULLS LAST] RANGE BETWEEN UNBOUNDED PRECEDING AND CURRENT ROW]
------BoundedWindowAggExec: wdw=[SUM(annotated_data_infinite2.a) PARTITION BY [annotated_data_infinite2.b, annotated_data_infinite2.a] ORDER BY [annotated_data_infinite2.c ASC NULLS LAST] RANGE BETWEEN UNBOUNDED PRECEDING AND CURRENT ROW: Ok(Field { name: "SUM(annotated_data_infinite2.a) PARTITION BY [annotated_data_infinite2.b, annotated_data_infinite2.a] ORDER BY [annotated_data_infinite2.c ASC NULLS LAST] RANGE BETWEEN UNBOUNDED PRECEDING AND CURRENT ROW", data_type: Int64, nullable: true, dict_id: 0, dict_is_ordered: false, metadata: {} }), frame: WindowFrame { units: Range, start_bound: Preceding(Int32(NULL)), end_bound: CurrentRow }], mode=[Sorted]
--------BoundedWindowAggExec: wdw=[SUM(annotated_data_infinite2.a) PARTITION BY [annotated_data_infinite2.a, annotated_data_infinite2.d] ORDER BY [annotated_data_infinite2.b ASC NULLS LAST] RANGE BETWEEN UNBOUNDED PRECEDING AND CURRENT ROW: Ok(Field { name: "SUM(annotated_data_infinite2.a) PARTITION BY [annotated_data_infinite2.a, annotated_data_infinite2.d] ORDER BY [annotated_data_infinite2.b ASC NULLS LAST] RANGE BETWEEN UNBOUNDED PRECEDING AND CURRENT ROW", data_type: Int64, nullable: true, dict_id: 0, dict_is_ordered: false, metadata: {} }), frame: WindowFrame { units: Range, start_bound: Preceding(Int32(NULL)), end_bound: CurrentRow }], mode=[PartiallySorted([0])]
----------BoundedWindowAggExec: wdw=[SUM(annotated_data_infinite2.a) PARTITION BY [annotated_data_infinite2.a, annotated_data_infinite2.b] ORDER BY [annotated_data_infinite2.c ASC NULLS LAST] RANGE BETWEEN UNBOUNDED PRECEDING AND CURRENT ROW: Ok(Field { name: "SUM(annotated_data_infinite2.a) PARTITION BY [annotated_data_infinite2.a, annotated_data_infinite2.b] ORDER BY [annotated_data_infinite2.c ASC NULLS LAST] RANGE BETWEEN UNBOUNDED PRECEDING AND CURRENT ROW", data_type: Int64, nullable: true, dict_id: 0, dict_is_ordered: false, metadata: {} }), frame: WindowFrame { units: Range, start_bound: Preceding(Int32(NULL)), end_bound: CurrentRow }], mode=[Sorted]
------------CsvExec: file_groups={1 group: [[WORKSPACE_ROOT/datafusion/core/tests/data/window_2.csv]]}, projection=[a, b, c, d], infinite_source=true, output_ordering=[a@0 ASC NULLS LAST, b@1 ASC NULLS LAST, c@2 ASC NULLS LAST], has_header=true

statement ok
set datafusion.execution.target_partitions = 2;

# re-execute the same query in multi partitions.
# final plan should still be streamable
query TT
EXPLAIN SELECT SUM(a) OVER(partition by a, b order by c) as sum1,
  SUM(a) OVER(partition by b, a order by c) as sum2,
  SUM(a) OVER(partition by a, d order by b) as sum3,
  SUM(a) OVER(partition by d order by a) as sum4
FROM annotated_data_infinite2;
----
logical_plan
Projection: SUM(annotated_data_infinite2.a) PARTITION BY [annotated_data_infinite2.a, annotated_data_infinite2.b] ORDER BY [annotated_data_infinite2.c ASC NULLS LAST] RANGE BETWEEN UNBOUNDED PRECEDING AND CURRENT ROW AS sum1, SUM(annotated_data_infinite2.a) PARTITION BY [annotated_data_infinite2.b, annotated_data_infinite2.a] ORDER BY [annotated_data_infinite2.c ASC NULLS LAST] RANGE BETWEEN UNBOUNDED PRECEDING AND CURRENT ROW AS sum2, SUM(annotated_data_infinite2.a) PARTITION BY [annotated_data_infinite2.a, annotated_data_infinite2.d] ORDER BY [annotated_data_infinite2.b ASC NULLS LAST] RANGE BETWEEN UNBOUNDED PRECEDING AND CURRENT ROW AS sum3, SUM(annotated_data_infinite2.a) PARTITION BY [annotated_data_infinite2.d] ORDER BY [annotated_data_infinite2.a ASC NULLS LAST] RANGE BETWEEN UNBOUNDED PRECEDING AND CURRENT ROW AS sum4
--WindowAggr: windowExpr=[[SUM(CAST(annotated_data_infinite2.a AS Int64)) PARTITION BY [annotated_data_infinite2.d] ORDER BY [annotated_data_infinite2.a ASC NULLS LAST] RANGE BETWEEN UNBOUNDED PRECEDING AND CURRENT ROW]]
----Projection: annotated_data_infinite2.a, annotated_data_infinite2.d, SUM(annotated_data_infinite2.a) PARTITION BY [annotated_data_infinite2.a, annotated_data_infinite2.b] ORDER BY [annotated_data_infinite2.c ASC NULLS LAST] RANGE BETWEEN UNBOUNDED PRECEDING AND CURRENT ROW, SUM(annotated_data_infinite2.a) PARTITION BY [annotated_data_infinite2.a, annotated_data_infinite2.d] ORDER BY [annotated_data_infinite2.b ASC NULLS LAST] RANGE BETWEEN UNBOUNDED PRECEDING AND CURRENT ROW, SUM(annotated_data_infinite2.a) PARTITION BY [annotated_data_infinite2.b, annotated_data_infinite2.a] ORDER BY [annotated_data_infinite2.c ASC NULLS LAST] RANGE BETWEEN UNBOUNDED PRECEDING AND CURRENT ROW
------WindowAggr: windowExpr=[[SUM(CAST(annotated_data_infinite2.a AS Int64)) PARTITION BY [annotated_data_infinite2.b, annotated_data_infinite2.a] ORDER BY [annotated_data_infinite2.c ASC NULLS LAST] RANGE BETWEEN UNBOUNDED PRECEDING AND CURRENT ROW]]
--------WindowAggr: windowExpr=[[SUM(CAST(annotated_data_infinite2.a AS Int64)) PARTITION BY [annotated_data_infinite2.a, annotated_data_infinite2.d] ORDER BY [annotated_data_infinite2.b ASC NULLS LAST] RANGE BETWEEN UNBOUNDED PRECEDING AND CURRENT ROW]]
----------WindowAggr: windowExpr=[[SUM(CAST(annotated_data_infinite2.a AS Int64)) PARTITION BY [annotated_data_infinite2.a, annotated_data_infinite2.b] ORDER BY [annotated_data_infinite2.c ASC NULLS LAST] RANGE BETWEEN UNBOUNDED PRECEDING AND CURRENT ROW]]
------------TableScan: annotated_data_infinite2 projection=[a, b, c, d]
physical_plan
ProjectionExec: expr=[SUM(annotated_data_infinite2.a) PARTITION BY [annotated_data_infinite2.a, annotated_data_infinite2.b] ORDER BY [annotated_data_infinite2.c ASC NULLS LAST] RANGE BETWEEN UNBOUNDED PRECEDING AND CURRENT ROW@2 as sum1, SUM(annotated_data_infinite2.a) PARTITION BY [annotated_data_infinite2.b, annotated_data_infinite2.a] ORDER BY [annotated_data_infinite2.c ASC NULLS LAST] RANGE BETWEEN UNBOUNDED PRECEDING AND CURRENT ROW@4 as sum2, SUM(annotated_data_infinite2.a) PARTITION BY [annotated_data_infinite2.a, annotated_data_infinite2.d] ORDER BY [annotated_data_infinite2.b ASC NULLS LAST] RANGE BETWEEN UNBOUNDED PRECEDING AND CURRENT ROW@3 as sum3, SUM(annotated_data_infinite2.a) PARTITION BY [annotated_data_infinite2.d] ORDER BY [annotated_data_infinite2.a ASC NULLS LAST] RANGE BETWEEN UNBOUNDED PRECEDING AND CURRENT ROW@5 as sum4]
--BoundedWindowAggExec: wdw=[SUM(annotated_data_infinite2.a) PARTITION BY [annotated_data_infinite2.d] ORDER BY [annotated_data_infinite2.a ASC NULLS LAST] RANGE BETWEEN UNBOUNDED PRECEDING AND CURRENT ROW: Ok(Field { name: "SUM(annotated_data_infinite2.a) PARTITION BY [annotated_data_infinite2.d] ORDER BY [annotated_data_infinite2.a ASC NULLS LAST] RANGE BETWEEN UNBOUNDED PRECEDING AND CURRENT ROW", data_type: Int64, nullable: true, dict_id: 0, dict_is_ordered: false, metadata: {} }), frame: WindowFrame { units: Range, start_bound: Preceding(Int32(NULL)), end_bound: CurrentRow }], mode=[Linear]
----CoalesceBatchesExec: target_batch_size=4096
------SortPreservingRepartitionExec: partitioning=Hash([d@1], 2), input_partitions=2, sort_exprs=a@0 ASC NULLS LAST
--------ProjectionExec: expr=[a@0 as a, d@3 as d, SUM(annotated_data_infinite2.a) PARTITION BY [annotated_data_infinite2.a, annotated_data_infinite2.b] ORDER BY [annotated_data_infinite2.c ASC NULLS LAST] RANGE BETWEEN UNBOUNDED PRECEDING AND CURRENT ROW@4 as SUM(annotated_data_infinite2.a) PARTITION BY [annotated_data_infinite2.a, annotated_data_infinite2.b] ORDER BY [annotated_data_infinite2.c ASC NULLS LAST] RANGE BETWEEN UNBOUNDED PRECEDING AND CURRENT ROW, SUM(annotated_data_infinite2.a) PARTITION BY [annotated_data_infinite2.a, annotated_data_infinite2.d] ORDER BY [annotated_data_infinite2.b ASC NULLS LAST] RANGE BETWEEN UNBOUNDED PRECEDING AND CURRENT ROW@5 as SUM(annotated_data_infinite2.a) PARTITION BY [annotated_data_infinite2.a, annotated_data_infinite2.d] ORDER BY [annotated_data_infinite2.b ASC NULLS LAST] RANGE BETWEEN UNBOUNDED PRECEDING AND CURRENT ROW, SUM(annotated_data_infinite2.a) PARTITION BY [annotated_data_infinite2.b, annotated_data_infinite2.a] ORDER BY [annotated_data_infinite2.c ASC NULLS LAST] RANGE BETWEEN UNBOUNDED PRECEDING AND CURRENT ROW@6 as SUM(annotated_data_infinite2.a) PARTITION BY [annotated_data_infinite2.b, annotated_data_infinite2.a] ORDER BY [annotated_data_infinite2.c ASC NULLS LAST] RANGE BETWEEN UNBOUNDED PRECEDING AND CURRENT ROW]
----------BoundedWindowAggExec: wdw=[SUM(annotated_data_infinite2.a) PARTITION BY [annotated_data_infinite2.b, annotated_data_infinite2.a] ORDER BY [annotated_data_infinite2.c ASC NULLS LAST] RANGE BETWEEN UNBOUNDED PRECEDING AND CURRENT ROW: Ok(Field { name: "SUM(annotated_data_infinite2.a) PARTITION BY [annotated_data_infinite2.b, annotated_data_infinite2.a] ORDER BY [annotated_data_infinite2.c ASC NULLS LAST] RANGE BETWEEN UNBOUNDED PRECEDING AND CURRENT ROW", data_type: Int64, nullable: true, dict_id: 0, dict_is_ordered: false, metadata: {} }), frame: WindowFrame { units: Range, start_bound: Preceding(Int32(NULL)), end_bound: CurrentRow }], mode=[Sorted]
------------CoalesceBatchesExec: target_batch_size=4096
--------------SortPreservingRepartitionExec: partitioning=Hash([b@1, a@0], 2), input_partitions=2, sort_exprs=a@0 ASC NULLS LAST,b@1 ASC NULLS LAST,c@2 ASC NULLS LAST
----------------BoundedWindowAggExec: wdw=[SUM(annotated_data_infinite2.a) PARTITION BY [annotated_data_infinite2.a, annotated_data_infinite2.d] ORDER BY [annotated_data_infinite2.b ASC NULLS LAST] RANGE BETWEEN UNBOUNDED PRECEDING AND CURRENT ROW: Ok(Field { name: "SUM(annotated_data_infinite2.a) PARTITION BY [annotated_data_infinite2.a, annotated_data_infinite2.d] ORDER BY [annotated_data_infinite2.b ASC NULLS LAST] RANGE BETWEEN UNBOUNDED PRECEDING AND CURRENT ROW", data_type: Int64, nullable: true, dict_id: 0, dict_is_ordered: false, metadata: {} }), frame: WindowFrame { units: Range, start_bound: Preceding(Int32(NULL)), end_bound: CurrentRow }], mode=[PartiallySorted([0])]
------------------CoalesceBatchesExec: target_batch_size=4096
--------------------SortPreservingRepartitionExec: partitioning=Hash([a@0, d@3], 2), input_partitions=2, sort_exprs=a@0 ASC NULLS LAST,b@1 ASC NULLS LAST,c@2 ASC NULLS LAST
----------------------BoundedWindowAggExec: wdw=[SUM(annotated_data_infinite2.a) PARTITION BY [annotated_data_infinite2.a, annotated_data_infinite2.b] ORDER BY [annotated_data_infinite2.c ASC NULLS LAST] RANGE BETWEEN UNBOUNDED PRECEDING AND CURRENT ROW: Ok(Field { name: "SUM(annotated_data_infinite2.a) PARTITION BY [annotated_data_infinite2.a, annotated_data_infinite2.b] ORDER BY [annotated_data_infinite2.c ASC NULLS LAST] RANGE BETWEEN UNBOUNDED PRECEDING AND CURRENT ROW", data_type: Int64, nullable: true, dict_id: 0, dict_is_ordered: false, metadata: {} }), frame: WindowFrame { units: Range, start_bound: Preceding(Int32(NULL)), end_bound: CurrentRow }], mode=[Sorted]
------------------------CoalesceBatchesExec: target_batch_size=4096
--------------------------SortPreservingRepartitionExec: partitioning=Hash([a@0, b@1], 2), input_partitions=2, sort_exprs=a@0 ASC NULLS LAST,b@1 ASC NULLS LAST,c@2 ASC NULLS LAST
----------------------------RepartitionExec: partitioning=RoundRobinBatch(2), input_partitions=1
------------------------------CsvExec: file_groups={1 group: [[WORKSPACE_ROOT/datafusion/core/tests/data/window_2.csv]]}, projection=[a, b, c, d], infinite_source=true, output_ordering=[a@0 ASC NULLS LAST, b@1 ASC NULLS LAST, c@2 ASC NULLS LAST], has_header=true

# reset the partition number 1 again
statement ok
set datafusion.execution.target_partitions = 1;

statement ok
drop table annotated_data_finite2

statement ok
drop table annotated_data_infinite2

# window3 spec is not used in window functions.
# The query should still work.
query IRR
SELECT
  C3,
  MAX(c12) OVER window1 as max1,
  MIN(c12) OVER window2 as max2
  FROM aggregate_test_100
  WINDOW window1 AS (ORDER BY C12),
  window2 AS (PARTITION BY C11),
  window3 AS (ORDER BY C1)
  ORDER BY C3, max2
  LIMIT 5
----
-117 0.850672105305 0.850672105305
-117 0.970671228336 0.970671228336
-111 0.152498292972 0.152498292972
-107 0.369363046006 0.369363046006
-106 0.56535284223 0.56535284223

query TT
EXPLAIN SELECT
  C3,
  MAX(c12) OVER window1 as min1,
  MIN(c12) OVER window2 as max1
  FROM aggregate_test_100
  WINDOW window1 AS (ORDER BY C12),
  window2 AS (PARTITION BY C11),
  window3 AS (ORDER BY C1)
  ORDER BY C3
  LIMIT 5
----
logical_plan
Limit: skip=0, fetch=5
--Sort: aggregate_test_100.c3 ASC NULLS LAST, fetch=5
----Projection: aggregate_test_100.c3, MAX(aggregate_test_100.c12) ORDER BY [aggregate_test_100.c12 ASC NULLS LAST] RANGE BETWEEN UNBOUNDED PRECEDING AND CURRENT ROW AS min1, MIN(aggregate_test_100.c12) PARTITION BY [aggregate_test_100.c11] ROWS BETWEEN UNBOUNDED PRECEDING AND UNBOUNDED FOLLOWING AS max1
------WindowAggr: windowExpr=[[MAX(aggregate_test_100.c12) ORDER BY [aggregate_test_100.c12 ASC NULLS LAST] RANGE BETWEEN UNBOUNDED PRECEDING AND CURRENT ROW]]
--------Projection: aggregate_test_100.c3, aggregate_test_100.c12, MIN(aggregate_test_100.c12) PARTITION BY [aggregate_test_100.c11] ROWS BETWEEN UNBOUNDED PRECEDING AND UNBOUNDED FOLLOWING
----------WindowAggr: windowExpr=[[MIN(aggregate_test_100.c12) PARTITION BY [aggregate_test_100.c11] ROWS BETWEEN UNBOUNDED PRECEDING AND UNBOUNDED FOLLOWING]]
------------TableScan: aggregate_test_100 projection=[c3, c11, c12]
physical_plan
GlobalLimitExec: skip=0, fetch=5
--SortExec: TopK(fetch=5), expr=[c3@0 ASC NULLS LAST]
----ProjectionExec: expr=[c3@0 as c3, MAX(aggregate_test_100.c12) ORDER BY [aggregate_test_100.c12 ASC NULLS LAST] RANGE BETWEEN UNBOUNDED PRECEDING AND CURRENT ROW@3 as min1, MIN(aggregate_test_100.c12) PARTITION BY [aggregate_test_100.c11] ROWS BETWEEN UNBOUNDED PRECEDING AND UNBOUNDED FOLLOWING@2 as max1]
------BoundedWindowAggExec: wdw=[MAX(aggregate_test_100.c12) ORDER BY [aggregate_test_100.c12 ASC NULLS LAST] RANGE BETWEEN UNBOUNDED PRECEDING AND CURRENT ROW: Ok(Field { name: "MAX(aggregate_test_100.c12) ORDER BY [aggregate_test_100.c12 ASC NULLS LAST] RANGE BETWEEN UNBOUNDED PRECEDING AND CURRENT ROW", data_type: Float64, nullable: true, dict_id: 0, dict_is_ordered: false, metadata: {} }), frame: WindowFrame { units: Range, start_bound: Preceding(Float64(NULL)), end_bound: CurrentRow }], mode=[Sorted]
--------SortExec: expr=[c12@1 ASC NULLS LAST]
----------ProjectionExec: expr=[c3@0 as c3, c12@2 as c12, MIN(aggregate_test_100.c12) PARTITION BY [aggregate_test_100.c11] ROWS BETWEEN UNBOUNDED PRECEDING AND UNBOUNDED FOLLOWING@3 as MIN(aggregate_test_100.c12) PARTITION BY [aggregate_test_100.c11] ROWS BETWEEN UNBOUNDED PRECEDING AND UNBOUNDED FOLLOWING]
------------WindowAggExec: wdw=[MIN(aggregate_test_100.c12) PARTITION BY [aggregate_test_100.c11] ROWS BETWEEN UNBOUNDED PRECEDING AND UNBOUNDED FOLLOWING: Ok(Field { name: "MIN(aggregate_test_100.c12) PARTITION BY [aggregate_test_100.c11] ROWS BETWEEN UNBOUNDED PRECEDING AND UNBOUNDED FOLLOWING", data_type: Float64, nullable: true, dict_id: 0, dict_is_ordered: false, metadata: {} }), frame: WindowFrame { units: Rows, start_bound: Preceding(UInt64(NULL)), end_bound: Following(UInt64(NULL)) }]
--------------SortExec: expr=[c11@1 ASC NULLS LAST]
----------------CsvExec: file_groups={1 group: [[WORKSPACE_ROOT/testing/data/csv/aggregate_test_100.csv]]}, projection=[c3, c11, c12], has_header=true

# window1 spec is used multiple times under different aggregations.
# The query should still work.
query IRR
SELECT
  C3,
  MAX(c12) OVER window1 as min1,
  MIN(c12) OVER window1 as max1
  FROM aggregate_test_100
  WINDOW window1 AS (ORDER BY C12)
  ORDER BY C3, min1
  LIMIT 5
----
-117 0.850672105305 0.014793053078
-117 0.970671228336 0.014793053078
-111 0.152498292972 0.014793053078
-107 0.369363046006 0.014793053078
-106 0.56535284223 0.014793053078

query TT
EXPLAIN SELECT
  MAX(c12) OVER window1 as min1,
  MIN(c12) OVER window1 as max1
  FROM aggregate_test_100
  WINDOW window1 AS (ORDER BY C12)
  ORDER BY C3
  LIMIT 5
----
logical_plan
Projection: min1, max1
--Limit: skip=0, fetch=5
----Sort: aggregate_test_100.c3 ASC NULLS LAST, fetch=5
------Projection: MAX(aggregate_test_100.c12) ORDER BY [aggregate_test_100.c12 ASC NULLS LAST] RANGE BETWEEN UNBOUNDED PRECEDING AND CURRENT ROW AS min1, MIN(aggregate_test_100.c12) ORDER BY [aggregate_test_100.c12 ASC NULLS LAST] RANGE BETWEEN UNBOUNDED PRECEDING AND CURRENT ROW AS max1, aggregate_test_100.c3
--------WindowAggr: windowExpr=[[MAX(aggregate_test_100.c12) ORDER BY [aggregate_test_100.c12 ASC NULLS LAST] RANGE BETWEEN UNBOUNDED PRECEDING AND CURRENT ROW, MIN(aggregate_test_100.c12) ORDER BY [aggregate_test_100.c12 ASC NULLS LAST] RANGE BETWEEN UNBOUNDED PRECEDING AND CURRENT ROW]]
----------TableScan: aggregate_test_100 projection=[c3, c12]
physical_plan
ProjectionExec: expr=[min1@0 as min1, max1@1 as max1]
--GlobalLimitExec: skip=0, fetch=5
----SortExec: TopK(fetch=5), expr=[c3@2 ASC NULLS LAST]
------ProjectionExec: expr=[MAX(aggregate_test_100.c12) ORDER BY [aggregate_test_100.c12 ASC NULLS LAST] RANGE BETWEEN UNBOUNDED PRECEDING AND CURRENT ROW@2 as min1, MIN(aggregate_test_100.c12) ORDER BY [aggregate_test_100.c12 ASC NULLS LAST] RANGE BETWEEN UNBOUNDED PRECEDING AND CURRENT ROW@3 as max1, c3@0 as c3]
--------BoundedWindowAggExec: wdw=[MAX(aggregate_test_100.c12) ORDER BY [aggregate_test_100.c12 ASC NULLS LAST] RANGE BETWEEN UNBOUNDED PRECEDING AND CURRENT ROW: Ok(Field { name: "MAX(aggregate_test_100.c12) ORDER BY [aggregate_test_100.c12 ASC NULLS LAST] RANGE BETWEEN UNBOUNDED PRECEDING AND CURRENT ROW", data_type: Float64, nullable: true, dict_id: 0, dict_is_ordered: false, metadata: {} }), frame: WindowFrame { units: Range, start_bound: Preceding(Float64(NULL)), end_bound: CurrentRow }, MIN(aggregate_test_100.c12) ORDER BY [aggregate_test_100.c12 ASC NULLS LAST] RANGE BETWEEN UNBOUNDED PRECEDING AND CURRENT ROW: Ok(Field { name: "MIN(aggregate_test_100.c12) ORDER BY [aggregate_test_100.c12 ASC NULLS LAST] RANGE BETWEEN UNBOUNDED PRECEDING AND CURRENT ROW", data_type: Float64, nullable: true, dict_id: 0, dict_is_ordered: false, metadata: {} }), frame: WindowFrame { units: Range, start_bound: Preceding(Float64(NULL)), end_bound: CurrentRow }], mode=[Sorted]
----------SortExec: expr=[c12@1 ASC NULLS LAST]
------------CsvExec: file_groups={1 group: [[WORKSPACE_ROOT/testing/data/csv/aggregate_test_100.csv]]}, projection=[c3, c12], has_header=true

# window2 spec is not defined
statement error DataFusion error: Error during planning: The window window2 is not defined!
SELECT
  MAX(c12) OVER window1 as min1,
  MIN(c12) OVER window2 as max1
  FROM aggregate_test_100
  WINDOW window1 AS (ORDER BY C12)
  ORDER BY C3
  LIMIT 5

# window1 spec is defined multiple times
statement error DataFusion error: Error during planning: The window window1 is defined multiple times!
SELECT
  MAX(c12) OVER window1 as min1,
  FROM aggregate_test_100
  WINDOW window1 AS (ORDER BY C12),
  window1 AS (ORDER BY C3)
  ORDER BY C3
  LIMIT 5

<<<<<<< HEAD
# Create a source where there is multiple orderings.
statement ok
CREATE EXTERNAL TABLE multiple_ordered_table (
  a0 INTEGER,
  a INTEGER,
  b INTEGER,
  c INTEGER,
  d INTEGER
)
STORED AS CSV
WITH HEADER ROW
WITH ORDER (a ASC, b ASC)
WITH ORDER (c ASC)
LOCATION '../core/tests/data/window_2.csv';

# All of the window execs in the physical plan should work in the
# sorted mode.
query TT
EXPLAIN SELECT MIN(d) OVER(ORDER BY c ASC) as min1,
  MAX(d) OVER(PARTITION BY b, a ORDER BY c ASC) as max1
FROM multiple_ordered_table
----
logical_plan
Projection: MIN(multiple_ordered_table.d) ORDER BY [multiple_ordered_table.c ASC NULLS LAST] RANGE BETWEEN UNBOUNDED PRECEDING AND CURRENT ROW AS min1, MAX(multiple_ordered_table.d) PARTITION BY [multiple_ordered_table.b, multiple_ordered_table.a] ORDER BY [multiple_ordered_table.c ASC NULLS LAST] RANGE BETWEEN UNBOUNDED PRECEDING AND CURRENT ROW AS max1
--WindowAggr: windowExpr=[[MIN(multiple_ordered_table.d) ORDER BY [multiple_ordered_table.c ASC NULLS LAST] RANGE BETWEEN UNBOUNDED PRECEDING AND CURRENT ROW]]
----Projection: multiple_ordered_table.c, multiple_ordered_table.d, MAX(multiple_ordered_table.d) PARTITION BY [multiple_ordered_table.b, multiple_ordered_table.a] ORDER BY [multiple_ordered_table.c ASC NULLS LAST] RANGE BETWEEN UNBOUNDED PRECEDING AND CURRENT ROW
------WindowAggr: windowExpr=[[MAX(multiple_ordered_table.d) PARTITION BY [multiple_ordered_table.b, multiple_ordered_table.a] ORDER BY [multiple_ordered_table.c ASC NULLS LAST] RANGE BETWEEN UNBOUNDED PRECEDING AND CURRENT ROW]]
--------TableScan: multiple_ordered_table projection=[a, b, c, d]
physical_plan
ProjectionExec: expr=[MIN(multiple_ordered_table.d) ORDER BY [multiple_ordered_table.c ASC NULLS LAST] RANGE BETWEEN UNBOUNDED PRECEDING AND CURRENT ROW@3 as min1, MAX(multiple_ordered_table.d) PARTITION BY [multiple_ordered_table.b, multiple_ordered_table.a] ORDER BY [multiple_ordered_table.c ASC NULLS LAST] RANGE BETWEEN UNBOUNDED PRECEDING AND CURRENT ROW@2 as max1]
--BoundedWindowAggExec: wdw=[MIN(multiple_ordered_table.d) ORDER BY [multiple_ordered_table.c ASC NULLS LAST] RANGE BETWEEN UNBOUNDED PRECEDING AND CURRENT ROW: Ok(Field { name: "MIN(multiple_ordered_table.d) ORDER BY [multiple_ordered_table.c ASC NULLS LAST] RANGE BETWEEN UNBOUNDED PRECEDING AND CURRENT ROW", data_type: Int32, nullable: true, dict_id: 0, dict_is_ordered: false, metadata: {} }), frame: WindowFrame { units: Range, start_bound: Preceding(Int32(NULL)), end_bound: CurrentRow }], mode=[Sorted]
----ProjectionExec: expr=[c@2 as c, d@3 as d, MAX(multiple_ordered_table.d) PARTITION BY [multiple_ordered_table.b, multiple_ordered_table.a] ORDER BY [multiple_ordered_table.c ASC NULLS LAST] RANGE BETWEEN UNBOUNDED PRECEDING AND CURRENT ROW@4 as MAX(multiple_ordered_table.d) PARTITION BY [multiple_ordered_table.b, multiple_ordered_table.a] ORDER BY [multiple_ordered_table.c ASC NULLS LAST] RANGE BETWEEN UNBOUNDED PRECEDING AND CURRENT ROW]
------BoundedWindowAggExec: wdw=[MAX(multiple_ordered_table.d) PARTITION BY [multiple_ordered_table.b, multiple_ordered_table.a] ORDER BY [multiple_ordered_table.c ASC NULLS LAST] RANGE BETWEEN UNBOUNDED PRECEDING AND CURRENT ROW: Ok(Field { name: "MAX(multiple_ordered_table.d) PARTITION BY [multiple_ordered_table.b, multiple_ordered_table.a] ORDER BY [multiple_ordered_table.c ASC NULLS LAST] RANGE BETWEEN UNBOUNDED PRECEDING AND CURRENT ROW", data_type: Int32, nullable: true, dict_id: 0, dict_is_ordered: false, metadata: {} }), frame: WindowFrame { units: Range, start_bound: Preceding(Int32(NULL)), end_bound: CurrentRow }], mode=[Sorted]
--------CsvExec: file_groups={1 group: [[WORKSPACE_ROOT/datafusion/core/tests/data/window_2.csv]]}, projection=[a, b, c, d], output_ordering=[a@0 ASC NULLS LAST, b@1 ASC NULLS LAST], has_header=true

query TT
EXPLAIN SELECT MAX(c) OVER(PARTITION BY d ORDER BY c ASC) as max_c
FROM(
  SELECT *
  FROM multiple_ordered_table
  WHERE d=0)
----
logical_plan
Projection: MAX(multiple_ordered_table.c) PARTITION BY [multiple_ordered_table.d] ORDER BY [multiple_ordered_table.c ASC NULLS LAST] RANGE BETWEEN UNBOUNDED PRECEDING AND CURRENT ROW AS max_c
--WindowAggr: windowExpr=[[MAX(multiple_ordered_table.c) PARTITION BY [multiple_ordered_table.d] ORDER BY [multiple_ordered_table.c ASC NULLS LAST] RANGE BETWEEN UNBOUNDED PRECEDING AND CURRENT ROW]]
----Filter: multiple_ordered_table.d = Int32(0)
------TableScan: multiple_ordered_table projection=[c, d], partial_filters=[multiple_ordered_table.d = Int32(0)]
physical_plan
ProjectionExec: expr=[MAX(multiple_ordered_table.c) PARTITION BY [multiple_ordered_table.d] ORDER BY [multiple_ordered_table.c ASC NULLS LAST] RANGE BETWEEN UNBOUNDED PRECEDING AND CURRENT ROW@2 as max_c]
--BoundedWindowAggExec: wdw=[MAX(multiple_ordered_table.c) PARTITION BY [multiple_ordered_table.d] ORDER BY [multiple_ordered_table.c ASC NULLS LAST] RANGE BETWEEN UNBOUNDED PRECEDING AND CURRENT ROW: Ok(Field { name: "MAX(multiple_ordered_table.c) PARTITION BY [multiple_ordered_table.d] ORDER BY [multiple_ordered_table.c ASC NULLS LAST] RANGE BETWEEN UNBOUNDED PRECEDING AND CURRENT ROW", data_type: Int32, nullable: true, dict_id: 0, dict_is_ordered: false, metadata: {} }), frame: WindowFrame { units: Range, start_bound: Preceding(Int32(NULL)), end_bound: CurrentRow }], mode=[Sorted]
----CoalesceBatchesExec: target_batch_size=4096
------FilterExec: d@1 = 0
--------CsvExec: file_groups={1 group: [[WORKSPACE_ROOT/datafusion/core/tests/data/window_2.csv]]}, projection=[c, d], output_ordering=[c@0 ASC NULLS LAST], has_header=true

query TT
explain SELECT SUM(d) OVER(PARTITION BY c ORDER BY a ASC)
FROM multiple_ordered_table;
----
logical_plan
Projection: SUM(multiple_ordered_table.d) PARTITION BY [multiple_ordered_table.c] ORDER BY [multiple_ordered_table.a ASC NULLS LAST] RANGE BETWEEN UNBOUNDED PRECEDING AND CURRENT ROW
--WindowAggr: windowExpr=[[SUM(CAST(multiple_ordered_table.d AS Int64)) PARTITION BY [multiple_ordered_table.c] ORDER BY [multiple_ordered_table.a ASC NULLS LAST] RANGE BETWEEN UNBOUNDED PRECEDING AND CURRENT ROW]]
----TableScan: multiple_ordered_table projection=[a, c, d]
physical_plan
ProjectionExec: expr=[SUM(multiple_ordered_table.d) PARTITION BY [multiple_ordered_table.c] ORDER BY [multiple_ordered_table.a ASC NULLS LAST] RANGE BETWEEN UNBOUNDED PRECEDING AND CURRENT ROW@3 as SUM(multiple_ordered_table.d) PARTITION BY [multiple_ordered_table.c] ORDER BY [multiple_ordered_table.a ASC NULLS LAST] RANGE BETWEEN UNBOUNDED PRECEDING AND CURRENT ROW]
--BoundedWindowAggExec: wdw=[SUM(multiple_ordered_table.d) PARTITION BY [multiple_ordered_table.c] ORDER BY [multiple_ordered_table.a ASC NULLS LAST] RANGE BETWEEN UNBOUNDED PRECEDING AND CURRENT ROW: Ok(Field { name: "SUM(multiple_ordered_table.d) PARTITION BY [multiple_ordered_table.c] ORDER BY [multiple_ordered_table.a ASC NULLS LAST] RANGE BETWEEN UNBOUNDED PRECEDING AND CURRENT ROW", data_type: Int64, nullable: true, dict_id: 0, dict_is_ordered: false, metadata: {} }), frame: WindowFrame { units: Range, start_bound: Preceding(Int32(NULL)), end_bound: CurrentRow }], mode=[Sorted]
----CsvExec: file_groups={1 group: [[WORKSPACE_ROOT/datafusion/core/tests/data/window_2.csv]]}, projection=[a, c, d], output_ordering=[a@0 ASC NULLS LAST], has_header=true

query TT
explain SELECT SUM(d) OVER(PARTITION BY c, a ORDER BY b ASC)
FROM multiple_ordered_table;
----
logical_plan
Projection: SUM(multiple_ordered_table.d) PARTITION BY [multiple_ordered_table.c, multiple_ordered_table.a] ORDER BY [multiple_ordered_table.b ASC NULLS LAST] RANGE BETWEEN UNBOUNDED PRECEDING AND CURRENT ROW
--WindowAggr: windowExpr=[[SUM(CAST(multiple_ordered_table.d AS Int64)) PARTITION BY [multiple_ordered_table.c, multiple_ordered_table.a] ORDER BY [multiple_ordered_table.b ASC NULLS LAST] RANGE BETWEEN UNBOUNDED PRECEDING AND CURRENT ROW]]
----TableScan: multiple_ordered_table projection=[a, b, c, d]
physical_plan
ProjectionExec: expr=[SUM(multiple_ordered_table.d) PARTITION BY [multiple_ordered_table.c, multiple_ordered_table.a] ORDER BY [multiple_ordered_table.b ASC NULLS LAST] RANGE BETWEEN UNBOUNDED PRECEDING AND CURRENT ROW@4 as SUM(multiple_ordered_table.d) PARTITION BY [multiple_ordered_table.c, multiple_ordered_table.a] ORDER BY [multiple_ordered_table.b ASC NULLS LAST] RANGE BETWEEN UNBOUNDED PRECEDING AND CURRENT ROW]
--BoundedWindowAggExec: wdw=[SUM(multiple_ordered_table.d) PARTITION BY [multiple_ordered_table.c, multiple_ordered_table.a] ORDER BY [multiple_ordered_table.b ASC NULLS LAST] RANGE BETWEEN UNBOUNDED PRECEDING AND CURRENT ROW: Ok(Field { name: "SUM(multiple_ordered_table.d) PARTITION BY [multiple_ordered_table.c, multiple_ordered_table.a] ORDER BY [multiple_ordered_table.b ASC NULLS LAST] RANGE BETWEEN UNBOUNDED PRECEDING AND CURRENT ROW", data_type: Int64, nullable: true, dict_id: 0, dict_is_ordered: false, metadata: {} }), frame: WindowFrame { units: Range, start_bound: Preceding(Int32(NULL)), end_bound: CurrentRow }], mode=[Sorted]
----CsvExec: file_groups={1 group: [[WORKSPACE_ROOT/datafusion/core/tests/data/window_2.csv]]}, projection=[a, b, c, d], output_ordering=[a@0 ASC NULLS LAST, b@1 ASC NULLS LAST], has_header=true

query I
SELECT SUM(d) OVER(PARTITION BY c, a ORDER BY b ASC)
FROM multiple_ordered_table
LIMIT 5;
----
0
2
0
0
1
=======

# simple window query
query II
select sum(1) over() x, sum(1) over () y
----
1 1
>>>>>>> a9d66e2b
<|MERGE_RESOLUTION|>--- conflicted
+++ resolved
@@ -3377,7 +3377,6 @@
   ORDER BY C3
   LIMIT 5
 
-<<<<<<< HEAD
 # Create a source where there is multiple orderings.
 statement ok
 CREATE EXTERNAL TABLE multiple_ordered_table (
@@ -3468,11 +3467,9 @@
 0
 0
 1
-=======
 
 # simple window query
 query II
 select sum(1) over() x, sum(1) over () y
 ----
-1 1
->>>>>>> a9d66e2b
+1 1