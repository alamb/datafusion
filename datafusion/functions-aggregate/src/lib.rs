// Licensed to the Apache Software Foundation (ASF) under one
// or more contributor license agreements.  See the NOTICE file
// distributed with this work for additional information
// regarding copyright ownership.  The ASF licenses this file
// to you under the Apache License, Version 2.0 (the
// "License"); you may not use this file except in compliance
// with the License.  You may obtain a copy of the License at
//
//   http://www.apache.org/licenses/LICENSE-2.0
//
// Unless required by applicable law or agreed to in writing,
// software distributed under the License is distributed on an
// "AS IS" BASIS, WITHOUT WARRANTIES OR CONDITIONS OF ANY
// KIND, either express or implied.  See the License for the
// specific language governing permissions and limitations
// under the License.

//! Aggregate Function packages for [DataFusion].
//!
//! This crate contains a collection of various aggregate function packages for DataFusion,
//! implemented using the extension API. Users may wish to control which functions
//! are available to control the binary size of their application as well as
//! use dialect specific implementations of functions (e.g. Spark vs Postgres)
//!
//! Each package is implemented as a separate
//! module, activated by a feature flag.
//!
//! [DataFusion]: https://crates.io/crates/datafusion
//!
//! # Available Packages
//! See the list of [modules](#modules) in this crate for available packages.
//!
//! # Using A Package
//! You can register all functions in all packages using the [`register_all`] function.
//!
//! Each package also exports an `expr_fn` submodule to help create [`Expr`]s that invoke
//! functions using a fluent style. For example:
//!
//![`Expr`]: datafusion_expr::Expr
//!
//! # Implementing A New Package
//!
//! To add a new package to this crate, you should follow the model of existing
//! packages. The high level steps are:
//!
//! 1. Create a new module with the appropriate [AggregateUDF] implementations.
//!
//! 2. Use the macros in [`macros`] to create standard entry points.
//!
//! 3. Add a new feature to `Cargo.toml`, with any optional dependencies
//!
//! 4. Use the `make_package!` macro to expose the module when the
//! feature is enabled.

#[macro_use]
pub mod macros;

pub mod approx_distinct;
pub mod correlation;
pub mod count;
pub mod covariance;
pub mod first_last;
pub mod hyperloglog;
pub mod median;
pub mod min_max;
pub mod regr;
pub mod stddev;
pub mod sum;
pub mod variance;

pub mod approx_median;
pub mod approx_percentile_cont;
pub mod approx_percentile_cont_with_weight;
pub mod average;
pub mod bit_and_or_xor;
pub mod bool_and_or;
pub mod string_agg;

use crate::approx_percentile_cont::approx_percentile_cont_udaf;
use crate::approx_percentile_cont_with_weight::approx_percentile_cont_with_weight_udaf;
use datafusion_common::Result;
use datafusion_execution::FunctionRegistry;
use datafusion_expr::AggregateUDF;
use log::debug;
use std::sync::Arc;

/// Fluent-style API for creating `Expr`s
pub mod expr_fn {
    pub use super::approx_distinct;
    pub use super::approx_median::approx_median;
    pub use super::approx_percentile_cont::approx_percentile_cont;
    pub use super::approx_percentile_cont_with_weight::approx_percentile_cont_with_weight;
    pub use super::average::avg;
    pub use super::bit_and_or_xor::bit_and;
    pub use super::bit_and_or_xor::bit_or;
    pub use super::bit_and_or_xor::bit_xor;
    pub use super::bool_and_or::bool_and;
    pub use super::bool_and_or::bool_or;
    pub use super::correlation::corr;
    pub use super::count::count;
    pub use super::count::count_distinct;
    pub use super::covariance::covar_pop;
    pub use super::covariance::covar_samp;
    pub use super::first_last::first_value;
    pub use super::first_last::last_value;
    pub use super::median::median;
    pub use super::min_max::max;
    pub use super::min_max::min;
    pub use super::regr::regr_avgx;
    pub use super::regr::regr_avgy;
    pub use super::regr::regr_count;
    pub use super::regr::regr_intercept;
    pub use super::regr::regr_r2;
    pub use super::regr::regr_slope;
    pub use super::regr::regr_sxx;
    pub use super::regr::regr_sxy;
    pub use super::regr::regr_syy;
    pub use super::stddev::stddev;
    pub use super::stddev::stddev_pop;
    pub use super::sum::sum;
    pub use super::variance::var_pop;
    pub use super::variance::var_sample;
}

/// Returns all default aggregate functions
pub fn all_default_aggregate_functions() -> Vec<Arc<AggregateUDF>> {
    vec![
        first_last::first_value_udaf(),
        first_last::last_value_udaf(),
        covariance::covar_samp_udaf(),
        covariance::covar_pop_udaf(),
<<<<<<< HEAD
        min_max::max_udaf(),
        min_max::min_udaf(),
=======
        correlation::corr_udaf(),
        sum::sum_udaf(),
>>>>>>> 64b8eeaf
        median::median_udaf(),
        count::count_udaf(),
        regr::regr_slope_udaf(),
        regr::regr_intercept_udaf(),
        regr::regr_count_udaf(),
        regr::regr_r2_udaf(),
        regr::regr_avgx_udaf(),
        regr::regr_avgy_udaf(),
        regr::regr_sxx_udaf(),
        regr::regr_syy_udaf(),
        regr::regr_sxy_udaf(),
        variance::var_samp_udaf(),
        variance::var_pop_udaf(),
        stddev::stddev_udaf(),
        stddev::stddev_pop_udaf(),
        approx_median::approx_median_udaf(),
        approx_distinct::approx_distinct_udaf(),
        approx_percentile_cont_udaf(),
        approx_percentile_cont_with_weight_udaf(),
        string_agg::string_agg_udaf(),
        bit_and_or_xor::bit_and_udaf(),
        bit_and_or_xor::bit_or_udaf(),
        bit_and_or_xor::bit_xor_udaf(),
        bool_and_or::bool_and_udaf(),
        bool_and_or::bool_or_udaf(),
        average::avg_udaf(),
    ]
}

/// Registers all enabled packages with a [`FunctionRegistry`]
pub fn register_all(registry: &mut dyn FunctionRegistry) -> Result<()> {
    let functions: Vec<Arc<AggregateUDF>> = all_default_aggregate_functions();

    functions.into_iter().try_for_each(|udf| {
        let existing_udaf = registry.register_udaf(udf)?;
        if let Some(existing_udaf) = existing_udaf {
            debug!("Overwrite existing UDAF: {}", existing_udaf.name());
        }
        Ok(()) as Result<()>
    })?;

    Ok(())
}

#[cfg(test)]
mod tests {
    use crate::all_default_aggregate_functions;
    use datafusion_common::Result;
    use std::collections::HashSet;

    #[test]
    fn test_no_duplicate_name() -> Result<()> {
        let mut names = HashSet::new();
        let migrated_functions = vec!["count", "max", "min"];
        for func in all_default_aggregate_functions() {
            // TODO: remove this
<<<<<<< HEAD
            // These functions are in intermidiate migration state, skip them
            if migrated_functions.contains(&func.name().to_lowercase().as_str()) {
=======
            // These functions are in intermediate migration state, skip them
            if func.name().to_lowercase() == "count" {
>>>>>>> 64b8eeaf
                continue;
            }
            assert!(
                names.insert(func.name().to_string().to_lowercase()),
                "duplicate function name: {}",
                func.name()
            );
            for alias in func.aliases() {
                assert!(
                    names.insert(alias.to_string().to_lowercase()),
                    "duplicate function name: {}",
                    alias
                );
            }
        }
        Ok(())
    }
}<|MERGE_RESOLUTION|>--- conflicted
+++ resolved
@@ -129,13 +129,10 @@
         first_last::last_value_udaf(),
         covariance::covar_samp_udaf(),
         covariance::covar_pop_udaf(),
-<<<<<<< HEAD
         min_max::max_udaf(),
         min_max::min_udaf(),
-=======
         correlation::corr_udaf(),
         sum::sum_udaf(),
->>>>>>> 64b8eeaf
         median::median_udaf(),
         count::count_udaf(),
         regr::regr_slope_udaf(),
@@ -189,16 +186,11 @@
     #[test]
     fn test_no_duplicate_name() -> Result<()> {
         let mut names = HashSet::new();
-        let migrated_functions = vec!["count", "max", "min"];
+        let migrated_functions = ["count", "max", "min"];
         for func in all_default_aggregate_functions() {
             // TODO: remove this
-<<<<<<< HEAD
             // These functions are in intermidiate migration state, skip them
             if migrated_functions.contains(&func.name().to_lowercase().as_str()) {
-=======
-            // These functions are in intermediate migration state, skip them
-            if func.name().to_lowercase() == "count" {
->>>>>>> 64b8eeaf
                 continue;
             }
             assert!(
