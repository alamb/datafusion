// Licensed to the Apache Software Foundation (ASF) under one
// or more contributor license agreements.  See the NOTICE file
// distributed with this work for additional information
// regarding copyright ownership.  The ASF licenses this file
// to you under the Apache License, Version 2.0 (the
// "License"); you may not use this file except in compliance
// with the License.  You may obtain a copy of the License at
//
//   http://www.apache.org/licenses/LICENSE-2.0
//
// Unless required by applicable law or agreed to in writing,
// software distributed under the License is distributed on an
// "AS IS" BASIS, WITHOUT WARRANTIES OR CONDITIONS OF ANY
// KIND, either express or implied.  See the License for the
// specific language governing permissions and limitations
// under the License.

use std::fmt::Display;
use std::hash::Hash;
use std::sync::Arc;
use std::vec::IntoIter;

use crate::equivalence::add_offset_to_expr;
use crate::{LexOrdering, PhysicalExpr};
use arrow_schema::SortOptions;

/// An `OrderingEquivalenceClass` object keeps track of different alternative
/// orderings than can describe a schema. For example, consider the following table:
///
/// ```text
/// |a|b|c|d|
/// |1|4|3|1|
/// |2|3|3|2|
/// |3|1|2|2|
/// |3|2|1|3|
/// ```
///
/// Here, both `vec![a ASC, b ASC]` and `vec![c DESC, d ASC]` describe the table
/// ordering. In this case, we say that these orderings are equivalent.
#[derive(Debug, Clone, Eq, PartialEq, Hash, Default)]
pub struct OrderingEquivalenceClass {
    orderings: Vec<LexOrdering>,
}

impl OrderingEquivalenceClass {
    /// Creates new empty ordering equivalence class.
    pub fn empty() -> Self {
        Default::default()
    }

    /// Clears (empties) this ordering equivalence class.
    pub fn clear(&mut self) {
        self.orderings.clear();
    }

    /// Creates new ordering equivalence class from the given orderings
    ///
    /// Any redundant entries are removed
    pub fn new(orderings: Vec<LexOrdering>) -> Self {
        let mut result = Self { orderings };
        result.remove_redundant_entries();
        result
    }

    /// Converts this OrderingEquivalenceClass to a vector of orderings.
    pub fn into_inner(self) -> Vec<LexOrdering> {
        self.orderings
    }

    /// Checks whether `ordering` is a member of this equivalence class.
    pub fn contains(&self, ordering: &LexOrdering) -> bool {
        self.orderings.contains(ordering)
    }

    /// Adds `ordering` to this equivalence class.
    #[allow(dead_code)]
    #[deprecated(
        since = "45.0.0",
        note = "use OrderingEquivalenceClass::add_new_ordering instead"
    )]
    fn push(&mut self, ordering: LexOrdering) {
        self.add_new_ordering(ordering)
    }

    /// Checks whether this ordering equivalence class is empty.
    pub fn is_empty(&self) -> bool {
        self.len() == 0
    }

    /// Returns an iterator over the equivalent orderings in this class.
    ///
    /// Note this class also implements [`IntoIterator`] to return an iterator
    /// over owned [`LexOrdering`]s.
    pub fn iter(&self) -> impl Iterator<Item = &LexOrdering> {
        self.orderings.iter()
    }

    /// Returns how many equivalent orderings there are in this class.
    pub fn len(&self) -> usize {
        self.orderings.len()
    }

    /// Extend this ordering equivalence class with the `other` class.
    pub fn extend(&mut self, other: Self) {
        self.orderings.extend(other.orderings);
        // Make sure that there are no redundant orderings:
        self.remove_redundant_entries();
    }

    /// Adds new orderings into this ordering equivalence class
    pub fn add_new_orderings(
        &mut self,
        orderings: impl IntoIterator<Item = LexOrdering>,
    ) {
        self.orderings.extend(orderings);
        // Make sure that there are no redundant orderings:
        self.remove_redundant_entries();
    }

    /// Adds a single ordering to the existing ordering equivalence class.
    pub fn add_new_ordering(&mut self, ordering: LexOrdering) {
        self.add_new_orderings([ordering]);
    }

    /// Removes redundant orderings from this equivalence class.
    ///
    /// For instance, if we already have the ordering `[a ASC, b ASC, c DESC]`,
    /// then there is no need to keep ordering `[a ASC, b ASC]` in the state.
    fn remove_redundant_entries(&mut self) {
        let mut work = true;
        while work {
            work = false;
            let mut idx = 0;
            while idx < self.orderings.len() {
                let mut ordering_idx = idx + 1;
                let mut removal = self.orderings[idx].is_empty();
                while ordering_idx < self.orderings.len() {
                    work |= resolve_overlap(&mut self.orderings, idx, ordering_idx);
                    if self.orderings[idx].is_empty() {
                        removal = true;
                        break;
                    }
                    work |= resolve_overlap(&mut self.orderings, ordering_idx, idx);
                    if self.orderings[ordering_idx].is_empty() {
                        self.orderings.swap_remove(ordering_idx);
                    } else {
                        ordering_idx += 1;
                    }
                }
                if removal {
                    self.orderings.swap_remove(idx);
                } else {
                    idx += 1;
                }
            }
        }
    }

    /// Returns the concatenation of all the orderings. This enables merge
    /// operations to preserve all equivalent orderings simultaneously.
    pub fn output_ordering(&self) -> Option<LexOrdering> {
        let output_ordering = self.orderings.iter().flatten().cloned().collect();
        let output_ordering = collapse_lex_ordering(output_ordering);
        (!output_ordering.is_empty()).then_some(output_ordering)
    }

    // Append orderings in `other` to all existing orderings in this equivalence
    // class.
    pub fn join_suffix(mut self, other: &Self) -> Self {
        let n_ordering = self.orderings.len();
        // Replicate entries before cross product
        let n_cross = std::cmp::max(n_ordering, other.len() * n_ordering);
        self.orderings = self
            .orderings
            .iter()
            .cloned()
            .cycle()
            .take(n_cross)
            .collect();
        // Suffix orderings of other to the current orderings.
        for (outer_idx, ordering) in other.iter().enumerate() {
            for idx in 0..n_ordering {
                // Calculate cross product index
                let idx = outer_idx * n_ordering + idx;
                self.orderings[idx].inner.extend(ordering.iter().cloned());
            }
        }
        self
    }

    /// Adds `offset` value to the index of each expression inside this
    /// ordering equivalence class.
    pub fn add_offset(&mut self, offset: usize) {
        for ordering in self.orderings.iter_mut() {
            for sort_expr in ordering.inner.iter_mut() {
                sort_expr.expr = add_offset_to_expr(Arc::clone(&sort_expr.expr), offset);
            }
        }
    }

    /// Gets sort options associated with this expression if it is a leading
    /// ordering expression. Otherwise, returns `None`.
    pub fn get_options(&self, expr: &Arc<dyn PhysicalExpr>) -> Option<SortOptions> {
        for ordering in self.iter() {
            let leading_ordering = &ordering[0];
            if leading_ordering.expr.eq(expr) {
                return Some(leading_ordering.options);
            }
        }
        None
    }
}

/// Convert the `OrderingEquivalenceClass` into an iterator of LexOrderings
impl IntoIterator for OrderingEquivalenceClass {
    type Item = LexOrdering;
    type IntoIter = IntoIter<LexOrdering>;

    fn into_iter(self) -> Self::IntoIter {
        self.orderings.into_iter()
    }
}

/// This function constructs a duplicate-free `LexOrdering` by filtering out
/// duplicate entries that have same physical expression inside. For example,
/// `vec![a ASC, a DESC]` collapses to `vec![a ASC]`.
pub fn collapse_lex_ordering(input: LexOrdering) -> LexOrdering {
    let mut output = LexOrdering::default();
    for item in input.iter() {
        if !output.iter().any(|req| req.expr.eq(&item.expr)) {
            output.push(item.clone());
        }
    }
    output
}

/// Trims `orderings[idx]` if some suffix of it overlaps with a prefix of
/// `orderings[pre_idx]`. Returns `true` if there is any overlap, `false` otherwise.
fn resolve_overlap(orderings: &mut [LexOrdering], idx: usize, pre_idx: usize) -> bool {
    let length = orderings[idx].len();
    let other_length = orderings[pre_idx].len();
    for overlap in 1..=length.min(other_length) {
        if orderings[idx][length - overlap..] == orderings[pre_idx][..overlap] {
            orderings[idx].truncate(length - overlap);
            return true;
        }
    }
    false
}

impl Display for OrderingEquivalenceClass {
    fn fmt(&self, f: &mut std::fmt::Formatter<'_>) -> std::fmt::Result {
        write!(f, "[")?;
        let mut iter = self.orderings.iter();
        if let Some(ordering) = iter.next() {
            write!(f, "[{}]", ordering)?;
        }
        for ordering in iter {
            write!(f, ", [{}]", ordering)?;
        }
        write!(f, "]")?;
        Ok(())
    }
}

#[cfg(test)]
mod tests {
    use std::sync::Arc;

    use crate::equivalence::tests::{
        convert_to_orderings, convert_to_sort_exprs, create_test_schema,
    };
    use crate::equivalence::{
        EquivalenceClass, EquivalenceGroup, EquivalenceProperties,
        OrderingEquivalenceClass,
    };
    use crate::expressions::{col, BinaryExpr, Column};
    use crate::utils::tests::TestScalarUDF;
    use crate::{AcrossPartitions, ConstExpr, PhysicalExpr, PhysicalSortExpr};

    use arrow::datatypes::{DataType, Field, Schema};
    use arrow_schema::SortOptions;
    use datafusion_common::{DFSchema, Result};
    use datafusion_expr::{Operator, ScalarUDF};
    use datafusion_physical_expr_common::sort_expr::LexOrdering;

    #[test]
    fn test_ordering_satisfy() -> Result<()> {
        let input_schema = Arc::new(Schema::new(vec![
            Field::new("a", DataType::Int64, true),
            Field::new("b", DataType::Int64, true),
        ]));
        let crude = LexOrdering::new(vec![PhysicalSortExpr {
            expr: Arc::new(Column::new("a", 0)),
            options: SortOptions::default(),
        }]);
        let finer = LexOrdering::new(vec![
            PhysicalSortExpr {
                expr: Arc::new(Column::new("a", 0)),
                options: SortOptions::default(),
            },
            PhysicalSortExpr {
                expr: Arc::new(Column::new("b", 1)),
                options: SortOptions::default(),
            },
        ]);
        // finer ordering satisfies, crude ordering should return true
<<<<<<< HEAD
        let mut eq_properties_finer =
            EquivalenceProperties::new(Arc::clone(&input_schema));
        eq_properties_finer
            .oeq_class
            .add_new_ordering(finer.clone());
        assert!(eq_properties_finer.ordering_satisfy(crude.as_ref()));

        // Crude ordering doesn't satisfy finer ordering. should return false
        let mut eq_properties_crude =
            EquivalenceProperties::new(Arc::clone(&input_schema));
        eq_properties_crude.oeq_class.add_new_ordering(crude);
=======
        let eq_properties_finer = EquivalenceProperties::new_with_orderings(
            Arc::clone(&input_schema),
            &[finer.clone()],
        );
        assert!(eq_properties_finer.ordering_satisfy(crude.as_ref()));

        // Crude ordering doesn't satisfy finer ordering. should return false
        let eq_properties_crude = EquivalenceProperties::new_with_orderings(
            Arc::clone(&input_schema),
            &[crude.clone()],
        );
>>>>>>> b0bd8992
        assert!(!eq_properties_crude.ordering_satisfy(finer.as_ref()));
        Ok(())
    }

    #[test]
    fn test_ordering_satisfy_with_equivalence2() -> Result<()> {
        let test_schema = create_test_schema()?;
        let col_a = &col("a", &test_schema)?;
        let col_b = &col("b", &test_schema)?;
        let col_c = &col("c", &test_schema)?;
        let col_d = &col("d", &test_schema)?;
        let col_e = &col("e", &test_schema)?;
        let col_f = &col("f", &test_schema)?;
        let test_fun = ScalarUDF::new_from_impl(TestScalarUDF::new());
        let floor_a = &crate::udf::create_physical_expr(
            &test_fun,
            &[col("a", &test_schema)?],
            &test_schema,
            &[],
            &DFSchema::empty(),
        )?;
        let floor_f = &crate::udf::create_physical_expr(
            &test_fun,
            &[col("f", &test_schema)?],
            &test_schema,
            &[],
            &DFSchema::empty(),
        )?;
        let exp_a = &crate::udf::create_physical_expr(
            &test_fun,
            &[col("a", &test_schema)?],
            &test_schema,
            &[],
            &DFSchema::empty(),
        )?;
        let a_plus_b = Arc::new(BinaryExpr::new(
            Arc::clone(col_a),
            Operator::Plus,
            Arc::clone(col_b),
        )) as Arc<dyn PhysicalExpr>;
        let options = SortOptions {
            descending: false,
            nulls_first: false,
        };

        let test_cases = vec![
            // ------------ TEST CASE 1 ------------
            (
                // orderings
                vec![
                    // [a ASC, d ASC, b ASC]
                    vec![(col_a, options), (col_d, options), (col_b, options)],
                    // [c ASC]
                    vec![(col_c, options)],
                ],
                // equivalence classes
                vec![vec![col_a, col_f]],
                // constants
                vec![col_e],
                // requirement [a ASC, b ASC], requirement is not satisfied.
                vec![(col_a, options), (col_b, options)],
                // expected: requirement is not satisfied.
                false,
            ),
            // ------------ TEST CASE 2 ------------
            (
                // orderings
                vec![
                    // [a ASC, c ASC, b ASC]
                    vec![(col_a, options), (col_c, options), (col_b, options)],
                    // [d ASC]
                    vec![(col_d, options)],
                ],
                // equivalence classes
                vec![vec![col_a, col_f]],
                // constants
                vec![col_e],
                // requirement [floor(a) ASC],
                vec![(floor_a, options)],
                // expected: requirement is satisfied.
                true,
            ),
            // ------------ TEST CASE 2.1 ------------
            (
                // orderings
                vec![
                    // [a ASC, c ASC, b ASC]
                    vec![(col_a, options), (col_c, options), (col_b, options)],
                    // [d ASC]
                    vec![(col_d, options)],
                ],
                // equivalence classes
                vec![vec![col_a, col_f]],
                // constants
                vec![col_e],
                // requirement [floor(f) ASC], (Please note that a=f)
                vec![(floor_f, options)],
                // expected: requirement is satisfied.
                true,
            ),
            // ------------ TEST CASE 3 ------------
            (
                // orderings
                vec![
                    // [a ASC, c ASC, b ASC]
                    vec![(col_a, options), (col_c, options), (col_b, options)],
                    // [d ASC]
                    vec![(col_d, options)],
                ],
                // equivalence classes
                vec![vec![col_a, col_f]],
                // constants
                vec![col_e],
                // requirement [a ASC, c ASC, a+b ASC],
                vec![(col_a, options), (col_c, options), (&a_plus_b, options)],
                // expected: requirement is satisfied.
                true,
            ),
            // ------------ TEST CASE 4 ------------
            (
                // orderings
                vec![
                    // [a ASC, b ASC, c ASC, d ASC]
                    vec![
                        (col_a, options),
                        (col_b, options),
                        (col_c, options),
                        (col_d, options),
                    ],
                ],
                // equivalence classes
                vec![vec![col_a, col_f]],
                // constants
                vec![col_e],
                // requirement [floor(a) ASC, a+b ASC],
                vec![(floor_a, options), (&a_plus_b, options)],
                // expected: requirement is satisfied.
                false,
            ),
            // ------------ TEST CASE 5 ------------
            (
                // orderings
                vec![
                    // [a ASC, b ASC, c ASC, d ASC]
                    vec![
                        (col_a, options),
                        (col_b, options),
                        (col_c, options),
                        (col_d, options),
                    ],
                ],
                // equivalence classes
                vec![vec![col_a, col_f]],
                // constants
                vec![col_e],
                // requirement [exp(a) ASC, a+b ASC],
                vec![(exp_a, options), (&a_plus_b, options)],
                // expected: requirement is not satisfied.
                // TODO: If we know that exp function is 1-to-1 function.
                //  we could have deduced that above requirement is satisfied.
                false,
            ),
            // ------------ TEST CASE 6 ------------
            (
                // orderings
                vec![
                    // [a ASC, d ASC, b ASC]
                    vec![(col_a, options), (col_d, options), (col_b, options)],
                    // [c ASC]
                    vec![(col_c, options)],
                ],
                // equivalence classes
                vec![vec![col_a, col_f]],
                // constants
                vec![col_e],
                // requirement [a ASC, d ASC, floor(a) ASC],
                vec![(col_a, options), (col_d, options), (floor_a, options)],
                // expected: requirement is satisfied.
                true,
            ),
            // ------------ TEST CASE 7 ------------
            (
                // orderings
                vec![
                    // [a ASC, c ASC, b ASC]
                    vec![(col_a, options), (col_c, options), (col_b, options)],
                    // [d ASC]
                    vec![(col_d, options)],
                ],
                // equivalence classes
                vec![vec![col_a, col_f]],
                // constants
                vec![col_e],
                // requirement [a ASC, floor(a) ASC, a + b ASC],
                vec![(col_a, options), (floor_a, options), (&a_plus_b, options)],
                // expected: requirement is not satisfied.
                false,
            ),
            // ------------ TEST CASE 8 ------------
            (
                // orderings
                vec![
                    // [a ASC, b ASC, c ASC]
                    vec![(col_a, options), (col_b, options), (col_c, options)],
                    // [d ASC]
                    vec![(col_d, options)],
                ],
                // equivalence classes
                vec![vec![col_a, col_f]],
                // constants
                vec![col_e],
                // requirement [a ASC, c ASC, floor(a) ASC, a + b ASC],
                vec![
                    (col_a, options),
                    (col_c, options),
                    (floor_a, options),
                    (&a_plus_b, options),
                ],
                // expected: requirement is not satisfied.
                false,
            ),
            // ------------ TEST CASE 9 ------------
            (
                // orderings
                vec![
                    // [a ASC, b ASC, c ASC, d ASC]
                    vec![
                        (col_a, options),
                        (col_b, options),
                        (col_c, options),
                        (col_d, options),
                    ],
                ],
                // equivalence classes
                vec![vec![col_a, col_f]],
                // constants
                vec![col_e],
                // requirement [a ASC, b ASC, c ASC, floor(a) ASC],
                vec![
                    (col_a, options),
                    (col_b, options),
                    (col_c, options),
                    (floor_a, options),
                ],
                // expected: requirement is satisfied.
                true,
            ),
            // ------------ TEST CASE 10 ------------
            (
                // orderings
                vec![
                    // [d ASC, b ASC]
                    vec![(col_d, options), (col_b, options)],
                    // [c ASC, a ASC]
                    vec![(col_c, options), (col_a, options)],
                ],
                // equivalence classes
                vec![vec![col_a, col_f]],
                // constants
                vec![col_e],
                // requirement [c ASC, d ASC, a + b ASC],
                vec![(col_c, options), (col_d, options), (&a_plus_b, options)],
                // expected: requirement is satisfied.
                true,
            ),
        ];

        for (orderings, eq_group, constants, reqs, expected) in test_cases {
            let err_msg =
                format!("error in test orderings: {orderings:?}, eq_group: {eq_group:?}, constants: {constants:?}, reqs: {reqs:?}, expected: {expected:?}");
            let mut eq_properties = EquivalenceProperties::new(Arc::clone(&test_schema));
            let orderings = convert_to_orderings(&orderings);
            eq_properties.add_new_orderings(orderings);
            let eq_group = eq_group
                .into_iter()
                .map(|eq_class| {
                    let eq_classes = eq_class.into_iter().cloned().collect::<Vec<_>>();
                    EquivalenceClass::new(eq_classes)
                })
                .collect::<Vec<_>>();
            let eq_group = EquivalenceGroup::new(eq_group);
            eq_properties.add_equivalence_group(eq_group);

            let constants = constants.into_iter().map(|expr| {
                ConstExpr::from(expr)
                    .with_across_partitions(AcrossPartitions::Uniform(None))
            });
            eq_properties = eq_properties.with_constants(constants);

            let reqs = convert_to_sort_exprs(&reqs);
            assert_eq!(
                eq_properties.ordering_satisfy(reqs.as_ref()),
                expected,
                "{}",
                err_msg
            );
        }

        Ok(())
    }

    #[test]
    fn test_ordering_satisfy_different_lengths() -> Result<()> {
        let test_schema = create_test_schema()?;
        let col_a = &col("a", &test_schema)?;
        let col_b = &col("b", &test_schema)?;
        let col_c = &col("c", &test_schema)?;
        let col_d = &col("d", &test_schema)?;
        let col_e = &col("e", &test_schema)?;
        let col_f = &col("f", &test_schema)?;
        let options = SortOptions {
            descending: false,
            nulls_first: false,
        };
        // a=c (e.g they are aliases).
        let mut eq_properties = EquivalenceProperties::new(test_schema);
        eq_properties.add_equal_conditions(col_a, col_c)?;

        let orderings = vec![
            vec![(col_a, options)],
            vec![(col_e, options)],
            vec![(col_d, options), (col_f, options)],
        ];
        let orderings = convert_to_orderings(&orderings);

        // Column [a ASC], [e ASC], [d ASC, f ASC] are all valid orderings for the schema.
        eq_properties.add_new_orderings(orderings);

        // First entry in the tuple is required ordering, second entry is the expected flag
        // that indicates whether this required ordering is satisfied.
        // ([a ASC], true) indicate a ASC requirement is already satisfied by existing orderings.
        let test_cases = vec![
            // [c ASC, a ASC, e ASC], expected represents this requirement is satisfied
            (
                vec![(col_c, options), (col_a, options), (col_e, options)],
                true,
            ),
            (vec![(col_c, options), (col_b, options)], false),
            (vec![(col_c, options), (col_d, options)], true),
            (
                vec![(col_d, options), (col_f, options), (col_b, options)],
                false,
            ),
            (vec![(col_d, options), (col_f, options)], true),
        ];

        for (reqs, expected) in test_cases {
            let err_msg =
                format!("error in test reqs: {:?}, expected: {:?}", reqs, expected,);
            let reqs = convert_to_sort_exprs(&reqs);
            assert_eq!(
                eq_properties.ordering_satisfy(reqs.as_ref()),
                expected,
                "{}",
                err_msg
            );
        }

        Ok(())
    }

    #[test]
    fn test_remove_redundant_entries_oeq_class() -> Result<()> {
        let schema = create_test_schema()?;
        let col_a = &col("a", &schema)?;
        let col_b = &col("b", &schema)?;
        let col_c = &col("c", &schema)?;
        let col_d = &col("d", &schema)?;
        let col_e = &col("e", &schema)?;

        let option_asc = SortOptions {
            descending: false,
            nulls_first: false,
        };
        let option_desc = SortOptions {
            descending: true,
            nulls_first: true,
        };

        // First entry in the tuple is the given orderings for the table
        // Second entry is the simplest version of the given orderings that is functionally equivalent.
        let test_cases = vec![
            // ------- TEST CASE 1 ---------
            (
                // ORDERINGS GIVEN
                vec![
                    // [a ASC, b ASC]
                    vec![(col_a, option_asc), (col_b, option_asc)],
                ],
                // EXPECTED orderings that is succinct.
                vec![
                    // [a ASC, b ASC]
                    vec![(col_a, option_asc), (col_b, option_asc)],
                ],
            ),
            // ------- TEST CASE 2 ---------
            (
                // ORDERINGS GIVEN
                vec![
                    // [a ASC, b ASC]
                    vec![(col_a, option_asc), (col_b, option_asc)],
                    // [a ASC, b ASC, c ASC]
                    vec![
                        (col_a, option_asc),
                        (col_b, option_asc),
                        (col_c, option_asc),
                    ],
                ],
                // EXPECTED orderings that is succinct.
                vec![
                    // [a ASC, b ASC, c ASC]
                    vec![
                        (col_a, option_asc),
                        (col_b, option_asc),
                        (col_c, option_asc),
                    ],
                ],
            ),
            // ------- TEST CASE 3 ---------
            (
                // ORDERINGS GIVEN
                vec![
                    // [a ASC, b DESC]
                    vec![(col_a, option_asc), (col_b, option_desc)],
                    // [a ASC]
                    vec![(col_a, option_asc)],
                    // [a ASC, c ASC]
                    vec![(col_a, option_asc), (col_c, option_asc)],
                ],
                // EXPECTED orderings that is succinct.
                vec![
                    // [a ASC, b DESC]
                    vec![(col_a, option_asc), (col_b, option_desc)],
                    // [a ASC, c ASC]
                    vec![(col_a, option_asc), (col_c, option_asc)],
                ],
            ),
            // ------- TEST CASE 4 ---------
            (
                // ORDERINGS GIVEN
                vec![
                    // [a ASC, b ASC]
                    vec![(col_a, option_asc), (col_b, option_asc)],
                    // [a ASC, b ASC, c ASC]
                    vec![
                        (col_a, option_asc),
                        (col_b, option_asc),
                        (col_c, option_asc),
                    ],
                    // [a ASC]
                    vec![(col_a, option_asc)],
                ],
                // EXPECTED orderings that is succinct.
                vec![
                    // [a ASC, b ASC, c ASC]
                    vec![
                        (col_a, option_asc),
                        (col_b, option_asc),
                        (col_c, option_asc),
                    ],
                ],
            ),
            // ------- TEST CASE 5 ---------
            // Empty ordering
            (
                vec![vec![]],
                // No ordering in the state (empty ordering is ignored).
                vec![],
            ),
            // ------- TEST CASE 6 ---------
            (
                // ORDERINGS GIVEN
                vec![
                    // [a ASC, b ASC]
                    vec![(col_a, option_asc), (col_b, option_asc)],
                    // [b ASC]
                    vec![(col_b, option_asc)],
                ],
                // EXPECTED orderings that is succinct.
                vec![
                    // [a ASC]
                    vec![(col_a, option_asc)],
                    // [b ASC]
                    vec![(col_b, option_asc)],
                ],
            ),
            // ------- TEST CASE 7 ---------
            // b, a
            // c, a
            // d, b, c
            (
                // ORDERINGS GIVEN
                vec![
                    // [b ASC, a ASC]
                    vec![(col_b, option_asc), (col_a, option_asc)],
                    // [c ASC, a ASC]
                    vec![(col_c, option_asc), (col_a, option_asc)],
                    // [d ASC, b ASC, c ASC]
                    vec![
                        (col_d, option_asc),
                        (col_b, option_asc),
                        (col_c, option_asc),
                    ],
                ],
                // EXPECTED orderings that is succinct.
                vec![
                    // [b ASC, a ASC]
                    vec![(col_b, option_asc), (col_a, option_asc)],
                    // [c ASC, a ASC]
                    vec![(col_c, option_asc), (col_a, option_asc)],
                    // [d ASC]
                    vec![(col_d, option_asc)],
                ],
            ),
            // ------- TEST CASE 8 ---------
            // b, e
            // c, a
            // d, b, e, c, a
            (
                // ORDERINGS GIVEN
                vec![
                    // [b ASC, e ASC]
                    vec![(col_b, option_asc), (col_e, option_asc)],
                    // [c ASC, a ASC]
                    vec![(col_c, option_asc), (col_a, option_asc)],
                    // [d ASC, b ASC, e ASC, c ASC, a ASC]
                    vec![
                        (col_d, option_asc),
                        (col_b, option_asc),
                        (col_e, option_asc),
                        (col_c, option_asc),
                        (col_a, option_asc),
                    ],
                ],
                // EXPECTED orderings that is succinct.
                vec![
                    // [b ASC, e ASC]
                    vec![(col_b, option_asc), (col_e, option_asc)],
                    // [c ASC, a ASC]
                    vec![(col_c, option_asc), (col_a, option_asc)],
                    // [d ASC]
                    vec![(col_d, option_asc)],
                ],
            ),
            // ------- TEST CASE 9 ---------
            // b
            // a, b, c
            // d, a, b
            (
                // ORDERINGS GIVEN
                vec![
                    // [b ASC]
                    vec![(col_b, option_asc)],
                    // [a ASC, b ASC, c ASC]
                    vec![
                        (col_a, option_asc),
                        (col_b, option_asc),
                        (col_c, option_asc),
                    ],
                    // [d ASC, a ASC, b ASC]
                    vec![
                        (col_d, option_asc),
                        (col_a, option_asc),
                        (col_b, option_asc),
                    ],
                ],
                // EXPECTED orderings that is succinct.
                vec![
                    // [b ASC]
                    vec![(col_b, option_asc)],
                    // [a ASC, b ASC, c ASC]
                    vec![
                        (col_a, option_asc),
                        (col_b, option_asc),
                        (col_c, option_asc),
                    ],
                    // [d ASC]
                    vec![(col_d, option_asc)],
                ],
            ),
        ];
        for (orderings, expected) in test_cases {
            let orderings = convert_to_orderings(&orderings);
            let expected = convert_to_orderings(&expected);
            let actual = OrderingEquivalenceClass::new(orderings.clone());
            let actual = actual.orderings;
            let err_msg = format!(
                "orderings: {:?}, expected: {:?}, actual :{:?}",
                orderings, expected, actual
            );
            assert_eq!(actual.len(), expected.len(), "{}", err_msg);
            for elem in actual {
                assert!(expected.contains(&elem), "{}", err_msg);
            }
        }

        Ok(())
    }
}<|MERGE_RESOLUTION|>--- conflicted
+++ resolved
@@ -305,19 +305,6 @@
             },
         ]);
         // finer ordering satisfies, crude ordering should return true
-<<<<<<< HEAD
-        let mut eq_properties_finer =
-            EquivalenceProperties::new(Arc::clone(&input_schema));
-        eq_properties_finer
-            .oeq_class
-            .add_new_ordering(finer.clone());
-        assert!(eq_properties_finer.ordering_satisfy(crude.as_ref()));
-
-        // Crude ordering doesn't satisfy finer ordering. should return false
-        let mut eq_properties_crude =
-            EquivalenceProperties::new(Arc::clone(&input_schema));
-        eq_properties_crude.oeq_class.add_new_ordering(crude);
-=======
         let eq_properties_finer = EquivalenceProperties::new_with_orderings(
             Arc::clone(&input_schema),
             &[finer.clone()],
@@ -329,7 +316,6 @@
             Arc::clone(&input_schema),
             &[crude.clone()],
         );
->>>>>>> b0bd8992
         assert!(!eq_properties_crude.ordering_satisfy(finer.as_ref()));
         Ok(())
     }
