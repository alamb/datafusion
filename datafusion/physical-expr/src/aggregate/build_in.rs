// Licensed to the Apache Software Foundation (ASF) under one
// or more contributor license agreements.  See the NOTICE file
// distributed with this work for additional information
// regarding copyright ownership.  The ASF licenses this file
// to you under the Apache License, Version 2.0 (the
// "License"); you may not use this file except in compliance
// with the License.  You may obtain a copy of the License at
//
//   http://www.apache.org/licenses/LICENSE-2.0
//
// Unless required by applicable law or agreed to in writing,
// software distributed under the License is distributed on an
// "AS IS" BASIS, WITHOUT WARRANTIES OR CONDITIONS OF ANY
// KIND, either express or implied.  See the License for the
// specific language governing permissions and limitations
// under the License.

//! Declaration of built-in (aggregate) functions.
//! This module contains built-in aggregates' enumeration and metadata.
//!
//! Generally, an aggregate has:
//! * a signature
//! * a return type, that is a function of the incoming argument's types
//! * the computation, that must accept each valid signature
//!
//! * Signature: see `Signature`
//! * Return type: a function `(arg_types) -> return_type`. E.g. for min, ([f32]) -> f32, ([f64]) -> f64.

use std::sync::Arc;

use arrow::datatypes::Schema;

use datafusion_common::{exec_err, not_impl_err, Result};
use datafusion_expr::AggregateFunction;

use crate::expressions::{self, Literal};
use crate::{AggregateExpr, PhysicalExpr, PhysicalSortExpr};

/// Create a physical aggregation expression.
/// This function errors when `input_phy_exprs`' can't be coerced to a valid argument type of the aggregation function.
pub fn create_aggregate_expr(
    fun: &AggregateFunction,
    distinct: bool,
    input_phy_exprs: &[Arc<dyn PhysicalExpr>],
    ordering_req: &[PhysicalSortExpr],
    input_schema: &Schema,
    name: impl Into<String>,
    _ignore_nulls: bool,
) -> Result<Arc<dyn AggregateExpr>> {
    let name = name.into();
    // get the result data type for this aggregate function
    let input_phy_types = input_phy_exprs
        .iter()
        .map(|e| e.data_type(input_schema))
        .collect::<Result<Vec<_>>>()?;
    let data_type = input_phy_types[0].clone();
    let ordering_types = ordering_req
        .iter()
        .map(|e| e.expr.data_type(input_schema))
        .collect::<Result<Vec<_>>>()?;
    let input_phy_exprs = input_phy_exprs.to_vec();
    Ok(match (fun, distinct) {
        (AggregateFunction::Grouping, _) => Arc::new(expressions::Grouping::new(
            input_phy_exprs[0].clone(),
            name,
            data_type,
        )),
        (AggregateFunction::ArrayAgg, false) => {
            let expr = input_phy_exprs[0].clone();
            let nullable = expr.nullable(input_schema)?;

            if ordering_req.is_empty() {
                Arc::new(expressions::ArrayAgg::new(expr, name, data_type, nullable))
            } else {
                Arc::new(expressions::OrderSensitiveArrayAgg::new(
                    expr,
                    name,
                    data_type,
                    nullable,
                    ordering_types,
                    ordering_req.to_vec(),
                ))
            }
        }
        (AggregateFunction::ArrayAgg, true) => {
            if !ordering_req.is_empty() {
                return not_impl_err!(
                    "ARRAY_AGG(DISTINCT ORDER BY a ASC) order-sensitive aggregations are not available"
                );
            }
            let expr = input_phy_exprs[0].clone();
            let is_expr_nullable = expr.nullable(input_schema)?;
            Arc::new(expressions::DistinctArrayAgg::new(
                expr,
                name,
                data_type,
                is_expr_nullable,
            ))
        }
<<<<<<< HEAD
        (AggregateFunction::Avg, false) => {
            Arc::new(Avg::new(input_phy_exprs[0].clone(), name, data_type))
        }
        (AggregateFunction::Avg, true) => {
            return not_impl_err!("AVG(DISTINCT) aggregations are not available");
        }
        (AggregateFunction::Correlation, false) => {
            Arc::new(expressions::Correlation::new(
                input_phy_exprs[0].clone(),
                input_phy_exprs[1].clone(),
                name,
                data_type,
            ))
        }
        (AggregateFunction::Correlation, true) => {
            return not_impl_err!("CORR(DISTINCT) aggregations are not available");
        }
=======
        (AggregateFunction::Min, _) => Arc::new(expressions::Min::new(
            input_phy_exprs[0].clone(),
            name,
            data_type,
        )),
        (AggregateFunction::Max, _) => Arc::new(expressions::Max::new(
            input_phy_exprs[0].clone(),
            name,
            data_type,
        )),
>>>>>>> 64b8eeaf
        (AggregateFunction::NthValue, _) => {
            let expr = &input_phy_exprs[0];
            let Some(n) = input_phy_exprs[1]
                .as_any()
                .downcast_ref::<Literal>()
                .map(|literal| literal.value())
            else {
                return exec_err!("Second argument of NTH_VALUE needs to be a literal");
            };
            let nullable = expr.nullable(input_schema)?;
            Arc::new(expressions::NthValueAgg::new(
                expr.clone(),
                n.clone().try_into()?,
                name,
                input_phy_types[0].clone(),
                nullable,
                ordering_types,
                ordering_req.to_vec(),
            ))
        }
    })
}

#[cfg(test)]
mod tests {
    use arrow::datatypes::{DataType, Field};

    use datafusion_common::plan_err;
    use datafusion_expr::{type_coercion, Signature};

<<<<<<< HEAD
    use crate::expressions::{try_cast, ArrayAgg, Avg, DistinctArrayAgg};
=======
    use crate::expressions::{try_cast, ArrayAgg, DistinctArrayAgg, Max, Min};
>>>>>>> 64b8eeaf

    use super::*;
    #[test]
    fn test_approx_expr() -> Result<()> {
        let funcs = vec![AggregateFunction::ArrayAgg];
        let data_types = vec![
            DataType::UInt32,
            DataType::Int32,
            DataType::Float32,
            DataType::Float64,
            DataType::Decimal128(10, 2),
            DataType::Utf8,
        ];
        for fun in funcs {
            for data_type in &data_types {
                let input_schema =
                    Schema::new(vec![Field::new("c1", data_type.clone(), true)]);
                let input_phy_exprs: Vec<Arc<dyn PhysicalExpr>> = vec![Arc::new(
                    expressions::Column::new_with_schema("c1", &input_schema).unwrap(),
                )];
                let result_agg_phy_exprs = create_physical_agg_expr_for_test(
                    &fun,
                    false,
                    &input_phy_exprs[0..1],
                    &input_schema,
                    "c1",
                )?;
                if fun == AggregateFunction::ArrayAgg {
                    assert!(result_agg_phy_exprs.as_any().is::<ArrayAgg>());
                    assert_eq!("c1", result_agg_phy_exprs.name());
                    assert_eq!(
                        Field::new_list(
                            "c1",
                            Field::new("item", data_type.clone(), true),
                            false,
                        ),
                        result_agg_phy_exprs.field().unwrap()
                    );
                }

                let result_distinct = create_physical_agg_expr_for_test(
                    &fun,
                    true,
                    &input_phy_exprs[0..1],
                    &input_schema,
                    "c1",
                )?;
                if fun == AggregateFunction::ArrayAgg {
                    assert!(result_distinct.as_any().is::<DistinctArrayAgg>());
                    assert_eq!("c1", result_distinct.name());
                    assert_eq!(
                        Field::new_list(
                            "c1",
                            Field::new("item", data_type.clone(), true),
                            false,
                        ),
                        result_agg_phy_exprs.field().unwrap()
                    );
                }
            }
        }
        Ok(())
    }

    #[test]
<<<<<<< HEAD
    fn test_avg_expr() -> Result<()> {
        let funcs = vec![AggregateFunction::Avg];
        let data_types = vec![
            DataType::UInt32,
            DataType::UInt64,
            DataType::Int32,
            DataType::Int64,
            DataType::Float32,
            DataType::Float64,
=======
    fn test_min_max_expr() -> Result<()> {
        let funcs = vec![AggregateFunction::Min, AggregateFunction::Max];
        let data_types = vec![
            DataType::UInt32,
            DataType::Int32,
            DataType::Float32,
            DataType::Float64,
            DataType::Decimal128(10, 2),
            DataType::Utf8,
>>>>>>> 64b8eeaf
        ];
        for fun in funcs {
            for data_type in &data_types {
                let input_schema =
                    Schema::new(vec![Field::new("c1", data_type.clone(), true)]);
                let input_phy_exprs: Vec<Arc<dyn PhysicalExpr>> = vec![Arc::new(
                    expressions::Column::new_with_schema("c1", &input_schema).unwrap(),
                )];
                let result_agg_phy_exprs = create_physical_agg_expr_for_test(
                    &fun,
                    false,
                    &input_phy_exprs[0..1],
                    &input_schema,
                    "c1",
                )?;
<<<<<<< HEAD
                if fun == AggregateFunction::Avg {
                    assert!(result_agg_phy_exprs.as_any().is::<Avg>());
                    assert_eq!("c1", result_agg_phy_exprs.name());
                    assert_eq!(
                        Field::new("c1", DataType::Float64, true),
                        result_agg_phy_exprs.field().unwrap()
                    );
=======
                match fun {
                    AggregateFunction::Min => {
                        assert!(result_agg_phy_exprs.as_any().is::<Min>());
                        assert_eq!("c1", result_agg_phy_exprs.name());
                        assert_eq!(
                            Field::new("c1", data_type.clone(), true),
                            result_agg_phy_exprs.field().unwrap()
                        );
                    }
                    AggregateFunction::Max => {
                        assert!(result_agg_phy_exprs.as_any().is::<Max>());
                        assert_eq!("c1", result_agg_phy_exprs.name());
                        assert_eq!(
                            Field::new("c1", data_type.clone(), true),
                            result_agg_phy_exprs.field().unwrap()
                        );
                    }
                    _ => {}
>>>>>>> 64b8eeaf
                };
            }
        }
        Ok(())
    }

    #[test]
<<<<<<< HEAD
    fn test_avg_return_type() -> Result<()> {
        let observed = AggregateFunction::Avg.return_type(&[DataType::Float32])?;
        assert_eq!(DataType::Float64, observed);

        let observed = AggregateFunction::Avg.return_type(&[DataType::Float64])?;
        assert_eq!(DataType::Float64, observed);

        let observed = AggregateFunction::Avg.return_type(&[DataType::Int32])?;
        assert_eq!(DataType::Float64, observed);

        let observed =
            AggregateFunction::Avg.return_type(&[DataType::Decimal128(10, 6)])?;
        assert_eq!(DataType::Decimal128(14, 10), observed);

        let observed =
            AggregateFunction::Avg.return_type(&[DataType::Decimal128(36, 6)])?;
        assert_eq!(DataType::Decimal128(38, 10), observed);
        Ok(())
    }

    #[test]
    fn test_avg_no_utf8() {
        let observed = AggregateFunction::Avg.return_type(&[DataType::Utf8]);
        assert!(observed.is_err());
    }

=======
    fn test_min_max() -> Result<()> {
        let observed = AggregateFunction::Min.return_type(&[DataType::Utf8], &[true])?;
        assert_eq!(DataType::Utf8, observed);

        let observed = AggregateFunction::Max.return_type(&[DataType::Int32], &[true])?;
        assert_eq!(DataType::Int32, observed);

        // test decimal for min
        let observed = AggregateFunction::Min
            .return_type(&[DataType::Decimal128(10, 6)], &[true])?;
        assert_eq!(DataType::Decimal128(10, 6), observed);

        // test decimal for max
        let observed = AggregateFunction::Max
            .return_type(&[DataType::Decimal128(28, 13)], &[true])?;
        assert_eq!(DataType::Decimal128(28, 13), observed);

        Ok(())
    }

>>>>>>> 64b8eeaf
    // Helper function
    // Create aggregate expr with type coercion
    fn create_physical_agg_expr_for_test(
        fun: &AggregateFunction,
        distinct: bool,
        input_phy_exprs: &[Arc<dyn PhysicalExpr>],
        input_schema: &Schema,
        name: impl Into<String>,
    ) -> Result<Arc<dyn AggregateExpr>> {
        let name = name.into();
        let coerced_phy_exprs =
            coerce_exprs_for_test(fun, input_phy_exprs, input_schema, &fun.signature())?;
        if coerced_phy_exprs.is_empty() {
            return plan_err!(
                "Invalid or wrong number of arguments passed to aggregate: '{name}'"
            );
        }
        create_aggregate_expr(
            fun,
            distinct,
            &coerced_phy_exprs,
            &[],
            input_schema,
            name,
            false,
        )
    }

    // Returns the coerced exprs for each `input_exprs`.
    // Get the coerced data type from `aggregate_rule::coerce_types` and add `try_cast` if the
    // data type of `input_exprs` need to be coerced.
    fn coerce_exprs_for_test(
        agg_fun: &AggregateFunction,
        input_exprs: &[Arc<dyn PhysicalExpr>],
        schema: &Schema,
        signature: &Signature,
    ) -> Result<Vec<Arc<dyn PhysicalExpr>>> {
        if input_exprs.is_empty() {
            return Ok(vec![]);
        }
        let input_types = input_exprs
            .iter()
            .map(|e| e.data_type(schema))
            .collect::<Result<Vec<_>>>()?;

        // get the coerced data types
        let coerced_types =
            type_coercion::aggregates::coerce_types(agg_fun, &input_types, signature)?;

        // try cast if need
        input_exprs
            .iter()
            .zip(coerced_types)
            .map(|(expr, coerced_type)| try_cast(expr.clone(), schema, coerced_type))
            .collect::<Result<Vec<_>>>()
    }
}<|MERGE_RESOLUTION|>--- conflicted
+++ resolved
@@ -97,36 +97,6 @@
                 is_expr_nullable,
             ))
         }
-<<<<<<< HEAD
-        (AggregateFunction::Avg, false) => {
-            Arc::new(Avg::new(input_phy_exprs[0].clone(), name, data_type))
-        }
-        (AggregateFunction::Avg, true) => {
-            return not_impl_err!("AVG(DISTINCT) aggregations are not available");
-        }
-        (AggregateFunction::Correlation, false) => {
-            Arc::new(expressions::Correlation::new(
-                input_phy_exprs[0].clone(),
-                input_phy_exprs[1].clone(),
-                name,
-                data_type,
-            ))
-        }
-        (AggregateFunction::Correlation, true) => {
-            return not_impl_err!("CORR(DISTINCT) aggregations are not available");
-        }
-=======
-        (AggregateFunction::Min, _) => Arc::new(expressions::Min::new(
-            input_phy_exprs[0].clone(),
-            name,
-            data_type,
-        )),
-        (AggregateFunction::Max, _) => Arc::new(expressions::Max::new(
-            input_phy_exprs[0].clone(),
-            name,
-            data_type,
-        )),
->>>>>>> 64b8eeaf
         (AggregateFunction::NthValue, _) => {
             let expr = &input_phy_exprs[0];
             let Some(n) = input_phy_exprs[1]
@@ -157,11 +127,7 @@
     use datafusion_common::plan_err;
     use datafusion_expr::{type_coercion, Signature};
 
-<<<<<<< HEAD
-    use crate::expressions::{try_cast, ArrayAgg, Avg, DistinctArrayAgg};
-=======
-    use crate::expressions::{try_cast, ArrayAgg, DistinctArrayAgg, Max, Min};
->>>>>>> 64b8eeaf
+    use crate::expressions::{try_cast, ArrayAgg, DistinctArrayAgg};
 
     use super::*;
     #[test]
@@ -226,127 +192,6 @@
         Ok(())
     }
 
-    #[test]
-<<<<<<< HEAD
-    fn test_avg_expr() -> Result<()> {
-        let funcs = vec![AggregateFunction::Avg];
-        let data_types = vec![
-            DataType::UInt32,
-            DataType::UInt64,
-            DataType::Int32,
-            DataType::Int64,
-            DataType::Float32,
-            DataType::Float64,
-=======
-    fn test_min_max_expr() -> Result<()> {
-        let funcs = vec![AggregateFunction::Min, AggregateFunction::Max];
-        let data_types = vec![
-            DataType::UInt32,
-            DataType::Int32,
-            DataType::Float32,
-            DataType::Float64,
-            DataType::Decimal128(10, 2),
-            DataType::Utf8,
->>>>>>> 64b8eeaf
-        ];
-        for fun in funcs {
-            for data_type in &data_types {
-                let input_schema =
-                    Schema::new(vec![Field::new("c1", data_type.clone(), true)]);
-                let input_phy_exprs: Vec<Arc<dyn PhysicalExpr>> = vec![Arc::new(
-                    expressions::Column::new_with_schema("c1", &input_schema).unwrap(),
-                )];
-                let result_agg_phy_exprs = create_physical_agg_expr_for_test(
-                    &fun,
-                    false,
-                    &input_phy_exprs[0..1],
-                    &input_schema,
-                    "c1",
-                )?;
-<<<<<<< HEAD
-                if fun == AggregateFunction::Avg {
-                    assert!(result_agg_phy_exprs.as_any().is::<Avg>());
-                    assert_eq!("c1", result_agg_phy_exprs.name());
-                    assert_eq!(
-                        Field::new("c1", DataType::Float64, true),
-                        result_agg_phy_exprs.field().unwrap()
-                    );
-=======
-                match fun {
-                    AggregateFunction::Min => {
-                        assert!(result_agg_phy_exprs.as_any().is::<Min>());
-                        assert_eq!("c1", result_agg_phy_exprs.name());
-                        assert_eq!(
-                            Field::new("c1", data_type.clone(), true),
-                            result_agg_phy_exprs.field().unwrap()
-                        );
-                    }
-                    AggregateFunction::Max => {
-                        assert!(result_agg_phy_exprs.as_any().is::<Max>());
-                        assert_eq!("c1", result_agg_phy_exprs.name());
-                        assert_eq!(
-                            Field::new("c1", data_type.clone(), true),
-                            result_agg_phy_exprs.field().unwrap()
-                        );
-                    }
-                    _ => {}
->>>>>>> 64b8eeaf
-                };
-            }
-        }
-        Ok(())
-    }
-
-    #[test]
-<<<<<<< HEAD
-    fn test_avg_return_type() -> Result<()> {
-        let observed = AggregateFunction::Avg.return_type(&[DataType::Float32])?;
-        assert_eq!(DataType::Float64, observed);
-
-        let observed = AggregateFunction::Avg.return_type(&[DataType::Float64])?;
-        assert_eq!(DataType::Float64, observed);
-
-        let observed = AggregateFunction::Avg.return_type(&[DataType::Int32])?;
-        assert_eq!(DataType::Float64, observed);
-
-        let observed =
-            AggregateFunction::Avg.return_type(&[DataType::Decimal128(10, 6)])?;
-        assert_eq!(DataType::Decimal128(14, 10), observed);
-
-        let observed =
-            AggregateFunction::Avg.return_type(&[DataType::Decimal128(36, 6)])?;
-        assert_eq!(DataType::Decimal128(38, 10), observed);
-        Ok(())
-    }
-
-    #[test]
-    fn test_avg_no_utf8() {
-        let observed = AggregateFunction::Avg.return_type(&[DataType::Utf8]);
-        assert!(observed.is_err());
-    }
-
-=======
-    fn test_min_max() -> Result<()> {
-        let observed = AggregateFunction::Min.return_type(&[DataType::Utf8], &[true])?;
-        assert_eq!(DataType::Utf8, observed);
-
-        let observed = AggregateFunction::Max.return_type(&[DataType::Int32], &[true])?;
-        assert_eq!(DataType::Int32, observed);
-
-        // test decimal for min
-        let observed = AggregateFunction::Min
-            .return_type(&[DataType::Decimal128(10, 6)], &[true])?;
-        assert_eq!(DataType::Decimal128(10, 6), observed);
-
-        // test decimal for max
-        let observed = AggregateFunction::Max
-            .return_type(&[DataType::Decimal128(28, 13)], &[true])?;
-        assert_eq!(DataType::Decimal128(28, 13), observed);
-
-        Ok(())
-    }
-
->>>>>>> 64b8eeaf
     // Helper function
     // Create aggregate expr with type coercion
     fn create_physical_agg_expr_for_test(
