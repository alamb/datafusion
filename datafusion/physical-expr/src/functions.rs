// Licensed to the Apache Software Foundation (ASF) under one
// or more contributor license agreements.  See the NOTICE file
// distributed with this work for additional information
// regarding copyright ownership.  The ASF licenses this file
// to you under the Apache License, Version 2.0 (the
// "License"); you may not use this file except in compliance
// with the License.  You may obtain a copy of the License at
//
//   http://www.apache.org/licenses/LICENSE-2.0
//
// Unless required by applicable law or agreed to in writing,
// software distributed under the License is distributed on an
// "AS IS" BASIS, WITHOUT WARRANTIES OR CONDITIONS OF ANY
// KIND, either express or implied.  See the License for the
// specific language governing permissions and limitations
// under the License.

//! Declaration of built-in (scalar) functions.
//! This module contains built-in functions' enumeration and metadata.
//!
//! Generally, a function has:
//! * a signature
//! * a return type, that is a function of the incoming argument's types
//! * the computation, that must accept each valid signature
//!
//! * Signature: see `Signature`
//! * Return type: a function `(arg_types) -> return_type`. E.g. for sqrt, ([f32]) -> f32, ([f64]) -> f64.
//!
//! This module also supports coercion to improve user experience: if
//! an argument i32 is passed to a function that supports f64, the
//! argument is automatically is coerced to f64.

use std::ops::Neg;
use std::sync::Arc;

use arrow::{
    array::ArrayRef,
    datatypes::{DataType, Schema},
};
use arrow_array::Array;

use datafusion_common::{exec_err, Result, ScalarValue};
use datafusion_expr::execution_props::ExecutionProps;
pub use datafusion_expr::FuncMonotonicity;
use datafusion_expr::ScalarFunctionDefinition;
use datafusion_expr::{
    type_coercion::functions::data_types, BuiltinScalarFunction, ColumnarValue,
    ScalarFunctionImplementation,
};

use crate::sort_properties::SortProperties;
use crate::{
    conditional_expressions, math_expressions, string_expressions, PhysicalExpr,
    ScalarFunctionExpr,
};

/// Create a physical (function) expression.
/// This function errors when `args`' can't be coerced to a valid argument type of the function.
pub fn create_physical_expr(
    fun: &BuiltinScalarFunction,
    input_phy_exprs: &[Arc<dyn PhysicalExpr>],
    input_schema: &Schema,
    _execution_props: &ExecutionProps,
) -> Result<Arc<dyn PhysicalExpr>> {
    let input_expr_types = input_phy_exprs
        .iter()
        .map(|e| e.data_type(input_schema))
        .collect::<Result<Vec<_>>>()?;

    // verify that input data types is consistent with function's `TypeSignature`
    data_types(&input_expr_types, &fun.signature())?;

    let data_type = fun.return_type(&input_expr_types)?;

    let monotonicity = fun.monotonicity();

    let fun_def = ScalarFunctionDefinition::BuiltIn(*fun);
    Ok(Arc::new(ScalarFunctionExpr::new(
        &format!("{fun}"),
        fun_def,
        input_phy_exprs.to_vec(),
        data_type,
        monotonicity,
        fun.signature().type_signature.supports_zero_argument(),
    )))
}

#[derive(Debug, Clone, Copy)]
pub enum Hint {
    /// Indicates the argument needs to be padded if it is scalar
    Pad,
    /// Indicates the argument can be converted to an array of length 1
    AcceptsSingular,
}

#[deprecated(since = "36.0.0", note = "Use ColumarValue::values_to_arrays instead")]
pub fn columnar_values_to_array(args: &[ColumnarValue]) -> Result<Vec<ArrayRef>> {
    ColumnarValue::values_to_arrays(args)
}

/// Decorates a function to handle [`ScalarValue`]s by converting them to arrays before calling the function
/// and vice-versa after evaluation.
/// Note that this function makes a scalar function with no arguments or all scalar inputs return a scalar.
/// That's said its output will be same for all input rows in a batch.
#[deprecated(
    since = "36.0.0",
    note = "Implement your function directly in terms of ColumnarValue or use `ScalarUDF` instead"
)]
pub fn make_scalar_function<F>(inner: F) -> ScalarFunctionImplementation
where
    F: Fn(&[ArrayRef]) -> Result<ArrayRef> + Sync + Send + 'static,
{
    make_scalar_function_inner(inner)
}

/// Internal implementation, see comments on `make_scalar_function` for caveats
pub(crate) fn make_scalar_function_inner<F>(inner: F) -> ScalarFunctionImplementation
where
    F: Fn(&[ArrayRef]) -> Result<ArrayRef> + Sync + Send + 'static,
{
    make_scalar_function_with_hints(inner, vec![])
}

/// Just like [`make_scalar_function`], decorates the given function to handle both [`ScalarValue`]s and arrays.
/// Additionally can receive a `hints` vector which can be used to control the output arrays when generating them
/// from [`ScalarValue`]s.
///
/// Each element of the `hints` vector gets mapped to the corresponding argument of the function. The number of hints
/// can be less or greater than the number of arguments (for functions with variable number of arguments). Each unmapped
/// argument will assume the default hint (for padding, it is [`Hint::Pad`]).
pub(crate) fn make_scalar_function_with_hints<F>(
    inner: F,
    hints: Vec<Hint>,
) -> ScalarFunctionImplementation
where
    F: Fn(&[ArrayRef]) -> Result<ArrayRef> + Sync + Send + 'static,
{
    Arc::new(move |args: &[ColumnarValue]| {
        // first, identify if any of the arguments is an Array. If yes, store its `len`,
        // as any scalar will need to be converted to an array of len `len`.
        let len = args
            .iter()
            .fold(Option::<usize>::None, |acc, arg| match arg {
                ColumnarValue::Scalar(_) => acc,
                ColumnarValue::Array(a) => Some(a.len()),
            });

        let is_scalar = len.is_none();

        let inferred_length = len.unwrap_or(1);
        let args = args
            .iter()
            .zip(hints.iter().chain(std::iter::repeat(&Hint::Pad)))
            .map(|(arg, hint)| {
                // Decide on the length to expand this scalar to depending
                // on the given hints.
                let expansion_len = match hint {
                    Hint::AcceptsSingular => 1,
                    Hint::Pad => inferred_length,
                };
                arg.clone().into_array(expansion_len)
            })
            .collect::<Result<Vec<_>>>()?;

        let result = (inner)(&args);
        if is_scalar {
            // If all inputs are scalar, keeps output as scalar
            let result = result.and_then(|arr| ScalarValue::try_from_array(&arr, 0));
            result.map(ColumnarValue::Scalar)
        } else {
            result.map(ColumnarValue::Array)
        }
    })
}

/// Create a physical scalar function.
pub fn create_physical_fun(
    fun: &BuiltinScalarFunction,
) -> Result<ScalarFunctionImplementation> {
    Ok(match fun {
        // math functions
        BuiltinScalarFunction::Ceil => Arc::new(math_expressions::ceil),
        BuiltinScalarFunction::Exp => Arc::new(math_expressions::exp),
        BuiltinScalarFunction::Factorial => {
            Arc::new(|args| make_scalar_function_inner(math_expressions::factorial)(args))
        }
        BuiltinScalarFunction::Iszero => {
            Arc::new(|args| make_scalar_function_inner(math_expressions::iszero)(args))
        }
        BuiltinScalarFunction::Nanvl => {
            Arc::new(|args| make_scalar_function_inner(math_expressions::nanvl)(args))
        }
        BuiltinScalarFunction::Random => Arc::new(math_expressions::random),
        BuiltinScalarFunction::Round => {
            Arc::new(|args| make_scalar_function_inner(math_expressions::round)(args))
        }
        BuiltinScalarFunction::Trunc => {
            Arc::new(|args| make_scalar_function_inner(math_expressions::trunc)(args))
        }
<<<<<<< HEAD
        BuiltinScalarFunction::Pi => Arc::new(math_expressions::pi),
=======
        BuiltinScalarFunction::Power => {
            Arc::new(|args| make_scalar_function_inner(math_expressions::power)(args))
        }
        BuiltinScalarFunction::Log => {
            Arc::new(|args| make_scalar_function_inner(math_expressions::log)(args))
        }
>>>>>>> bece7851
        BuiltinScalarFunction::Cot => {
            Arc::new(|args| make_scalar_function_inner(math_expressions::cot)(args))
        }
        // string functions
        BuiltinScalarFunction::Coalesce => Arc::new(conditional_expressions::coalesce),
        BuiltinScalarFunction::Concat => Arc::new(string_expressions::concat),
        BuiltinScalarFunction::ConcatWithSeparator => {
            Arc::new(string_expressions::concat_ws)
        }
        BuiltinScalarFunction::InitCap => Arc::new(|args| match args[0].data_type() {
            DataType::Utf8 => {
                make_scalar_function_inner(string_expressions::initcap::<i32>)(args)
            }
            DataType::LargeUtf8 => {
                make_scalar_function_inner(string_expressions::initcap::<i64>)(args)
            }
            other => {
                exec_err!("Unsupported data type {other:?} for function initcap")
            }
        }),
        BuiltinScalarFunction::EndsWith => Arc::new(|args| match args[0].data_type() {
            DataType::Utf8 => {
                make_scalar_function_inner(string_expressions::ends_with::<i32>)(args)
            }
            DataType::LargeUtf8 => {
                make_scalar_function_inner(string_expressions::ends_with::<i64>)(args)
            }
            other => {
                exec_err!("Unsupported data type {other:?} for function ends_with")
            }
        }),
    })
}

#[deprecated(
    since = "32.0.0",
    note = "Moved to `expr` crate. Please use `BuiltinScalarFunction::monotonicity()` instead"
)]
pub fn get_func_monotonicity(fun: &BuiltinScalarFunction) -> Option<FuncMonotonicity> {
    fun.monotonicity()
}

/// Determines a [`ScalarFunctionExpr`]'s monotonicity for the given arguments
/// and the function's behavior depending on its arguments.
pub fn out_ordering(
    func: &FuncMonotonicity,
    arg_orderings: &[SortProperties],
) -> SortProperties {
    func.iter().zip(arg_orderings).fold(
        SortProperties::Singleton,
        |prev_sort, (item, arg)| {
            let current_sort = func_order_in_one_dimension(item, arg);

            match (prev_sort, current_sort) {
                (_, SortProperties::Unordered) => SortProperties::Unordered,
                (SortProperties::Singleton, SortProperties::Ordered(_)) => current_sort,
                (SortProperties::Ordered(prev), SortProperties::Ordered(current))
                    if prev.descending != current.descending =>
                {
                    SortProperties::Unordered
                }
                _ => prev_sort,
            }
        },
    )
}

/// This function decides the monotonicity property of a [`ScalarFunctionExpr`] for a single argument (i.e. across a single dimension), given that argument's sort properties.
fn func_order_in_one_dimension(
    func_monotonicity: &Option<bool>,
    arg: &SortProperties,
) -> SortProperties {
    if *arg == SortProperties::Singleton {
        SortProperties::Singleton
    } else {
        match func_monotonicity {
            None => SortProperties::Unordered,
            Some(false) => {
                if let SortProperties::Ordered(_) = arg {
                    arg.neg()
                } else {
                    SortProperties::Unordered
                }
            }
            Some(true) => {
                if let SortProperties::Ordered(_) = arg {
                    *arg
                } else {
                    SortProperties::Unordered
                }
            }
        }
    }
}

#[cfg(test)]
mod tests {
    use arrow::{
        array::{
            Array, ArrayRef, BooleanArray, Float32Array, Float64Array, Int32Array,
            StringArray, UInt64Array,
        },
        datatypes::Field,
        record_batch::RecordBatch,
    };

    use datafusion_common::cast::as_uint64_array;
    use datafusion_common::{internal_err, plan_err};
    use datafusion_common::{DataFusionError, Result, ScalarValue};
    use datafusion_expr::type_coercion::functions::data_types;
    use datafusion_expr::Signature;

    use crate::expressions::lit;
    use crate::expressions::try_cast;

    use super::*;

    /// $FUNC function to test
    /// $ARGS arguments (vec) to pass to function
    /// $EXPECTED a Result<Option<$EXPECTED_TYPE>> where Result allows testing errors and Option allows testing Null
    /// $EXPECTED_TYPE is the expected value type
    /// $DATA_TYPE is the function to test result type
    /// $ARRAY_TYPE is the column type after function applied
    macro_rules! test_function {
        ($FUNC:ident, $ARGS:expr, $EXPECTED:expr, $EXPECTED_TYPE:ty, $DATA_TYPE: ident, $ARRAY_TYPE:ident) => {
            // used to provide type annotation
            let expected: Result<Option<$EXPECTED_TYPE>> = $EXPECTED;
            let execution_props = ExecutionProps::new();

            // any type works here: we evaluate against a literal of `value`
            let schema = Schema::new(vec![Field::new("a", DataType::Int32, false)]);
            let columns: Vec<ArrayRef> = vec![Arc::new(Int32Array::from(vec![1]))];

            let expr =
                create_physical_expr_with_type_coercion(&BuiltinScalarFunction::$FUNC, $ARGS, &schema, &execution_props)?;

            // type is correct
            assert_eq!(expr.data_type(&schema)?, DataType::$DATA_TYPE);

            let batch = RecordBatch::try_new(Arc::new(schema.clone()), columns)?;

            match expected {
                Ok(expected) => {
                    let result = expr.evaluate(&batch)?;
                    let result = result.into_array(batch.num_rows()).expect("Failed to convert to array");
                    let result = result.as_any().downcast_ref::<$ARRAY_TYPE>().unwrap();

                    // value is correct
                    match expected {
                        Some(v) => assert_eq!(result.value(0), v),
                        None => assert!(result.is_null(0)),
                    };
                }
                Err(expected_error) => {
                    // evaluate is expected error - cannot use .expect_err() due to Debug not being implemented
                    match expr.evaluate(&batch) {
                        Ok(_) => assert!(false, "expected error"),
                        Err(error) => {
                            assert!(expected_error.strip_backtrace().starts_with(&error.strip_backtrace()));
                        }
                    }
                }
            };
        };
    }

    #[test]
    fn test_functions() -> Result<()> {
        test_function!(
            Concat,
            &[lit("aa"), lit("bb"), lit("cc"),],
            Ok(Some("aabbcc")),
            &str,
            Utf8,
            StringArray
        );
        test_function!(
            Concat,
            &[lit("aa"), lit(ScalarValue::Utf8(None)), lit("cc"),],
            Ok(Some("aacc")),
            &str,
            Utf8,
            StringArray
        );
        test_function!(
            Concat,
            &[lit(ScalarValue::Utf8(None))],
            Ok(Some("")),
            &str,
            Utf8,
            StringArray
        );
        test_function!(
            ConcatWithSeparator,
            &[lit("|"), lit("aa"), lit("bb"), lit("cc"),],
            Ok(Some("aa|bb|cc")),
            &str,
            Utf8,
            StringArray
        );
        test_function!(
            ConcatWithSeparator,
            &[lit("|"), lit(ScalarValue::Utf8(None)),],
            Ok(Some("")),
            &str,
            Utf8,
            StringArray
        );
        test_function!(
            ConcatWithSeparator,
            &[
                lit(ScalarValue::Utf8(None)),
                lit("aa"),
                lit("bb"),
                lit("cc"),
            ],
            Ok(None),
            &str,
            Utf8,
            StringArray
        );
        test_function!(
            ConcatWithSeparator,
            &[lit("|"), lit("aa"), lit(ScalarValue::Utf8(None)), lit("cc"),],
            Ok(Some("aa|cc")),
            &str,
            Utf8,
            StringArray
        );
        test_function!(
            Exp,
            &[lit(ScalarValue::Int32(Some(1)))],
            Ok(Some((1.0_f64).exp())),
            f64,
            Float64,
            Float64Array
        );
        test_function!(
            Exp,
            &[lit(ScalarValue::UInt32(Some(1)))],
            Ok(Some((1.0_f64).exp())),
            f64,
            Float64,
            Float64Array
        );
        test_function!(
            Exp,
            &[lit(ScalarValue::UInt64(Some(1)))],
            Ok(Some((1.0_f64).exp())),
            f64,
            Float64,
            Float64Array
        );
        test_function!(
            Exp,
            &[lit(ScalarValue::Float64(Some(1.0)))],
            Ok(Some((1.0_f64).exp())),
            f64,
            Float64,
            Float64Array
        );
        test_function!(
            Exp,
            &[lit(ScalarValue::Float32(Some(1.0)))],
            Ok(Some((1.0_f32).exp())),
            f32,
            Float32,
            Float32Array
        );
        test_function!(
            InitCap,
            &[lit("hi THOMAS")],
            Ok(Some("Hi Thomas")),
            &str,
            Utf8,
            StringArray
        );
        test_function!(InitCap, &[lit("")], Ok(Some("")), &str, Utf8, StringArray);
        test_function!(InitCap, &[lit("")], Ok(Some("")), &str, Utf8, StringArray);
        test_function!(
            InitCap,
            &[lit(ScalarValue::Utf8(None))],
            Ok(None),
            &str,
            Utf8,
            StringArray
        );
        test_function!(
            EndsWith,
            &[lit("alphabet"), lit("alph"),],
            Ok(Some(false)),
            bool,
            Boolean,
            BooleanArray
        );
        test_function!(
            EndsWith,
            &[lit("alphabet"), lit("bet"),],
            Ok(Some(true)),
            bool,
            Boolean,
            BooleanArray
        );
        test_function!(
            EndsWith,
            &[lit(ScalarValue::Utf8(None)), lit("alph"),],
            Ok(None),
            bool,
            Boolean,
            BooleanArray
        );
        test_function!(
            EndsWith,
            &[lit("alphabet"), lit(ScalarValue::Utf8(None)),],
            Ok(None),
            bool,
            Boolean,
            BooleanArray
        );

        Ok(())
    }

    #[test]
    fn test_empty_arguments_error() -> Result<()> {
        let execution_props = ExecutionProps::new();
        let schema = Schema::new(vec![Field::new("a", DataType::Int32, false)]);

        // pick some arbitrary functions to test
        let funs = [BuiltinScalarFunction::Concat];

        for fun in funs.iter() {
            let expr = create_physical_expr_with_type_coercion(
                fun,
                &[],
                &schema,
                &execution_props,
            );

            match expr {
                Ok(..) => {
                    return plan_err!(
                        "Builtin scalar function {fun} does not support empty arguments"
                    );
                }
                Err(DataFusionError::Plan(_)) => {
                    // Continue the loop
                }
                Err(..) => {
                    return internal_err!(
                        "Builtin scalar function {fun} didn't got the right error with empty arguments");
                }
            }
        }
        Ok(())
    }

    #[test]
    fn test_empty_arguments() -> Result<()> {
        let execution_props = ExecutionProps::new();
        let schema = Schema::new(vec![Field::new("a", DataType::Int32, false)]);

        let funs = [BuiltinScalarFunction::Random];

        for fun in funs.iter() {
            create_physical_expr_with_type_coercion(fun, &[], &schema, &execution_props)?;
        }
        Ok(())
    }

    // Helper function just for testing.
    // Returns `expressions` coerced to types compatible with
    // `signature`, if possible.
    pub fn coerce(
        expressions: &[Arc<dyn PhysicalExpr>],
        schema: &Schema,
        signature: &Signature,
    ) -> Result<Vec<Arc<dyn PhysicalExpr>>> {
        if expressions.is_empty() {
            return Ok(vec![]);
        }

        let current_types = expressions
            .iter()
            .map(|e| e.data_type(schema))
            .collect::<Result<Vec<_>>>()?;

        let new_types = data_types(&current_types, signature)?;

        expressions
            .iter()
            .enumerate()
            .map(|(i, expr)| try_cast(expr.clone(), schema, new_types[i].clone()))
            .collect::<Result<Vec<_>>>()
    }

    // Helper function just for testing.
    // The type coercion will be done in the logical phase, should do the type coercion for the test
    fn create_physical_expr_with_type_coercion(
        fun: &BuiltinScalarFunction,
        input_phy_exprs: &[Arc<dyn PhysicalExpr>],
        input_schema: &Schema,
        execution_props: &ExecutionProps,
    ) -> Result<Arc<dyn PhysicalExpr>> {
        let type_coerced_phy_exprs =
            coerce(input_phy_exprs, input_schema, &fun.signature()).unwrap();
        create_physical_expr(fun, &type_coerced_phy_exprs, input_schema, execution_props)
    }

    fn dummy_function(args: &[ArrayRef]) -> Result<ArrayRef> {
        let result: UInt64Array =
            args.iter().map(|array| Some(array.len() as u64)).collect();
        Ok(Arc::new(result) as ArrayRef)
    }

    fn unpack_uint64_array(col: Result<ColumnarValue>) -> Result<Vec<u64>> {
        if let ColumnarValue::Array(array) = col? {
            Ok(as_uint64_array(&array)?.values().to_vec())
        } else {
            internal_err!("Unexpected scalar created by a test function")
        }
    }

    #[test]
    fn test_make_scalar_function() -> Result<()> {
        let adapter_func = make_scalar_function_inner(dummy_function);

        let scalar_arg = ColumnarValue::Scalar(ScalarValue::Int64(Some(1)));
        let array_arg = ColumnarValue::Array(
            ScalarValue::Int64(Some(1))
                .to_array_of_size(5)
                .expect("Failed to convert to array of size"),
        );
        let result = unpack_uint64_array(adapter_func(&[array_arg, scalar_arg]))?;
        assert_eq!(result, vec![5, 5]);

        Ok(())
    }

    #[test]
    fn test_make_scalar_function_with_no_hints() -> Result<()> {
        let adapter_func = make_scalar_function_with_hints(dummy_function, vec![]);

        let scalar_arg = ColumnarValue::Scalar(ScalarValue::Int64(Some(1)));
        let array_arg = ColumnarValue::Array(
            ScalarValue::Int64(Some(1))
                .to_array_of_size(5)
                .expect("Failed to convert to array of size"),
        );
        let result = unpack_uint64_array(adapter_func(&[array_arg, scalar_arg]))?;
        assert_eq!(result, vec![5, 5]);

        Ok(())
    }

    #[test]
    fn test_make_scalar_function_with_hints() -> Result<()> {
        let adapter_func = make_scalar_function_with_hints(
            dummy_function,
            vec![Hint::Pad, Hint::AcceptsSingular],
        );

        let scalar_arg = ColumnarValue::Scalar(ScalarValue::Int64(Some(1)));
        let array_arg = ColumnarValue::Array(
            ScalarValue::Int64(Some(1))
                .to_array_of_size(5)
                .expect("Failed to convert to array of size"),
        );
        let result = unpack_uint64_array(adapter_func(&[array_arg, scalar_arg]))?;
        assert_eq!(result, vec![5, 1]);

        Ok(())
    }

    #[test]
    fn test_make_scalar_function_with_hints_on_arrays() -> Result<()> {
        let array_arg = ColumnarValue::Array(
            ScalarValue::Int64(Some(1))
                .to_array_of_size(5)
                .expect("Failed to convert to array of size"),
        );
        let adapter_func = make_scalar_function_with_hints(
            dummy_function,
            vec![Hint::Pad, Hint::AcceptsSingular],
        );

        let result = unpack_uint64_array(adapter_func(&[array_arg.clone(), array_arg]))?;
        assert_eq!(result, vec![5, 5]);

        Ok(())
    }

    #[test]
    fn test_make_scalar_function_with_mixed_hints() -> Result<()> {
        let adapter_func = make_scalar_function_with_hints(
            dummy_function,
            vec![Hint::Pad, Hint::AcceptsSingular, Hint::Pad],
        );

        let scalar_arg = ColumnarValue::Scalar(ScalarValue::Int64(Some(1)));
        let array_arg = ColumnarValue::Array(
            ScalarValue::Int64(Some(1))
                .to_array_of_size(5)
                .expect("Failed to convert to array of size"),
        );
        let result = unpack_uint64_array(adapter_func(&[
            array_arg,
            scalar_arg.clone(),
            scalar_arg,
        ]))?;
        assert_eq!(result, vec![5, 1, 5]);

        Ok(())
    }

    #[test]
    fn test_make_scalar_function_with_more_arguments_than_hints() -> Result<()> {
        let adapter_func = make_scalar_function_with_hints(
            dummy_function,
            vec![Hint::Pad, Hint::AcceptsSingular, Hint::Pad],
        );

        let scalar_arg = ColumnarValue::Scalar(ScalarValue::Int64(Some(1)));
        let array_arg = ColumnarValue::Array(
            ScalarValue::Int64(Some(1))
                .to_array_of_size(5)
                .expect("Failed to convert to array of size"),
        );
        let result = unpack_uint64_array(adapter_func(&[
            array_arg.clone(),
            scalar_arg.clone(),
            scalar_arg,
            array_arg,
        ]))?;
        assert_eq!(result, vec![5, 1, 5, 5]);

        Ok(())
    }

    #[test]
    fn test_make_scalar_function_with_hints_than_arguments() -> Result<()> {
        let adapter_func = make_scalar_function_with_hints(
            dummy_function,
            vec![
                Hint::Pad,
                Hint::AcceptsSingular,
                Hint::Pad,
                Hint::Pad,
                Hint::AcceptsSingular,
                Hint::Pad,
            ],
        );

        let scalar_arg = ColumnarValue::Scalar(ScalarValue::Int64(Some(1)));
        let array_arg = ColumnarValue::Array(
            ScalarValue::Int64(Some(1))
                .to_array_of_size(5)
                .expect("Failed to convert to array of size"),
        );
        let result = unpack_uint64_array(adapter_func(&[array_arg, scalar_arg]))?;
        assert_eq!(result, vec![5, 1]);

        Ok(())
    }
}<|MERGE_RESOLUTION|>--- conflicted
+++ resolved
@@ -197,16 +197,6 @@
         BuiltinScalarFunction::Trunc => {
             Arc::new(|args| make_scalar_function_inner(math_expressions::trunc)(args))
         }
-<<<<<<< HEAD
-        BuiltinScalarFunction::Pi => Arc::new(math_expressions::pi),
-=======
-        BuiltinScalarFunction::Power => {
-            Arc::new(|args| make_scalar_function_inner(math_expressions::power)(args))
-        }
-        BuiltinScalarFunction::Log => {
-            Arc::new(|args| make_scalar_function_inner(math_expressions::log)(args))
-        }
->>>>>>> bece7851
         BuiltinScalarFunction::Cot => {
             Arc::new(|args| make_scalar_function_inner(math_expressions::cot)(args))
         }
