--- conflicted
+++ resolved
@@ -156,17 +156,12 @@
     use arrow::datatypes::{DataType, Field, Schema};
 
     use crate::{
-<<<<<<< HEAD
-        avg, cast, col, lit, logical_plan::builder::LogicalTableSource, try_cast,
+        cast, col, lit, logical_plan::builder::LogicalTableSource, try_cast,
         LogicalPlanBuilder,
-=======
-        cast, col, lit, logical_plan::builder::LogicalTableSource, min,
-        test::function_stub::avg, try_cast, LogicalPlanBuilder,
->>>>>>> 64b8eeaf
     };
 
     use super::*;
-    use crate::test::function_stub::min;
+    use crate::test::function_stub::{avg, min};
 
     #[test]
     fn rewrite_sort_cols_by_agg() {
