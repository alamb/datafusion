// Licensed to the Apache Software Foundation (ASF) under one
// or more contributor license agreements.  See the NOTICE file
// distributed with this work for additional information
// regarding copyright ownership.  The ASF licenses this file
// to you under the Apache License, Version 2.0 (the
// "License"); you may not use this file except in compliance
// with the License.  You may obtain a copy of the License at
//
//   http://www.apache.org/licenses/LICENSE-2.0
//
// Unless required by applicable law or agreed to in writing,
// software distributed under the License is distributed on an
// "AS IS" BASIS, WITHOUT WARRANTIES OR CONDITIONS OF ANY
// KIND, either express or implied.  See the License for the
// specific language governing permissions and limitations
// under the License.

//! [`ScalarUDF`]: Scalar User Defined Functions

use crate::expr::schema_name_from_exprs_comma_separated_without_space;
use crate::simplify::{ExprSimplifyResult, SimplifyInfo};
use crate::sort_properties::{ExprProperties, SortProperties};
use crate::{ColumnarValue, Documentation, Expr, Signature};
use arrow::datatypes::{DataType, Field};
use datafusion_common::{not_impl_err, ExprSchema, Result, ScalarValue};
use datafusion_expr_common::interval_arithmetic::Interval;
use std::any::Any;
use std::cmp::Ordering;
use std::fmt::Debug;
use std::hash::{DefaultHasher, Hash, Hasher};
use std::sync::Arc;

/// Logical representation of a Scalar User Defined Function.
///
/// A scalar function produces a single row output for each row of input. This
/// struct contains the information DataFusion needs to plan and invoke
/// functions you supply such as name, type signature, return type, and actual
/// implementation.
///
/// 1. For simple use cases, use [`create_udf`] (examples in [`simple_udf.rs`]).
///
/// 2. For advanced use cases, use [`ScalarUDFImpl`] which provides full API
///    access (examples in  [`advanced_udf.rs`]).
///
/// See [`Self::call`] to create an `Expr` which invokes a `ScalarUDF` with arguments.
///
/// # API Note
///
/// This is a separate struct from [`ScalarUDFImpl`] to maintain backwards
/// compatibility with the older API.
///
/// [`create_udf`]: crate::expr_fn::create_udf
/// [`simple_udf.rs`]: https://github.com/apache/datafusion/blob/main/datafusion-examples/examples/simple_udf.rs
/// [`advanced_udf.rs`]: https://github.com/apache/datafusion/blob/main/datafusion-examples/examples/advanced_udf.rs
#[derive(Debug, Clone)]
pub struct ScalarUDF {
    inner: Arc<dyn ScalarUDFImpl>,
}

impl PartialEq for ScalarUDF {
    fn eq(&self, other: &Self) -> bool {
        self.inner.equals(other.inner.as_ref())
    }
}

// Manual implementation based on `ScalarUDFImpl::equals`
impl PartialOrd for ScalarUDF {
    fn partial_cmp(&self, other: &Self) -> Option<Ordering> {
        match self.name().partial_cmp(other.name()) {
            Some(Ordering::Equal) => self.signature().partial_cmp(other.signature()),
            cmp => cmp,
        }
    }
}

impl Eq for ScalarUDF {}

impl Hash for ScalarUDF {
    fn hash<H: Hasher>(&self, state: &mut H) {
        self.inner.hash_value().hash(state)
    }
}

impl ScalarUDF {
    /// Create a new `ScalarUDF` from a `[ScalarUDFImpl]` trait object
    ///
    /// Note this is the same as using the `From` impl (`ScalarUDF::from`)
    pub fn new_from_impl<F>(fun: F) -> ScalarUDF
    where
        F: ScalarUDFImpl + 'static,
    {
        Self::new_from_shared_impl(Arc::new(fun))
    }

    /// Create a new `ScalarUDF` from a `[ScalarUDFImpl]` trait object
    pub fn new_from_shared_impl(fun: Arc<dyn ScalarUDFImpl>) -> ScalarUDF {
        Self { inner: fun }
    }

    /// Return the underlying [`ScalarUDFImpl`] trait object for this function
    pub fn inner(&self) -> &Arc<dyn ScalarUDFImpl> {
        &self.inner
    }

    /// Adds additional names that can be used to invoke this function, in
    /// addition to `name`
    ///
    /// If you implement [`ScalarUDFImpl`] directly you should return aliases directly.
    pub fn with_aliases(self, aliases: impl IntoIterator<Item = &'static str>) -> Self {
        Self::new_from_impl(AliasedScalarUDFImpl::new(Arc::clone(&self.inner), aliases))
    }

    /// Returns a [`Expr`] logical expression to call this UDF with specified
    /// arguments.
    ///
    /// This utility allows easily calling UDFs
    ///
    /// # Example
    /// ```no_run
    /// use datafusion_expr::{col, lit, ScalarUDF};
    /// # fn my_udf() -> ScalarUDF { unimplemented!() }
    /// let my_func: ScalarUDF = my_udf();
    /// // Create an expr for `my_func(a, 12.3)`
    /// let expr = my_func.call(vec![col("a"), lit(12.3)]);
    /// ```
    pub fn call(&self, args: Vec<Expr>) -> Expr {
        Expr::ScalarFunction(crate::expr::ScalarFunction::new_udf(
            Arc::new(self.clone()),
            args,
        ))
    }

    /// Returns this function's name.
    ///
    /// See [`ScalarUDFImpl::name`] for more details.
    pub fn name(&self) -> &str {
        self.inner.name()
    }

    /// Returns this function's display_name.
    ///
    /// See [`ScalarUDFImpl::display_name`] for more details
    pub fn display_name(&self, args: &[Expr]) -> Result<String> {
        self.inner.display_name(args)
    }

    /// Returns this function's schema_name.
    ///
    /// See [`ScalarUDFImpl::schema_name`] for more details
    pub fn schema_name(&self, args: &[Expr]) -> Result<String> {
        self.inner.schema_name(args)
    }

    /// Returns the aliases for this function.
    ///
    /// See [`ScalarUDF::with_aliases`] for more details
    pub fn aliases(&self) -> &[String] {
        self.inner.aliases()
    }

    /// Returns this function's [`Signature`] (what input types are accepted).
    ///
    /// See [`ScalarUDFImpl::signature`] for more details.
    pub fn signature(&self) -> &Signature {
        self.inner.signature()
    }

    /// The datatype this function returns given the input argument types.
    /// This function is used when the input arguments are [`DataType`]s.
    ///
    ///  # Notes
    ///
    /// If a function implement [`ScalarUDFImpl::return_field_from_args`],
    /// its [`ScalarUDFImpl::return_type`] should raise an error.
    ///
    /// See [`ScalarUDFImpl::return_type`] for more details.
    pub fn return_type(&self, arg_types: &[DataType]) -> Result<DataType> {
        self.inner.return_type(arg_types)
    }

    /// Return the datatype this function returns given the input argument types.
    ///
    /// See [`ScalarUDFImpl::return_field_from_args`] for more details.
    pub fn return_field_from_args(&self, args: ReturnFieldArgs) -> Result<Field> {
        self.inner.return_field_from_args(args)
    }

    /// Do the function rewrite
    ///
    /// See [`ScalarUDFImpl::simplify`] for more details.
    pub fn simplify(
        &self,
        args: Vec<Expr>,
        info: &dyn SimplifyInfo,
    ) -> Result<ExprSimplifyResult> {
        self.inner.simplify(args, info)
    }

    #[allow(deprecated)]
    pub fn is_nullable(&self, args: &[Expr], schema: &dyn ExprSchema) -> bool {
        self.inner.is_nullable(args, schema)
    }

    /// Invoke the function on `args`, returning the appropriate result.
    ///
    /// See [`ScalarUDFImpl::invoke_with_args`] for details.
    pub fn invoke_with_args(&self, args: ScalarFunctionArgs) -> Result<ColumnarValue> {
        self.inner.invoke_with_args(args)
    }

    /// Get the circuits of inner implementation
    pub fn short_circuits(&self) -> bool {
        self.inner.short_circuits()
    }

    /// Computes the output interval for a [`ScalarUDF`], given the input
    /// intervals.
    ///
    /// # Parameters
    ///
    /// * `inputs` are the intervals for the inputs (children) of this function.
    ///
    /// # Example
    ///
    /// If the function is `ABS(a)`, and the input interval is `a: [-3, 2]`,
    /// then the output interval would be `[0, 3]`.
    pub fn evaluate_bounds(&self, inputs: &[&Interval]) -> Result<Interval> {
        self.inner.evaluate_bounds(inputs)
    }

    /// Updates bounds for child expressions, given a known interval for this
    /// function. This is used to propagate constraints down through an expression
    /// tree.
    ///
    /// # Parameters
    ///
    /// * `interval` is the currently known interval for this function.
    /// * `inputs` are the current intervals for the inputs (children) of this function.
    ///
    /// # Returns
    ///
    /// A `Vec` of new intervals for the children, in order.
    ///
    /// If constraint propagation reveals an infeasibility for any child, returns
    /// [`None`]. If none of the children intervals change as a result of
    /// propagation, may return an empty vector instead of cloning `children`.
    /// This is the default (and conservative) return value.
    ///
    /// # Example
    ///
    /// If the function is `ABS(a)`, the current `interval` is `[4, 5]` and the
    /// input `a` is given as `[-7, 3]`, then propagation would return `[-5, 3]`.
    pub fn propagate_constraints(
        &self,
        interval: &Interval,
        inputs: &[&Interval],
    ) -> Result<Option<Vec<Interval>>> {
        self.inner.propagate_constraints(interval, inputs)
    }

    /// Calculates the [`SortProperties`] of this function based on its
    /// children's properties.
    pub fn output_ordering(&self, inputs: &[ExprProperties]) -> Result<SortProperties> {
        self.inner.output_ordering(inputs)
    }

    pub fn preserves_lex_ordering(&self, inputs: &[ExprProperties]) -> Result<bool> {
        self.inner.preserves_lex_ordering(inputs)
    }

    /// See [`ScalarUDFImpl::coerce_types`] for more details.
    pub fn coerce_types(&self, arg_types: &[DataType]) -> Result<Vec<DataType>> {
        self.inner.coerce_types(arg_types)
    }

    /// Returns the documentation for this Scalar UDF.
    ///
    /// Documentation can be accessed programmatically as well as
    /// generating publicly facing documentation.
    pub fn documentation(&self) -> Option<&Documentation> {
        self.inner.documentation()
    }
}

impl<F> From<F> for ScalarUDF
where
    F: ScalarUDFImpl + 'static,
{
    fn from(fun: F) -> Self {
        Self::new_from_impl(fun)
    }
}

/// Arguments passed to [`ScalarUDFImpl::invoke_with_args`] when invoking a
/// scalar function.
pub struct ScalarFunctionArgs<'a, 'b> {
    /// The evaluated arguments to the function
    pub args: Vec<ColumnarValue>,
    /// Field associated with each arg, if it exists
    pub arg_fields: Vec<&'a Field>,
    /// The number of rows in record batch being evaluated
    pub number_rows: usize,
    /// The return field of the scalar function returned (from `return_type`
    /// or `return_field_from_args`) when creating the physical expression
    /// from the logical expression
    pub return_field: &'b Field,
}

/// Information about arguments passed to the function
///
/// This structure contains metadata about how the function was called
/// such as the type of the arguments, any scalar arguments and if the
/// arguments can (ever) be null
///
/// See [`ScalarUDFImpl::return_field_from_args`] for more information
#[derive(Debug)]
pub struct ReturnFieldArgs<'a> {
    /// The data types of the arguments to the function
    pub arg_fields: &'a [Field],
    /// Is argument `i` to the function a scalar (constant)?
    ///
    /// If the argument `i` is not a scalar, it will be None
    ///
    /// For example, if a function is called like `my_function(column_a, 5)`
    /// this field will be `[None, Some(ScalarValue::Int32(Some(5)))]`
    pub scalar_arguments: &'a [Option<&'a ScalarValue>],
}

/// Trait for implementing user defined scalar functions.
///
/// This trait exposes the full API for implementing user defined functions and
/// can be used to implement any function.
///
/// See [`advanced_udf.rs`] for a full example with complete implementation and
/// [`ScalarUDF`] for other available options.
///
/// [`advanced_udf.rs`]: https://github.com/apache/datafusion/blob/main/datafusion-examples/examples/advanced_udf.rs
///
/// # Basic Example
/// ```
/// # use std::any::Any;
/// # use std::sync::LazyLock;
/// # use arrow::datatypes::DataType;
/// # use datafusion_common::{DataFusionError, plan_err, Result};
/// # use datafusion_expr::{col, ColumnarValue, Documentation, ScalarFunctionArgs, Signature, Volatility};
/// # use datafusion_expr::{ScalarUDFImpl, ScalarUDF};
/// # use datafusion_expr::scalar_doc_sections::DOC_SECTION_MATH;
/// /// This struct for a simple UDF that adds one to an int32
/// #[derive(Debug)]
/// struct AddOne {
///   signature: Signature,
/// }
///
/// impl AddOne {
///   fn new() -> Self {
///     Self {
///       signature: Signature::uniform(1, vec![DataType::Int32], Volatility::Immutable),
///      }
///   }
/// }
///
/// static DOCUMENTATION: LazyLock<Documentation> = LazyLock::new(|| {
///         Documentation::builder(DOC_SECTION_MATH, "Add one to an int32", "add_one(2)")
///             .with_argument("arg1", "The int32 number to add one to")
///             .build()
///     });
///
/// fn get_doc() -> &'static Documentation {
///     &DOCUMENTATION
/// }
///
/// /// Implement the ScalarUDFImpl trait for AddOne
/// impl ScalarUDFImpl for AddOne {
///    fn as_any(&self) -> &dyn Any { self }
///    fn name(&self) -> &str { "add_one" }
///    fn signature(&self) -> &Signature { &self.signature }
///    fn return_type(&self, args: &[DataType]) -> Result<DataType> {
///      if !matches!(args.get(0), Some(&DataType::Int32)) {
///        return plan_err!("add_one only accepts Int32 arguments");
///      }
///      Ok(DataType::Int32)
///    }
///    // The actual implementation would add one to the argument
///    fn invoke_with_args(&self, args: ScalarFunctionArgs) -> Result<ColumnarValue> {
///         unimplemented!()
///    }
///    fn documentation(&self) -> Option<&Documentation> {
///         Some(get_doc())
///     }
/// }
///
/// // Create a new ScalarUDF from the implementation
/// let add_one = ScalarUDF::from(AddOne::new());
///
/// // Call the function `add_one(col)`
/// let expr = add_one.call(vec![col("a")]);
/// ```
pub trait ScalarUDFImpl: Debug + Send + Sync {
    // Note: When adding any methods (with default implementations), remember to add them also
    // into the AliasedScalarUDFImpl below!

    /// Returns this object as an [`Any`] trait object
    fn as_any(&self) -> &dyn Any;

    /// Returns this function's name
    fn name(&self) -> &str;

    /// Returns the user-defined display name of function, given the arguments
    ///
    /// This can be used to customize the output column name generated by this
    /// function.
    ///
    /// Defaults to `name(args[0], args[1], ...)`
    fn display_name(&self, args: &[Expr]) -> Result<String> {
        let names: Vec<String> = args.iter().map(ToString::to_string).collect();
        // TODO: join with ", " to standardize the formatting of Vec<Expr>, <https://github.com/apache/datafusion/issues/10364>
        Ok(format!("{}({})", self.name(), names.join(",")))
    }

    /// Returns the name of the column this expression would create
    ///
    /// See [`Expr::schema_name`] for details
    fn schema_name(&self, args: &[Expr]) -> Result<String> {
        Ok(format!(
            "{}({})",
            self.name(),
            schema_name_from_exprs_comma_separated_without_space(args)?
        ))
    }

    /// Returns the function's [`Signature`] for information about what input
    /// types are accepted and the function's Volatility.
    fn signature(&self) -> &Signature;

    /// What [`DataType`] will be returned by this function, given the types of
    /// the arguments.
    ///
    /// # Notes
    ///
    /// If you provide an implementation for [`Self::return_field_from_args`],
    /// DataFusion will not call `return_type` (this function). In such cases
    /// is recommended to return [`DataFusionError::Internal`].
    ///
    /// [`DataFusionError::Internal`]: datafusion_common::DataFusionError::Internal
    fn return_type(&self, arg_types: &[DataType]) -> Result<DataType>;

    /// What type will be returned by this function, given the arguments?
    ///
    /// By default, this function calls [`Self::return_type`] with the
    /// types of each argument.
    ///
    /// # Notes
    ///
<<<<<<< HEAD
    /// Most UDFs should implement [`Self::return_type`] and not this function,
    /// as the output type for most functions only depends on the types of their
    /// inputs (e.g. `sqrt(f32)` is always `f32`).
=======
    /// For the majority of UDFs, implementing [`Self::return_type`] is sufficient,
    /// as the result type is typically a deterministic function of the input types
    /// (e.g., `sqrt(f32)` consistently yields `f32`). Implementing this method directly
    /// is generally unnecessary unless the return type depends on runtime values.
>>>>>>> 828ee5a5
    ///
    /// This function can be used for more advanced cases such as:
    ///
    /// 1. specifying nullability
    /// 2. return types based on the **values** of the arguments (rather than
    ///    their **types**.
    ///
    /// # Example creating `Field`
    ///
    /// Note the [`Field`] is ignored, except for structured types such as
    /// `DataType::Struct`.
    ///
    /// ```rust
    /// # use arrow::datatypes::{DataType, Field};
    /// # use datafusion_common::Result;
    /// # use datafusion_expr::ReturnFieldArgs;
    /// # struct Example{};
    /// # impl Example {
    /// fn return_field_from_args(&self, args: ReturnFieldArgs) -> Result<Field> {
    ///   // report output is only nullable if any one of the arguments are nullable
    ///   let nullable = args.arg_fields.iter().any(|f| f.is_nullable());
    ///   let field = Field::new("ignored_name", DataType::Int32, true);
    ///   Ok(field)
    /// }
    /// # }
    /// ```
    ///
    /// # Output Type based on Values
    ///
    /// For example, the following two function calls get the same argument
    /// types (something and a `Utf8` string) but return different types based
    /// on the value of the second argument:
    ///
    /// * `arrow_cast(x, 'Int16')` --> `Int16`
    /// * `arrow_cast(x, 'Float32')` --> `Float32`
    ///
    /// # Requirements
    ///
    /// This function **must** consistently return the same type for the same
    /// logical input even if the input is simplified (e.g. it must return the same
    /// value for `('foo' | 'bar')` as it does for ('foobar').
    fn return_field_from_args(&self, args: ReturnFieldArgs) -> Result<Field> {
        let data_types = args
            .arg_fields
            .iter()
            .map(|f| f.data_type())
            .cloned()
            .collect::<Vec<_>>();
        let return_type = self.return_type(&data_types)?;
        Ok(Field::new(self.name(), return_type, true))
    }

    #[deprecated(
        since = "45.0.0",
        note = "Use `return_field_from_args` instead. if you use `is_nullable` that returns non-nullable with `return_type`, you would need to switch to `return_field_from_args`, you might have error"
    )]
    fn is_nullable(&self, _args: &[Expr], _schema: &dyn ExprSchema) -> bool {
        true
    }

    /// Invoke the function returning the appropriate result.
    ///
    /// # Performance
    ///
    /// For the best performance, the implementations should handle the common case
    /// when one or more of their arguments are constant values (aka
    /// [`ColumnarValue::Scalar`]).
    ///
    /// [`ColumnarValue::values_to_arrays`] can be used to convert the arguments
    /// to arrays, which will likely be simpler code, but be slower.
    fn invoke_with_args(&self, args: ScalarFunctionArgs) -> Result<ColumnarValue>;

    /// Returns any aliases (alternate names) for this function.
    ///
    /// Aliases can be used to invoke the same function using different names.
    /// For example in some databases `now()` and `current_timestamp()` are
    /// aliases for the same function. This behavior can be obtained by
    /// returning `current_timestamp` as an alias for the `now` function.
    ///
    /// Note: `aliases` should only include names other than [`Self::name`].
    /// Defaults to `[]` (no aliases)
    fn aliases(&self) -> &[String] {
        &[]
    }

    /// Optionally apply per-UDF simplification / rewrite rules.
    ///
    /// This can be used to apply function specific simplification rules during
    /// optimization (e.g. `arrow_cast` --> `Expr::Cast`). The default
    /// implementation does nothing.
    ///
    /// Note that DataFusion handles simplifying arguments and  "constant
    /// folding" (replacing a function call with constant arguments such as
    /// `my_add(1,2) --> 3` ). Thus, there is no need to implement such
    /// optimizations manually for specific UDFs.
    ///
    /// # Arguments
    /// * `args`: The arguments of the function
    /// * `info`: The necessary information for simplification
    ///
    /// # Returns
    /// [`ExprSimplifyResult`] indicating the result of the simplification NOTE
    /// if the function cannot be simplified, the arguments *MUST* be returned
    /// unmodified
    fn simplify(
        &self,
        args: Vec<Expr>,
        _info: &dyn SimplifyInfo,
    ) -> Result<ExprSimplifyResult> {
        Ok(ExprSimplifyResult::Original(args))
    }

    /// Returns true if some of this `exprs` subexpressions may not be evaluated
    /// and thus any side effects (like divide by zero) may not be encountered.
    ///
    /// Setting this to true prevents certain optimizations such as common
    /// subexpression elimination
    fn short_circuits(&self) -> bool {
        false
    }

    /// Computes the output [`Interval`] for a [`ScalarUDFImpl`], given the input
    /// intervals.
    ///
    /// # Parameters
    ///
    /// * `children` are the intervals for the children (inputs) of this function.
    ///
    /// # Example
    ///
    /// If the function is `ABS(a)`, and the input interval is `a: [-3, 2]`,
    /// then the output interval would be `[0, 3]`.
    fn evaluate_bounds(&self, _input: &[&Interval]) -> Result<Interval> {
        // We cannot assume the input datatype is the same of output type.
        Interval::make_unbounded(&DataType::Null)
    }

    /// Updates bounds for child expressions, given a known [`Interval`]s for this
    /// function.
    ///
    /// This function is used to propagate constraints down through an
    /// expression tree.
    ///
    /// # Parameters
    ///
    /// * `interval` is the currently known interval for this function.
    /// * `inputs` are the current intervals for the inputs (children) of this function.
    ///
    /// # Returns
    ///
    /// A `Vec` of new intervals for the children, in order.
    ///
    /// If constraint propagation reveals an infeasibility for any child, returns
    /// [`None`]. If none of the children intervals change as a result of
    /// propagation, may return an empty vector instead of cloning `children`.
    /// This is the default (and conservative) return value.
    ///
    /// # Example
    ///
    /// If the function is `ABS(a)`, the current `interval` is `[4, 5]` and the
    /// input `a` is given as `[-7, 3]`, then propagation would return `[-5, 3]`.
    fn propagate_constraints(
        &self,
        _interval: &Interval,
        _inputs: &[&Interval],
    ) -> Result<Option<Vec<Interval>>> {
        Ok(Some(vec![]))
    }

    /// Calculates the [`SortProperties`] of this function based on its children's properties.
    fn output_ordering(&self, inputs: &[ExprProperties]) -> Result<SortProperties> {
        if !self.preserves_lex_ordering(inputs)? {
            return Ok(SortProperties::Unordered);
        }

        let Some(first_order) = inputs.first().map(|p| &p.sort_properties) else {
            return Ok(SortProperties::Singleton);
        };

        if inputs
            .iter()
            .skip(1)
            .all(|input| &input.sort_properties == first_order)
        {
            Ok(*first_order)
        } else {
            Ok(SortProperties::Unordered)
        }
    }

    /// Returns true if the function preserves lexicographical ordering based on
    /// the input ordering.
    ///
    /// For example, `concat(a || b)` preserves lexicographical ordering, but `abs(a)` does not.
    fn preserves_lex_ordering(&self, _inputs: &[ExprProperties]) -> Result<bool> {
        Ok(false)
    }

    /// Coerce arguments of a function call to types that the function can evaluate.
    ///
    /// This function is only called if [`ScalarUDFImpl::signature`] returns
    /// [`crate::TypeSignature::UserDefined`]. Most UDFs should return one of
    /// the other variants of [`TypeSignature`] which handle common cases.
    ///
    /// See the [type coercion module](crate::type_coercion)
    /// documentation for more details on type coercion
    ///
    /// [`TypeSignature`]: crate::TypeSignature
    ///
    /// For example, if your function requires a floating point arguments, but the user calls
    /// it like `my_func(1::int)` (i.e. with `1` as an integer), coerce_types can return `[DataType::Float64]`
    /// to ensure the argument is converted to `1::double`
    ///
    /// # Parameters
    /// * `arg_types`: The argument types of the arguments  this function with
    ///
    /// # Return value
    /// A Vec the same length as `arg_types`. DataFusion will `CAST` the function call
    /// arguments to these specific types.
    fn coerce_types(&self, _arg_types: &[DataType]) -> Result<Vec<DataType>> {
        not_impl_err!("Function {} does not implement coerce_types", self.name())
    }

    /// Return true if this scalar UDF is equal to the other.
    ///
    /// Allows customizing the equality of scalar UDFs.
    /// Must be consistent with [`Self::hash_value`] and follow the same rules as [`Eq`]:
    ///
    /// - reflexive: `a.equals(a)`;
    /// - symmetric: `a.equals(b)` implies `b.equals(a)`;
    /// - transitive: `a.equals(b)` and `b.equals(c)` implies `a.equals(c)`.
    ///
    /// By default, compares [`Self::name`] and [`Self::signature`].
    fn equals(&self, other: &dyn ScalarUDFImpl) -> bool {
        self.name() == other.name() && self.signature() == other.signature()
    }

    /// Returns a hash value for this scalar UDF.
    ///
    /// Allows customizing the hash code of scalar UDFs. Similarly to [`Hash`] and [`Eq`],
    /// if [`Self::equals`] returns true for two UDFs, their `hash_value`s must be the same.
    ///
    /// By default, hashes [`Self::name`] and [`Self::signature`].
    fn hash_value(&self) -> u64 {
        let hasher = &mut DefaultHasher::new();
        self.name().hash(hasher);
        self.signature().hash(hasher);
        hasher.finish()
    }

    /// Returns the documentation for this Scalar UDF.
    ///
    /// Documentation can be accessed programmatically as well as generating
    /// publicly facing documentation.
    fn documentation(&self) -> Option<&Documentation> {
        None
    }
}

/// ScalarUDF that adds an alias to the underlying function. It is better to
/// implement [`ScalarUDFImpl`], which supports aliases, directly if possible.
#[derive(Debug)]
struct AliasedScalarUDFImpl {
    inner: Arc<dyn ScalarUDFImpl>,
    aliases: Vec<String>,
}

impl AliasedScalarUDFImpl {
    pub fn new(
        inner: Arc<dyn ScalarUDFImpl>,
        new_aliases: impl IntoIterator<Item = &'static str>,
    ) -> Self {
        let mut aliases = inner.aliases().to_vec();
        aliases.extend(new_aliases.into_iter().map(|s| s.to_string()));
        Self { inner, aliases }
    }
}

impl ScalarUDFImpl for AliasedScalarUDFImpl {
    fn as_any(&self) -> &dyn Any {
        self
    }

    fn name(&self) -> &str {
        self.inner.name()
    }

    fn display_name(&self, args: &[Expr]) -> Result<String> {
        self.inner.display_name(args)
    }

    fn schema_name(&self, args: &[Expr]) -> Result<String> {
        self.inner.schema_name(args)
    }

    fn signature(&self) -> &Signature {
        self.inner.signature()
    }

    fn return_type(&self, arg_types: &[DataType]) -> Result<DataType> {
        self.inner.return_type(arg_types)
    }

    fn return_field_from_args(&self, args: ReturnFieldArgs) -> Result<Field> {
        self.inner.return_field_from_args(args)
    }

    fn invoke_with_args(&self, args: ScalarFunctionArgs) -> Result<ColumnarValue> {
        self.inner.invoke_with_args(args)
    }

    fn aliases(&self) -> &[String] {
        &self.aliases
    }

    fn simplify(
        &self,
        args: Vec<Expr>,
        info: &dyn SimplifyInfo,
    ) -> Result<ExprSimplifyResult> {
        self.inner.simplify(args, info)
    }

    fn short_circuits(&self) -> bool {
        self.inner.short_circuits()
    }

    fn evaluate_bounds(&self, input: &[&Interval]) -> Result<Interval> {
        self.inner.evaluate_bounds(input)
    }

    fn propagate_constraints(
        &self,
        interval: &Interval,
        inputs: &[&Interval],
    ) -> Result<Option<Vec<Interval>>> {
        self.inner.propagate_constraints(interval, inputs)
    }

    fn output_ordering(&self, inputs: &[ExprProperties]) -> Result<SortProperties> {
        self.inner.output_ordering(inputs)
    }

    fn preserves_lex_ordering(&self, inputs: &[ExprProperties]) -> Result<bool> {
        self.inner.preserves_lex_ordering(inputs)
    }

    fn coerce_types(&self, arg_types: &[DataType]) -> Result<Vec<DataType>> {
        self.inner.coerce_types(arg_types)
    }

    fn equals(&self, other: &dyn ScalarUDFImpl) -> bool {
        if let Some(other) = other.as_any().downcast_ref::<AliasedScalarUDFImpl>() {
            self.inner.equals(other.inner.as_ref()) && self.aliases == other.aliases
        } else {
            false
        }
    }

    fn hash_value(&self) -> u64 {
        let hasher = &mut DefaultHasher::new();
        self.inner.hash_value().hash(hasher);
        self.aliases.hash(hasher);
        hasher.finish()
    }

    fn documentation(&self) -> Option<&Documentation> {
        self.inner.documentation()
    }
}

// Scalar UDF doc sections for use in public documentation
pub mod scalar_doc_sections {
    use crate::DocSection;

    pub fn doc_sections() -> Vec<DocSection> {
        vec![
            DOC_SECTION_MATH,
            DOC_SECTION_CONDITIONAL,
            DOC_SECTION_STRING,
            DOC_SECTION_BINARY_STRING,
            DOC_SECTION_REGEX,
            DOC_SECTION_DATETIME,
            DOC_SECTION_ARRAY,
            DOC_SECTION_STRUCT,
            DOC_SECTION_MAP,
            DOC_SECTION_HASHING,
            DOC_SECTION_UNION,
            DOC_SECTION_OTHER,
        ]
    }

    pub const fn doc_sections_const() -> &'static [DocSection] {
        &[
            DOC_SECTION_MATH,
            DOC_SECTION_CONDITIONAL,
            DOC_SECTION_STRING,
            DOC_SECTION_BINARY_STRING,
            DOC_SECTION_REGEX,
            DOC_SECTION_DATETIME,
            DOC_SECTION_ARRAY,
            DOC_SECTION_STRUCT,
            DOC_SECTION_MAP,
            DOC_SECTION_HASHING,
            DOC_SECTION_UNION,
            DOC_SECTION_OTHER,
        ]
    }

    pub const DOC_SECTION_MATH: DocSection = DocSection {
        include: true,
        label: "Math Functions",
        description: None,
    };

    pub const DOC_SECTION_CONDITIONAL: DocSection = DocSection {
        include: true,
        label: "Conditional Functions",
        description: None,
    };

    pub const DOC_SECTION_STRING: DocSection = DocSection {
        include: true,
        label: "String Functions",
        description: None,
    };

    pub const DOC_SECTION_BINARY_STRING: DocSection = DocSection {
        include: true,
        label: "Binary String Functions",
        description: None,
    };

    pub const DOC_SECTION_REGEX: DocSection = DocSection {
        include: true,
        label: "Regular Expression Functions",
        description: Some(
            r#"Apache DataFusion uses a [PCRE-like](https://en.wikibooks.org/wiki/Regular_Expressions/Perl-Compatible_Regular_Expressions)
regular expression [syntax](https://docs.rs/regex/latest/regex/#syntax)
(minus support for several features including look-around and backreferences).
The following regular expression functions are supported:"#,
        ),
    };

    pub const DOC_SECTION_DATETIME: DocSection = DocSection {
        include: true,
        label: "Time and Date Functions",
        description: None,
    };

    pub const DOC_SECTION_ARRAY: DocSection = DocSection {
        include: true,
        label: "Array Functions",
        description: None,
    };

    pub const DOC_SECTION_STRUCT: DocSection = DocSection {
        include: true,
        label: "Struct Functions",
        description: None,
    };

    pub const DOC_SECTION_MAP: DocSection = DocSection {
        include: true,
        label: "Map Functions",
        description: None,
    };

    pub const DOC_SECTION_HASHING: DocSection = DocSection {
        include: true,
        label: "Hashing Functions",
        description: None,
    };

    pub const DOC_SECTION_OTHER: DocSection = DocSection {
        include: true,
        label: "Other Functions",
        description: None,
    };

    pub const DOC_SECTION_UNION: DocSection = DocSection {
        include: true,
        label: "Union Functions",
        description: Some("Functions to work with the union data type, also know as tagged unions, variant types, enums or sum types. Note: Not related to the SQL UNION operator"),
    };
}<|MERGE_RESOLUTION|>--- conflicted
+++ resolved
@@ -451,16 +451,10 @@
     ///
     /// # Notes
     ///
-<<<<<<< HEAD
-    /// Most UDFs should implement [`Self::return_type`] and not this function,
-    /// as the output type for most functions only depends on the types of their
-    /// inputs (e.g. `sqrt(f32)` is always `f32`).
-=======
     /// For the majority of UDFs, implementing [`Self::return_type`] is sufficient,
     /// as the result type is typically a deterministic function of the input types
     /// (e.g., `sqrt(f32)` consistently yields `f32`). Implementing this method directly
     /// is generally unnecessary unless the return type depends on runtime values.
->>>>>>> 828ee5a5
     ///
     /// This function can be used for more advanced cases such as:
     ///
