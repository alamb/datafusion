// Licensed to the Apache Software Foundation (ASF) under one
// or more contributor license agreements.  See the NOTICE file
// distributed with this work for additional information
// regarding copyright ownership.  The ASF licenses this file
// to you under the Apache License, Version 2.0 (the
// "License"); you may not use this file except in compliance
// with the License.  You may obtain a copy of the License at
//
//   http://www.apache.org/licenses/LICENSE-2.0
//
// Unless required by applicable law or agreed to in writing,
// software distributed under the License is distributed on an
// "AS IS" BASIS, WITHOUT WARRANTIES OR CONDITIONS OF ANY
// KIND, either express or implied.  See the License for the
// specific language governing permissions and limitations
// under the License.

//! Aggregate function stubs for test in expr / optimizer.
//!
//! These are used to avoid a dependence on `datafusion-functions-aggregate` which live in a different crate

use std::any::Any;

use arrow::datatypes::{
    DataType, Field, DECIMAL128_MAX_PRECISION, DECIMAL256_MAX_PRECISION,
};

use datafusion_common::{exec_err, not_impl_err, Result};

use crate::type_coercion::aggregates::{avg_return_type, coerce_avg_type, NUMERICS};
use crate::Volatility::Immutable;
use crate::{
    expr::AggregateFunction,
    function::{AccumulatorArgs, StateFieldsArgs},
    utils::AggregateOrderSensitivity,
    Accumulator, AggregateUDFImpl, Expr, GroupsAccumulator, ReversedUDAF, Signature,
    Volatility,
};

macro_rules! create_func {
    ($UDAF:ty, $AGGREGATE_UDF_FN:ident) => {
        paste::paste! {
            /// Singleton instance of [$UDAF], ensures the UDAF is only created once
            /// named STATIC_$(UDAF). For example `STATIC_FirstValue`
            #[allow(non_upper_case_globals)]
            static [< STATIC_ $UDAF >]: std::sync::OnceLock<std::sync::Arc<crate::AggregateUDF>> =
            std::sync::OnceLock::new();

            /// AggregateFunction that returns a [AggregateUDF] for [$UDAF]
            ///
            /// [AggregateUDF]: crate::AggregateUDF
            pub fn $AGGREGATE_UDF_FN() -> std::sync::Arc<crate::AggregateUDF> {
                [< STATIC_ $UDAF >]
                    .get_or_init(|| {
                        std::sync::Arc::new(crate::AggregateUDF::from(<$UDAF>::default()))
                    })
                    .clone()
            }
        }
    }
}

create_func!(Sum, sum_udaf);

pub fn sum(expr: Expr) -> Expr {
    Expr::AggregateFunction(AggregateFunction::new_udf(
        sum_udaf(),
        vec![expr],
        false,
        None,
        None,
        None,
    ))
}

create_func!(Count, count_udaf);

pub fn count(expr: Expr) -> Expr {
    Expr::AggregateFunction(AggregateFunction::new_udf(
        count_udaf(),
        vec![expr],
        false,
        None,
        None,
        None,
    ))
}

create_func!(Avg, avg_udaf);

pub fn avg(expr: Expr) -> Expr {
    Expr::AggregateFunction(AggregateFunction::new_udf(
        avg_udaf(),
        vec![expr],
        false,
        None,
        None,
        None,
    ))
}

/// Stub `sum` used for optimizer testing
#[derive(Debug)]
pub struct Sum {
    signature: Signature,
}

impl Sum {
    pub fn new() -> Self {
        Self {
            signature: Signature::user_defined(Volatility::Immutable),
        }
    }
}

impl Default for Sum {
    fn default() -> Self {
        Self::new()
    }
}

impl AggregateUDFImpl for Sum {
    fn as_any(&self) -> &dyn Any {
        self
    }

    fn name(&self) -> &str {
        "sum"
    }

    fn signature(&self) -> &Signature {
        &self.signature
    }

    fn coerce_types(&self, arg_types: &[DataType]) -> Result<Vec<DataType>> {
        if arg_types.len() != 1 {
            return exec_err!("SUM expects exactly one argument");
        }

        // Refer to https://www.postgresql.org/docs/8.2/functions-aggregate.html doc
        // smallint, int, bigint, real, double precision, decimal, or interval.

        fn coerced_type(data_type: &DataType) -> Result<DataType> {
            match data_type {
                DataType::Dictionary(_, v) => coerced_type(v),
                // in the spark, the result type is DECIMAL(min(38,precision+10), s)
                // ref: https://github.com/apache/spark/blob/fcf636d9eb8d645c24be3db2d599aba2d7e2955a/sql/catalyst/src/main/scala/org/apache/spark/sql/catalyst/expressions/aggregate/Sum.scala#L66
                DataType::Decimal128(_, _) | DataType::Decimal256(_, _) => {
                    Ok(data_type.clone())
                }
                dt if dt.is_signed_integer() => Ok(DataType::Int64),
                dt if dt.is_unsigned_integer() => Ok(DataType::UInt64),
                dt if dt.is_floating() => Ok(DataType::Float64),
                _ => exec_err!("Sum not supported for {}", data_type),
            }
        }

        Ok(vec![coerced_type(&arg_types[0])?])
    }

    fn return_type(&self, arg_types: &[DataType]) -> Result<DataType> {
        match &arg_types[0] {
            DataType::Int64 => Ok(DataType::Int64),
            DataType::UInt64 => Ok(DataType::UInt64),
            DataType::Float64 => Ok(DataType::Float64),
            DataType::Decimal128(precision, scale) => {
                // in the spark, the result type is DECIMAL(min(38,precision+10), s)
                // ref: https://github.com/apache/spark/blob/fcf636d9eb8d645c24be3db2d599aba2d7e2955a/sql/catalyst/src/main/scala/org/apache/spark/sql/catalyst/expressions/aggregate/Sum.scala#L66
                let new_precision = DECIMAL128_MAX_PRECISION.min(*precision + 10);
                Ok(DataType::Decimal128(new_precision, *scale))
            }
            DataType::Decimal256(precision, scale) => {
                // in the spark, the result type is DECIMAL(min(38,precision+10), s)
                // ref: https://github.com/apache/spark/blob/fcf636d9eb8d645c24be3db2d599aba2d7e2955a/sql/catalyst/src/main/scala/org/apache/spark/sql/catalyst/expressions/aggregate/Sum.scala#L66
                let new_precision = DECIMAL256_MAX_PRECISION.min(*precision + 10);
                Ok(DataType::Decimal256(new_precision, *scale))
            }
            other => {
                exec_err!("[return_type] SUM not supported for {}", other)
            }
        }
    }

    fn accumulator(&self, _args: AccumulatorArgs) -> Result<Box<dyn Accumulator>> {
        unreachable!("stub should not have accumulate()")
    }

    fn state_fields(&self, _args: StateFieldsArgs) -> Result<Vec<Field>> {
        unreachable!("stub should not have state_fields()")
    }

    fn aliases(&self) -> &[String] {
        &[]
    }

    fn groups_accumulator_supported(&self, _args: AccumulatorArgs) -> bool {
        false
    }

    fn create_groups_accumulator(
        &self,
        _args: AccumulatorArgs,
    ) -> Result<Box<dyn GroupsAccumulator>> {
        unreachable!("stub should not have accumulate()")
    }

    fn create_sliding_accumulator(
        &self,
        _args: AccumulatorArgs,
    ) -> Result<Box<dyn Accumulator>> {
        unreachable!("stub should not have accumulate()")
    }

    fn reverse_expr(&self) -> ReversedUDAF {
        ReversedUDAF::Identical
    }

    fn order_sensitivity(&self) -> AggregateOrderSensitivity {
        AggregateOrderSensitivity::Insensitive
    }
}

/// Testing stub implementation of COUNT aggregate
pub struct Count {
    signature: Signature,
    aliases: Vec<String>,
}

impl std::fmt::Debug for Count {
    fn fmt(&self, f: &mut std::fmt::Formatter) -> std::fmt::Result {
        f.debug_struct("Count")
            .field("name", &self.name())
            .field("signature", &self.signature)
            .finish()
    }
}

impl Default for Count {
    fn default() -> Self {
        Self::new()
    }
}

impl Count {
    pub fn new() -> Self {
        Self {
            aliases: vec!["count".to_string()],
            signature: Signature::variadic_any(Volatility::Immutable),
        }
    }
}

impl AggregateUDFImpl for Count {
    fn as_any(&self) -> &dyn std::any::Any {
        self
    }

    fn name(&self) -> &str {
        "COUNT"
    }

    fn signature(&self) -> &Signature {
        &self.signature
    }

    fn return_type(&self, _arg_types: &[DataType]) -> Result<DataType> {
        Ok(DataType::Int64)
    }

    fn state_fields(&self, _args: StateFieldsArgs) -> Result<Vec<Field>> {
        not_impl_err!("no impl for stub")
    }

    fn accumulator(&self, _acc_args: AccumulatorArgs) -> Result<Box<dyn Accumulator>> {
        not_impl_err!("no impl for stub")
    }

    fn aliases(&self) -> &[String] {
        &self.aliases
    }

    fn create_groups_accumulator(
        &self,
        _args: AccumulatorArgs,
    ) -> Result<Box<dyn GroupsAccumulator>> {
        not_impl_err!("no impl for stub")
    }

    fn reverse_expr(&self) -> ReversedUDAF {
        ReversedUDAF::Identical
    }
}

<<<<<<< HEAD
create_func!(Min, min_udaf);

pub fn min(expr: Expr) -> Expr {
    Expr::AggregateFunction(AggregateFunction::new_udf(
        min_udaf(),
        vec![expr],
        false,
        None,
        None,
        None,
    ))
}

/// Testing stub implementation of Min aggregate
pub struct Min {
=======
/// Testing stub implementation of avg aggregate
#[derive(Debug)]
pub struct Avg {
>>>>>>> 64b8eeaf
    signature: Signature,
    aliases: Vec<String>,
}

<<<<<<< HEAD
impl std::fmt::Debug for Min {
    fn fmt(&self, f: &mut std::fmt::Formatter) -> std::fmt::Result {
        f.debug_struct("Min")
            .field("name", &self.name())
            .field("signature", &self.signature)
            .finish()
    }
}

impl Default for Min {
    fn default() -> Self {
        Self::new()
    }
}

impl Min {
    pub fn new() -> Self {
        Self {
            aliases: vec!["count".to_string()],
            signature: Signature::variadic_any(Volatility::Immutable),
        }
    }
}

impl AggregateUDFImpl for Min {
    fn as_any(&self) -> &dyn std::any::Any {
        self
    }

    fn name(&self) -> &str {
        "MIN"
    }

    fn signature(&self) -> &Signature {
        &self.signature
    }

    fn return_type(&self, _arg_types: &[DataType]) -> Result<DataType> {
        Ok(DataType::Int64)
    }

    fn state_fields(&self, _args: StateFieldsArgs) -> Result<Vec<Field>> {
        not_impl_err!("no impl for stub")
    }

    fn accumulator(&self, _acc_args: AccumulatorArgs) -> Result<Box<dyn Accumulator>> {
        not_impl_err!("no impl for stub")
    }

    fn aliases(&self) -> &[String] {
        &self.aliases
    }

    fn create_groups_accumulator(
        &self,
        _args: AccumulatorArgs,
    ) -> Result<Box<dyn GroupsAccumulator>> {
        not_impl_err!("no impl for stub")
    }

    fn reverse_expr(&self) -> ReversedUDAF {
        ReversedUDAF::Identical
    }
}

create_func!(Max, max_udaf);

pub fn max(expr: Expr) -> Expr {
    Expr::AggregateFunction(AggregateFunction::new_udf(
        max_udaf(),
        vec![expr],
        false,
        None,
        None,
        None,
    ))
}

/// Testing stub implementation of MAX aggregate
pub struct Max {
    signature: Signature,
    aliases: Vec<String>,
}

impl std::fmt::Debug for Max {
    fn fmt(&self, f: &mut std::fmt::Formatter) -> std::fmt::Result {
        f.debug_struct("Min")
            .field("name", &self.name())
            .field("signature", &self.signature)
            .finish()
    }
}

impl Default for Max {
=======
impl Avg {
    pub fn new() -> Self {
        Self {
            aliases: vec![String::from("mean")],
            signature: Signature::uniform(1, NUMERICS.to_vec(), Immutable),
        }
    }
}

impl Default for Avg {
>>>>>>> 64b8eeaf
    fn default() -> Self {
        Self::new()
    }
}

<<<<<<< HEAD
impl Max {
    pub fn new() -> Self {
        Self {
            aliases: vec!["count".to_string()],
            signature: Signature::variadic_any(Volatility::Immutable),
        }
    }
}

impl AggregateUDFImpl for Max {
    fn as_any(&self) -> &dyn std::any::Any {
=======
impl AggregateUDFImpl for Avg {
    fn as_any(&self) -> &dyn Any {
>>>>>>> 64b8eeaf
        self
    }

    fn name(&self) -> &str {
<<<<<<< HEAD
        "MIN"
=======
        "avg"
>>>>>>> 64b8eeaf
    }

    fn signature(&self) -> &Signature {
        &self.signature
    }

<<<<<<< HEAD
    fn return_type(&self, _arg_types: &[DataType]) -> Result<DataType> {
        Ok(DataType::Int64)
    }

    fn state_fields(&self, _args: StateFieldsArgs) -> Result<Vec<Field>> {
        not_impl_err!("no impl for stub")
    }

    fn accumulator(&self, _acc_args: AccumulatorArgs) -> Result<Box<dyn Accumulator>> {
        not_impl_err!("no impl for stub")
    }

=======
    fn return_type(&self, arg_types: &[DataType]) -> Result<DataType> {
        avg_return_type(self.name(), &arg_types[0])
    }

    fn accumulator(&self, _acc_args: AccumulatorArgs) -> Result<Box<dyn Accumulator>> {
        not_impl_err!("no impl for stub")
    }

    fn state_fields(&self, _args: StateFieldsArgs) -> Result<Vec<Field>> {
        not_impl_err!("no impl for stub")
    }
>>>>>>> 64b8eeaf
    fn aliases(&self) -> &[String] {
        &self.aliases
    }

<<<<<<< HEAD
    fn create_groups_accumulator(
        &self,
        _args: AccumulatorArgs,
    ) -> Result<Box<dyn GroupsAccumulator>> {
        not_impl_err!("no impl for stub")
    }

    fn reverse_expr(&self) -> ReversedUDAF {
        ReversedUDAF::Identical
=======
    fn coerce_types(&self, arg_types: &[DataType]) -> Result<Vec<DataType>> {
        coerce_avg_type(self.name(), arg_types)
>>>>>>> 64b8eeaf
    }
}<|MERGE_RESOLUTION|>--- conflicted
+++ resolved
@@ -291,7 +291,68 @@
     }
 }
 
-<<<<<<< HEAD
+/// Testing stub implementation of avg aggregate
+#[derive(Debug)]
+pub struct Avg {
+    signature: Signature,
+    aliases: Vec<String>,
+}
+impl Avg {
+    pub fn new() -> Self {
+        Self {
+            aliases: vec![String::from("mean")],
+            signature: Signature::uniform(1, NUMERICS.to_vec(), Immutable),
+        }
+    }
+}
+
+impl Default for Avg {
+    fn default() -> Self {
+        Self::new()
+    }
+}
+
+impl AggregateUDFImpl for Avg {
+    fn as_any(&self) -> &dyn Any {
+        self
+    }
+
+    fn name(&self) -> &str {
+        "avg"
+    }
+
+    fn signature(&self) -> &Signature {
+        &self.signature
+    }
+
+    fn return_type(&self, arg_types: &[DataType]) -> Result<DataType> {
+        avg_return_type(self.name(), &arg_types[0])
+    }
+
+    fn accumulator(&self, _acc_args: AccumulatorArgs) -> Result<Box<dyn Accumulator>> {
+        not_impl_err!("no impl for stub")
+    }
+
+    fn aliases(&self) -> &[String] {
+        &self.aliases
+    }
+
+    fn create_groups_accumulator(
+        &self,
+        _args: AccumulatorArgs,
+    ) -> Result<Box<dyn GroupsAccumulator>> {
+        not_impl_err!("no impl for stub")
+    }
+
+    fn reverse_expr(&self) -> ReversedUDAF {
+        ReversedUDAF::Identical
+    }
+
+    fn coerce_types(&self, arg_types: &[DataType]) -> Result<Vec<DataType>> {
+        coerce_avg_type(self.name(), arg_types)
+    }
+}
+
 create_func!(Min, min_udaf);
 
 pub fn min(expr: Expr) -> Expr {
@@ -307,16 +368,10 @@
 
 /// Testing stub implementation of Min aggregate
 pub struct Min {
-=======
-/// Testing stub implementation of avg aggregate
-#[derive(Debug)]
-pub struct Avg {
->>>>>>> 64b8eeaf
     signature: Signature,
     aliases: Vec<String>,
 }
 
-<<<<<<< HEAD
 impl std::fmt::Debug for Min {
     fn fmt(&self, f: &mut std::fmt::Formatter) -> std::fmt::Result {
         f.debug_struct("Min")
@@ -335,7 +390,7 @@
 impl Min {
     pub fn new() -> Self {
         Self {
-            aliases: vec!["count".to_string()],
+            aliases: vec![],
             signature: Signature::variadic_any(Volatility::Immutable),
         }
     }
@@ -411,28 +466,15 @@
 }
 
 impl Default for Max {
-=======
-impl Avg {
-    pub fn new() -> Self {
-        Self {
-            aliases: vec![String::from("mean")],
-            signature: Signature::uniform(1, NUMERICS.to_vec(), Immutable),
-        }
-    }
-}
-
-impl Default for Avg {
->>>>>>> 64b8eeaf
     fn default() -> Self {
         Self::new()
     }
 }
 
-<<<<<<< HEAD
 impl Max {
     pub fn new() -> Self {
         Self {
-            aliases: vec!["count".to_string()],
+            aliases: vec![],
             signature: Signature::variadic_any(Volatility::Immutable),
         }
     }
@@ -440,26 +482,17 @@
 
 impl AggregateUDFImpl for Max {
     fn as_any(&self) -> &dyn std::any::Any {
-=======
-impl AggregateUDFImpl for Avg {
-    fn as_any(&self) -> &dyn Any {
->>>>>>> 64b8eeaf
         self
     }
 
     fn name(&self) -> &str {
-<<<<<<< HEAD
         "MIN"
-=======
-        "avg"
->>>>>>> 64b8eeaf
     }
 
     fn signature(&self) -> &Signature {
         &self.signature
     }
 
-<<<<<<< HEAD
     fn return_type(&self, _arg_types: &[DataType]) -> Result<DataType> {
         Ok(DataType::Int64)
     }
@@ -472,24 +505,9 @@
         not_impl_err!("no impl for stub")
     }
 
-=======
-    fn return_type(&self, arg_types: &[DataType]) -> Result<DataType> {
-        avg_return_type(self.name(), &arg_types[0])
-    }
-
-    fn accumulator(&self, _acc_args: AccumulatorArgs) -> Result<Box<dyn Accumulator>> {
-        not_impl_err!("no impl for stub")
-    }
-
-    fn state_fields(&self, _args: StateFieldsArgs) -> Result<Vec<Field>> {
-        not_impl_err!("no impl for stub")
-    }
->>>>>>> 64b8eeaf
     fn aliases(&self) -> &[String] {
         &self.aliases
     }
-
-<<<<<<< HEAD
     fn create_groups_accumulator(
         &self,
         _args: AccumulatorArgs,
@@ -499,9 +517,5 @@
 
     fn reverse_expr(&self) -> ReversedUDAF {
         ReversedUDAF::Identical
-=======
-    fn coerce_types(&self, arg_types: &[DataType]) -> Result<Vec<DataType>> {
-        coerce_avg_type(self.name(), arg_types)
->>>>>>> 64b8eeaf
     }
 }