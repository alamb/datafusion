// Licensed to the Apache Software Foundation (ASF) under one
// or more contributor license agreements.  See the NOTICE file
// distributed with this work for additional information
// regarding copyright ownership.  The ASF licenses this file
// to you under the Apache License, Version 2.0 (the
// "License"); you may not use this file except in compliance
// with the License.  You may obtain a copy of the License at
//
//   http://www.apache.org/licenses/LICENSE-2.0
//
// Unless required by applicable law or agreed to in writing,
// software distributed under the License is distributed on an
// "AS IS" BASIS, WITHOUT WARRANTIES OR CONDITIONS OF ANY
// KIND, either express or implied.  See the License for the
// specific language governing permissions and limitations
// under the License.

//! Aggregate function module contains all built-in aggregate functions definitions

use std::sync::Arc;
use std::{fmt, str::FromStr};

use crate::utils;
use crate::{type_coercion::aggregates::*, Signature, Volatility};

use arrow::datatypes::{DataType, Field};
use datafusion_common::{plan_datafusion_err, plan_err, DataFusionError, Result};

use strum_macros::EnumIter;

/// Enum of all built-in aggregate functions
// Contributor's guide for adding new aggregate functions
// https://datafusion.apache.org/contributor-guide/index.html#how-to-add-a-new-aggregate-function
#[derive(Debug, Clone, PartialEq, Eq, PartialOrd, Hash, EnumIter)]
pub enum AggregateFunction {
<<<<<<< HEAD
    /// Average
    Avg,
=======
    /// Minimum
    Min,
    /// Maximum
    Max,
>>>>>>> 64b8eeaf
    /// Aggregation into an array
    ArrayAgg,
    /// N'th value in a group according to some ordering
    NthValue,
    /// Grouping
    Grouping,
}

impl AggregateFunction {
    pub fn name(&self) -> &str {
        use AggregateFunction::*;
        match self {
<<<<<<< HEAD
            Avg => "AVG",
=======
            Min => "MIN",
            Max => "MAX",
>>>>>>> 64b8eeaf
            ArrayAgg => "ARRAY_AGG",
            NthValue => "NTH_VALUE",
            Grouping => "GROUPING",
        }
    }
}

impl fmt::Display for AggregateFunction {
    fn fmt(&self, f: &mut fmt::Formatter) -> fmt::Result {
        write!(f, "{}", self.name())
    }
}

impl FromStr for AggregateFunction {
    type Err = DataFusionError;
    fn from_str(name: &str) -> Result<AggregateFunction> {
        Ok(match name {
            // general
<<<<<<< HEAD
            "avg" => AggregateFunction::Avg,
            "mean" => AggregateFunction::Avg,
=======
            "max" => AggregateFunction::Max,
            "min" => AggregateFunction::Min,
>>>>>>> 64b8eeaf
            "array_agg" => AggregateFunction::ArrayAgg,
            "nth_value" => AggregateFunction::NthValue,
            // other
            "grouping" => AggregateFunction::Grouping,
            _ => {
                return plan_err!("There is no built-in function named {name}");
            }
        })
    }
}

impl AggregateFunction {
    /// Returns the datatype of the aggregate function given its argument types
    ///
    /// This is used to get the returned data type for aggregate expr.
    pub fn return_type(
        &self,
        input_expr_types: &[DataType],
        input_expr_nullable: &[bool],
    ) -> Result<DataType> {
        // Note that this function *must* return the same type that the respective physical expression returns
        // or the execution panics.

        let coerced_data_types = coerce_types(self, input_expr_types, &self.signature())
            // original errors are all related to wrong function signature
            // aggregate them for better error message
            .map_err(|_| {
                plan_datafusion_err!(
                    "{}",
                    utils::generate_signature_error_msg(
                        &format!("{self}"),
                        self.signature(),
                        input_expr_types,
                    )
                )
            })?;

        match self {
<<<<<<< HEAD
            AggregateFunction::Correlation => {
                correlation_return_type(&coerced_data_types[0])
            }
            AggregateFunction::Avg => avg_return_type(&coerced_data_types[0]),
=======
            AggregateFunction::Max | AggregateFunction::Min => {
                // For min and max agg function, the returned type is same as input type.
                // The coerced_data_types is same with input_types.
                Ok(coerced_data_types[0].clone())
            }
>>>>>>> 64b8eeaf
            AggregateFunction::ArrayAgg => Ok(DataType::List(Arc::new(Field::new(
                "item",
                coerced_data_types[0].clone(),
                input_expr_nullable[0],
            )))),
            AggregateFunction::Grouping => Ok(DataType::Int32),
            AggregateFunction::NthValue => Ok(coerced_data_types[0].clone()),
        }
    }

    /// Returns if the return type of the aggregate function is nullable given its argument
    /// nullability
    pub fn nullable(&self) -> Result<bool> {
        match self {
            AggregateFunction::Max | AggregateFunction::Min => Ok(true),
            AggregateFunction::ArrayAgg => Ok(false),
            AggregateFunction::Grouping => Ok(true),
            AggregateFunction::NthValue => Ok(true),
        }
    }
}

impl AggregateFunction {
    /// the signatures supported by the function `fun`.
    pub fn signature(&self) -> Signature {
        // note: the physical expression must accept the type returned by this function or the execution panics.
        match self {
            AggregateFunction::Grouping | AggregateFunction::ArrayAgg => {
                Signature::any(1, Volatility::Immutable)
            }
<<<<<<< HEAD
            AggregateFunction::Avg => {
                Signature::uniform(1, NUMERICS.to_vec(), Volatility::Immutable)
=======
            AggregateFunction::Min | AggregateFunction::Max => {
                let valid = STRINGS
                    .iter()
                    .chain(NUMERICS.iter())
                    .chain(TIMESTAMPS.iter())
                    .chain(DATES.iter())
                    .chain(TIMES.iter())
                    .chain(BINARYS.iter())
                    .cloned()
                    .collect::<Vec<_>>();
                Signature::uniform(1, valid, Volatility::Immutable)
>>>>>>> 64b8eeaf
            }
            AggregateFunction::NthValue => Signature::any(2, Volatility::Immutable),
        }
    }
}

#[cfg(test)]
mod tests {
    use super::*;

    use strum::IntoEnumIterator;

    #[test]
    // Test for AggregateFuncion's Display and from_str() implementations.
    // For each variant in AggregateFuncion, it converts the variant to a string
    // and then back to a variant. The test asserts that the original variant and
    // the reconstructed variant are the same. This assertion is also necessary for
    // function suggestion. See https://github.com/apache/datafusion/issues/8082
    fn test_display_and_from_str() {
        for func_original in AggregateFunction::iter() {
            let func_name = func_original.to_string();
            let func_from_str =
                AggregateFunction::from_str(func_name.to_lowercase().as_str()).unwrap();
            assert_eq!(func_from_str, func_original);
        }
    }
}<|MERGE_RESOLUTION|>--- conflicted
+++ resolved
@@ -33,15 +33,6 @@
 // https://datafusion.apache.org/contributor-guide/index.html#how-to-add-a-new-aggregate-function
 #[derive(Debug, Clone, PartialEq, Eq, PartialOrd, Hash, EnumIter)]
 pub enum AggregateFunction {
-<<<<<<< HEAD
-    /// Average
-    Avg,
-=======
-    /// Minimum
-    Min,
-    /// Maximum
-    Max,
->>>>>>> 64b8eeaf
     /// Aggregation into an array
     ArrayAgg,
     /// N'th value in a group according to some ordering
@@ -54,12 +45,6 @@
     pub fn name(&self) -> &str {
         use AggregateFunction::*;
         match self {
-<<<<<<< HEAD
-            Avg => "AVG",
-=======
-            Min => "MIN",
-            Max => "MAX",
->>>>>>> 64b8eeaf
             ArrayAgg => "ARRAY_AGG",
             NthValue => "NTH_VALUE",
             Grouping => "GROUPING",
@@ -78,13 +63,6 @@
     fn from_str(name: &str) -> Result<AggregateFunction> {
         Ok(match name {
             // general
-<<<<<<< HEAD
-            "avg" => AggregateFunction::Avg,
-            "mean" => AggregateFunction::Avg,
-=======
-            "max" => AggregateFunction::Max,
-            "min" => AggregateFunction::Min,
->>>>>>> 64b8eeaf
             "array_agg" => AggregateFunction::ArrayAgg,
             "nth_value" => AggregateFunction::NthValue,
             // other
@@ -123,18 +101,6 @@
             })?;
 
         match self {
-<<<<<<< HEAD
-            AggregateFunction::Correlation => {
-                correlation_return_type(&coerced_data_types[0])
-            }
-            AggregateFunction::Avg => avg_return_type(&coerced_data_types[0]),
-=======
-            AggregateFunction::Max | AggregateFunction::Min => {
-                // For min and max agg function, the returned type is same as input type.
-                // The coerced_data_types is same with input_types.
-                Ok(coerced_data_types[0].clone())
-            }
->>>>>>> 64b8eeaf
             AggregateFunction::ArrayAgg => Ok(DataType::List(Arc::new(Field::new(
                 "item",
                 coerced_data_types[0].clone(),
@@ -149,7 +115,6 @@
     /// nullability
     pub fn nullable(&self) -> Result<bool> {
         match self {
-            AggregateFunction::Max | AggregateFunction::Min => Ok(true),
             AggregateFunction::ArrayAgg => Ok(false),
             AggregateFunction::Grouping => Ok(true),
             AggregateFunction::NthValue => Ok(true),
@@ -164,23 +129,6 @@
         match self {
             AggregateFunction::Grouping | AggregateFunction::ArrayAgg => {
                 Signature::any(1, Volatility::Immutable)
-            }
-<<<<<<< HEAD
-            AggregateFunction::Avg => {
-                Signature::uniform(1, NUMERICS.to_vec(), Volatility::Immutable)
-=======
-            AggregateFunction::Min | AggregateFunction::Max => {
-                let valid = STRINGS
-                    .iter()
-                    .chain(NUMERICS.iter())
-                    .chain(TIMESTAMPS.iter())
-                    .chain(DATES.iter())
-                    .chain(TIMES.iter())
-                    .chain(BINARYS.iter())
-                    .cloned()
-                    .collect::<Vec<_>>();
-                Signature::uniform(1, valid, Volatility::Immutable)
->>>>>>> 64b8eeaf
             }
             AggregateFunction::NthValue => Signature::any(2, Volatility::Immutable),
         }
