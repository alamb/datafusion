// Licensed to the Apache Software Foundation (ASF) under one
// or more contributor license agreements.  See the NOTICE file
// distributed with this work for additional information
// regarding copyright ownership.  The ASF licenses this file
// to you under the Apache License, Version 2.0 (the
// "License"); you may not use this file except in compliance
// with the License.  You may obtain a copy of the License at
//
//   http://www.apache.org/licenses/LICENSE-2.0
//
// Unless required by applicable law or agreed to in writing,
// software distributed under the License is distributed on an
// "AS IS" BASIS, WITHOUT WARRANTIES OR CONDITIONS OF ANY
// KIND, either express or implied.  See the License for the
// specific language governing permissions and limitations
// under the License.

use std::any::Any;
#[cfg(test)]
use std::collections::HashMap;
use std::{sync::Arc, vec};

use arrow_schema::TimeUnit::Nanosecond;
use arrow_schema::*;
use datafusion_sql::planner::PlannerContext;
use datafusion_sql::unparser::{expr_to_sql, plan_to_sql};
use sqlparser::dialect::{Dialect, GenericDialect, HiveDialect, MySqlDialect};

use datafusion_common::{
    config::ConfigOptions, DataFusionError, Result, ScalarValue, TableReference,
};
use datafusion_common::{plan_err, DFSchema, ParamValues};
use datafusion_expr::{
    logical_plan::{LogicalPlan, Prepare},
    AggregateUDF, ColumnarValue, ScalarUDF, ScalarUDFImpl, Signature, TableSource,
    Volatility, WindowUDF,
};
use datafusion_sql::{
    parser::DFParser,
    planner::{ContextProvider, ParserOptions, SqlToRel},
};

use rstest::rstest;
use sqlparser::parser::Parser;

#[test]
fn parse_decimals() {
    let test_data = [
        ("1", "Int64(1)"),
        ("001", "Int64(1)"),
        ("0.1", "Decimal128(Some(1),1,1)"),
        ("0.01", "Decimal128(Some(1),2,2)"),
        ("1.0", "Decimal128(Some(10),2,1)"),
        ("10.01", "Decimal128(Some(1001),4,2)"),
        (
            "10000000000000000000.00",
            "Decimal128(Some(1000000000000000000000),22,2)",
        ),
        ("18446744073709551615", "UInt64(18446744073709551615)"),
        (
            "18446744073709551616",
            "Decimal128(Some(18446744073709551616),20,0)",
        ),
    ];
    for (a, b) in test_data {
        let sql = format!("SELECT {a}");
        let expected = format!("Projection: {b}\n  EmptyRelation");
        quick_test_with_options(
            &sql,
            &expected,
            ParserOptions {
                parse_float_as_decimal: true,
                enable_ident_normalization: false,
            },
        );
    }
}

#[test]
fn parse_ident_normalization() {
    let test_data = [
        (
            "SELECT LENGTH('str')",
            "Ok(Projection: character_length(Utf8(\"str\"))\n  EmptyRelation)",
            false,
        ),
        (
            "SELECT CONCAT('Hello', 'World')",
            "Ok(Projection: concat(Utf8(\"Hello\"), Utf8(\"World\"))\n  EmptyRelation)",
            false,
        ),
        (
            "SELECT age FROM person",
            "Ok(Projection: person.age\n  TableScan: person)",
            true,
        ),
        (
            "SELECT AGE FROM PERSON",
            "Ok(Projection: person.age\n  TableScan: person)",
            true,
        ),
        (
            "SELECT AGE FROM PERSON",
            "Error during planning: No table named: PERSON found",
            false,
        ),
        (
            "SELECT Id FROM UPPERCASE_test",
            "Ok(Projection: UPPERCASE_test.Id\
                \n  TableScan: UPPERCASE_test)",
            false,
        ),
        (
            "SELECT \"Id\", lower FROM \"UPPERCASE_test\"",
            "Ok(Projection: UPPERCASE_test.Id, UPPERCASE_test.lower\
                \n  TableScan: UPPERCASE_test)",
            true,
        ),
    ];

    for (sql, expected, enable_ident_normalization) in test_data {
        let plan = logical_plan_with_options(
            sql,
            ParserOptions {
                parse_float_as_decimal: false,
                enable_ident_normalization,
            },
        );
        if plan.is_ok() {
            assert_eq!(expected, format!("{plan:?}"));
        } else {
            assert_eq!(expected, plan.unwrap_err().strip_backtrace());
        }
    }
}

#[test]
fn select_no_relation() {
    quick_test(
        "SELECT 1",
        "Projection: Int64(1)\
             \n  EmptyRelation",
    );
}

#[test]
fn test_real_f32() {
    quick_test(
        "SELECT CAST(1.1 AS REAL)",
        "Projection: CAST(Float64(1.1) AS Float32)\
             \n  EmptyRelation",
    );
}

#[test]
fn test_int_decimal_default() {
    quick_test(
        "SELECT CAST(10 AS DECIMAL)",
        "Projection: CAST(Int64(10) AS Decimal128(38, 10))\
             \n  EmptyRelation",
    );
}

#[test]
fn test_int_decimal_no_scale() {
    quick_test(
        "SELECT CAST(10 AS DECIMAL(5))",
        "Projection: CAST(Int64(10) AS Decimal128(5, 0))\
             \n  EmptyRelation",
    );
}

#[test]
fn test_tinyint() {
    quick_test(
        "SELECT CAST(6 AS TINYINT)",
        "Projection: CAST(Int64(6) AS Int8)\
             \n  EmptyRelation",
    );
}

#[test]
fn cast_from_subquery() {
    quick_test(
        "SELECT CAST (a AS FLOAT) FROM (SELECT 1 AS a)",
        "Projection: CAST(a AS Float32)\
            \n  Projection: Int64(1) AS a\
            \n    EmptyRelation",
    );
}

#[test]
fn try_cast_from_aggregation() {
    quick_test(
        "SELECT TRY_CAST(SUM(age) AS FLOAT) FROM person",
        "Projection: TRY_CAST(SUM(person.age) AS Float32)\
            \n  Aggregate: groupBy=[[]], aggr=[[SUM(person.age)]]\
            \n    TableScan: person",
    );
}

#[test]
fn cast_to_invalid_decimal_type_precision_0() {
    // precision == 0
    {
        let sql = "SELECT CAST(10 AS DECIMAL(0))";
        let err = logical_plan(sql).expect_err("query should have failed");
        assert_eq!(
            "Error during planning: Decimal(precision = 0, scale = 0) should satisfy `0 < precision <= 76`, and `scale <= precision`.",
            err.strip_backtrace()
        );
    }
}

#[test]
fn cast_to_invalid_decimal_type_precision_gt_38() {
    // precision > 38
    {
        let sql = "SELECT CAST(10 AS DECIMAL(39))";
        let plan = "Projection: CAST(Int64(10) AS Decimal256(39, 0))\n  EmptyRelation";
        quick_test(sql, plan);
    }
}

#[test]
fn cast_to_invalid_decimal_type_precision_gt_76() {
    // precision > 76
    {
        let sql = "SELECT CAST(10 AS DECIMAL(79))";
        let err = logical_plan(sql).expect_err("query should have failed");
        assert_eq!(
            "Error during planning: Decimal(precision = 79, scale = 0) should satisfy `0 < precision <= 76`, and `scale <= precision`.",
            err.strip_backtrace()
        );
    }
}

#[test]
fn cast_to_invalid_decimal_type_precision_lt_scale() {
    // precision < scale
    {
        let sql = "SELECT CAST(10 AS DECIMAL(5, 10))";
        let err = logical_plan(sql).expect_err("query should have failed");
        assert_eq!(
            "Error during planning: Decimal(precision = 5, scale = 10) should satisfy `0 < precision <= 76`, and `scale <= precision`.",
            err.strip_backtrace()
        );
    }
}

#[test]
fn plan_create_table_with_pk() {
    let sql = "create table person (id int, name string, primary key(id))";
    let plan = r#"
CreateMemoryTable: Bare { table: "person" } constraints=[PrimaryKey([0])]
  EmptyRelation
    "#
    .trim();
    quick_test(sql, plan);

    let sql = "create table person (id int primary key, name string)";
    let plan = r#"
CreateMemoryTable: Bare { table: "person" } constraints=[PrimaryKey([0])]
  EmptyRelation
    "#
    .trim();
    quick_test(sql, plan);

    let sql =
        "create table person (id int, name string unique not null, primary key(id))";
    let plan = r#"
CreateMemoryTable: Bare { table: "person" } constraints=[PrimaryKey([0]), Unique([1])]
  EmptyRelation
    "#
    .trim();
    quick_test(sql, plan);

    let sql = "create table person (id int, name varchar,  primary key(name,  id));";
    let plan = r#"
CreateMemoryTable: Bare { table: "person" } constraints=[PrimaryKey([1, 0])]
  EmptyRelation
    "#
    .trim();
    quick_test(sql, plan);
}

#[test]
fn plan_create_table_with_multi_pk() {
    let sql = "create table person (id int, name string primary key, primary key(id))";
    let plan = r#"
CreateMemoryTable: Bare { table: "person" } constraints=[PrimaryKey([0]), PrimaryKey([1])]
  EmptyRelation
    "#
    .trim();
    quick_test(sql, plan);
}

#[test]
fn plan_create_table_with_unique() {
    let sql = "create table person (id int unique, name string)";
    let plan = "CreateMemoryTable: Bare { table: \"person\" } constraints=[Unique([0])]\n  EmptyRelation";
    quick_test(sql, plan);
}

#[test]
fn plan_create_table_no_pk() {
    let sql = "create table person (id int, name string)";
    let plan = r#"
CreateMemoryTable: Bare { table: "person" }
  EmptyRelation
    "#
    .trim();
    quick_test(sql, plan);
}

#[test]
fn plan_create_table_check_constraint() {
    let sql = "create table person (id int, name string, unique(id))";
    let plan = "CreateMemoryTable: Bare { table: \"person\" } constraints=[Unique([0])]\n  EmptyRelation";
    quick_test(sql, plan);
}

#[test]
fn plan_start_transaction() {
    let sql = "start transaction";
    let plan = "TransactionStart: ReadWrite Serializable";
    quick_test(sql, plan);
}

#[test]
fn plan_start_transaction_isolation() {
    let sql = "start transaction isolation level read committed";
    let plan = "TransactionStart: ReadWrite ReadCommitted";
    quick_test(sql, plan);
}

#[test]
fn plan_start_transaction_read_only() {
    let sql = "start transaction read only";
    let plan = "TransactionStart: ReadOnly Serializable";
    quick_test(sql, plan);
}

#[test]
fn plan_start_transaction_fully_qualified() {
    let sql = "start transaction isolation level read committed read only";
    let plan = "TransactionStart: ReadOnly ReadCommitted";
    quick_test(sql, plan);
}

#[test]
fn plan_start_transaction_overly_qualified() {
    let sql = r#"start transaction
isolation level read committed
read only
isolation level repeatable read
"#;
    let plan = "TransactionStart: ReadOnly RepeatableRead";
    quick_test(sql, plan);
}

#[test]
fn plan_commit_transaction() {
    let sql = "commit transaction";
    let plan = "TransactionEnd: Commit chain:=false";
    quick_test(sql, plan);
}

#[test]
fn plan_commit_transaction_chained() {
    let sql = "commit transaction and chain";
    let plan = "TransactionEnd: Commit chain:=true";
    quick_test(sql, plan);
}

#[test]
fn plan_rollback_transaction() {
    let sql = "rollback transaction";
    let plan = "TransactionEnd: Rollback chain:=false";
    quick_test(sql, plan);
}

#[test]
fn plan_rollback_transaction_chained() {
    let sql = "rollback transaction and chain";
    let plan = "TransactionEnd: Rollback chain:=true";
    quick_test(sql, plan);
}

#[test]
fn plan_copy_to() {
    let sql = "COPY test_decimal to 'output.csv'";
    let plan = r#"
CopyTo: format=csv output_url=output.csv options: ()
  TableScan: test_decimal
    "#
    .trim();
    quick_test(sql, plan);
}

#[test]
fn plan_explain_copy_to() {
    let sql = "EXPLAIN COPY test_decimal to 'output.csv'";
    let plan = r#"
Explain
  CopyTo: format=csv output_url=output.csv options: ()
    TableScan: test_decimal
    "#
    .trim();
    quick_test(sql, plan);
}

#[test]
fn plan_copy_to_query() {
    let sql = "COPY (select * from test_decimal limit 10) to 'output.csv'";
    let plan = r#"
CopyTo: format=csv output_url=output.csv options: ()
  Limit: skip=0, fetch=10
    Projection: test_decimal.id, test_decimal.price
      TableScan: test_decimal
    "#
    .trim();
    quick_test(sql, plan);
}

#[test]
fn plan_insert() {
    let sql =
        "insert into person (id, first_name, last_name) values (1, 'Alan', 'Turing')";
    let plan = "Dml: op=[Insert Into] table=[person]\
                \n  Projection: CAST(column1 AS UInt32) AS id, column2 AS first_name, column3 AS last_name, \
                        CAST(NULL AS Int32) AS age, CAST(NULL AS Utf8) AS state, CAST(NULL AS Float64) AS salary, \
                        CAST(NULL AS Timestamp(Nanosecond, None)) AS birth_date, CAST(NULL AS Int32) AS 😀\
                \n    Values: (Int64(1), Utf8(\"Alan\"), Utf8(\"Turing\"))";
    quick_test(sql, plan);
}

#[test]
fn plan_insert_no_target_columns() {
    let sql = "INSERT INTO test_decimal VALUES (1, 2), (3, 4)";
    let plan = r#"
Dml: op=[Insert Into] table=[test_decimal]
  Projection: CAST(column1 AS Int32) AS id, CAST(column2 AS Decimal128(10, 2)) AS price
    Values: (Int64(1), Int64(2)), (Int64(3), Int64(4))
    "#
    .trim();
    quick_test(sql, plan);
}

#[rstest]
#[case::duplicate_columns(
    "INSERT INTO test_decimal (id, price, price) VALUES (1, 2, 3), (4, 5, 6)",
    "Schema error: Schema contains duplicate unqualified field name price"
)]
#[case::non_existing_column(
    "INSERT INTO test_decimal (nonexistent, price) VALUES (1, 2), (4, 5)",
    "Schema error: No field named nonexistent. Valid fields are id, price."
)]
#[case::target_column_count_mismatch(
    "INSERT INTO person (id, first_name, last_name) VALUES ($1, $2)",
    "Error during planning: Column count doesn't match insert query!"
)]
#[case::source_column_count_mismatch(
    "INSERT INTO person VALUES ($1, $2)",
    "Error during planning: Column count doesn't match insert query!"
)]
#[case::extra_placeholder(
    "INSERT INTO person (id, first_name, last_name) VALUES ($1, $2, $3, $4)",
    "Error during planning: Placeholder $4 refers to a non existent column"
)]
#[case::placeholder_type_unresolved(
    "INSERT INTO person (id, first_name, last_name) VALUES ($2, $4, $6)",
    "Error during planning: Placeholder type could not be resolved. Make sure that the placeholder is bound to a concrete type, e.g. by providing parameter values."
)]
#[case::placeholder_type_unresolved(
    "INSERT INTO person (id, first_name, last_name) VALUES ($id, $first_name, $last_name)",
    "Error during planning: Can't parse placeholder: $id"
)]
#[test]
fn test_insert_schema_errors(#[case] sql: &str, #[case] error: &str) {
    let err = logical_plan(sql).unwrap_err();
    assert_eq!(err.strip_backtrace(), error)
}

#[test]
fn plan_update() {
    let sql = "update person set last_name='Kay' where id=1";
    let plan = r#"
Dml: op=[Update] table=[person]
  Projection: person.id AS id, person.first_name AS first_name, Utf8("Kay") AS last_name, person.age AS age, person.state AS state, person.salary AS salary, person.birth_date AS birth_date, person.😀 AS 😀
    Filter: person.id = Int64(1)
      TableScan: person
      "#
    .trim();
    quick_test(sql, plan);
}

#[rstest]
#[case::missing_assignement_target("UPDATE person SET doesnotexist = true")]
#[case::missing_assignement_expression("UPDATE person SET age = doesnotexist + 42")]
#[case::missing_selection_expression(
    "UPDATE person SET age = 42 WHERE doesnotexist = true"
)]
#[test]
fn update_column_does_not_exist(#[case] sql: &str) {
    let err = logical_plan(sql).expect_err("query should have failed");
    assert_field_not_found(err, "doesnotexist");
}

#[test]
fn plan_delete() {
    let sql = "delete from person where id=1";
    let plan = r#"
Dml: op=[Delete] table=[person]
  Filter: id = Int64(1)
    TableScan: person
    "#
    .trim();
    quick_test(sql, plan);
}

#[test]
fn select_column_does_not_exist() {
    let sql = "SELECT doesnotexist FROM person";
    let err = logical_plan(sql).expect_err("query should have failed");
    assert_field_not_found(err, "doesnotexist");
}

#[test]
fn select_repeated_column() {
    let sql = "SELECT age, age FROM person";
    let err = logical_plan(sql).expect_err("query should have failed");
    assert_eq!(
        "Error during planning: Projections require unique expression names but the expression \"person.age\" at position 0 and \"person.age\" at position 1 have the same name. Consider aliasing (\"AS\") one of them.",
        err.strip_backtrace()
    );
}

#[test]
fn select_wildcard_with_repeated_column() {
    let sql = "SELECT *, age FROM person";
    let err = logical_plan(sql).expect_err("query should have failed");
    assert_eq!(
        "Error during planning: Projections require unique expression names but the expression \"person.age\" at position 3 and \"person.age\" at position 8 have the same name. Consider aliasing (\"AS\") one of them.",
        err.strip_backtrace()
    );
}

#[test]
fn select_wildcard_with_repeated_column_but_is_aliased() {
    quick_test(
            "SELECT *, first_name AS fn from person",
            "Projection: person.id, person.first_name, person.last_name, person.age, person.state, person.salary, person.birth_date, person.😀, person.first_name AS fn\
            \n  TableScan: person",
        );
}

#[test]
fn select_scalar_func_with_literal_no_relation() {
    quick_test(
        "SELECT sqrt(9)",
        "Projection: sqrt(Int64(9))\
             \n  EmptyRelation",
    );
}

#[test]
fn select_simple_filter() {
    let sql = "SELECT id, first_name, last_name \
                   FROM person WHERE state = 'CO'";
    let expected = "Projection: person.id, person.first_name, person.last_name\
                        \n  Filter: person.state = Utf8(\"CO\")\
                        \n    TableScan: person";
    quick_test(sql, expected);
}

#[test]
fn select_filter_column_does_not_exist() {
    let sql = "SELECT first_name FROM person WHERE doesnotexist = 'A'";
    let err = logical_plan(sql).expect_err("query should have failed");
    assert_field_not_found(err, "doesnotexist");
}

#[test]
fn select_filter_cannot_use_alias() {
    let sql = "SELECT first_name AS x FROM person WHERE x = 'A'";
    let err = logical_plan(sql).expect_err("query should have failed");
    assert_field_not_found(err, "x");
}

#[test]
fn select_neg_filter() {
    let sql = "SELECT id, first_name, last_name \
                   FROM person WHERE NOT state";
    let expected = "Projection: person.id, person.first_name, person.last_name\
                        \n  Filter: NOT person.state\
                        \n    TableScan: person";
    quick_test(sql, expected);
}

#[test]
fn select_compound_filter() {
    let sql = "SELECT id, first_name, last_name \
                   FROM person WHERE state = 'CO' AND age >= 21 AND age <= 65";
    let expected = "Projection: person.id, person.first_name, person.last_name\
            \n  Filter: person.state = Utf8(\"CO\") AND person.age >= Int64(21) AND person.age <= Int64(65)\
            \n    TableScan: person";
    quick_test(sql, expected);
}

#[test]
fn test_timestamp_filter() {
    let sql = "SELECT state FROM person WHERE birth_date < CAST (158412331400600000 as timestamp)";
    let expected = "Projection: person.state\
            \n  Filter: person.birth_date < CAST(CAST(Int64(158412331400600000) AS Timestamp(Second, None)) AS Timestamp(Nanosecond, None))\
            \n    TableScan: person";
    quick_test(sql, expected);
}

#[test]
fn test_date_filter() {
    let sql = "SELECT state FROM person WHERE birth_date < CAST ('2020-01-01' as date)";

    let expected = "Projection: person.state\
            \n  Filter: person.birth_date < CAST(Utf8(\"2020-01-01\") AS Date32)\
            \n    TableScan: person";

    quick_test(sql, expected);
}

#[test]
fn select_all_boolean_operators() {
    let sql = "SELECT age, first_name, last_name \
                   FROM person \
                   WHERE age = 21 \
                   AND age != 21 \
                   AND age > 21 \
                   AND age >= 21 \
                   AND age < 65 \
                   AND age <= 65";
    let expected = "Projection: person.age, person.first_name, person.last_name\
                        \n  Filter: person.age = Int64(21) \
                        AND person.age != Int64(21) \
                        AND person.age > Int64(21) \
                        AND person.age >= Int64(21) \
                        AND person.age < Int64(65) \
                        AND person.age <= Int64(65)\
                        \n    TableScan: person";
    quick_test(sql, expected);
}

#[test]
fn select_between() {
    let sql = "SELECT state FROM person WHERE age BETWEEN 21 AND 65";
    let expected = "Projection: person.state\
            \n  Filter: person.age BETWEEN Int64(21) AND Int64(65)\
            \n    TableScan: person";

    quick_test(sql, expected);
}

#[test]
fn select_between_negated() {
    let sql = "SELECT state FROM person WHERE age NOT BETWEEN 21 AND 65";
    let expected = "Projection: person.state\
            \n  Filter: person.age NOT BETWEEN Int64(21) AND Int64(65)\
            \n    TableScan: person";

    quick_test(sql, expected);
}

#[test]
fn select_nested() {
    let sql = "SELECT fn2, last_name
                   FROM (
                     SELECT fn1 as fn2, last_name, birth_date
                     FROM (
                       SELECT first_name AS fn1, last_name, birth_date, age
                       FROM person
                     ) AS a
                   ) AS b";
    let expected = "Projection: b.fn2, b.last_name\
        \n  SubqueryAlias: b\
        \n    Projection: a.fn1 AS fn2, a.last_name, a.birth_date\
        \n      SubqueryAlias: a\
        \n        Projection: person.first_name AS fn1, person.last_name, person.birth_date, person.age\
        \n          TableScan: person";
    quick_test(sql, expected);
}

#[test]
fn select_nested_with_filters() {
    let sql = "SELECT fn1, age
                   FROM (
                     SELECT first_name AS fn1, age
                     FROM person
                     WHERE age > 20
                   ) AS a
                   WHERE fn1 = 'X' AND age < 30";

    let expected = "Projection: a.fn1, a.age\
        \n  Filter: a.fn1 = Utf8(\"X\") AND a.age < Int64(30)\
        \n    SubqueryAlias: a\
        \n      Projection: person.first_name AS fn1, person.age\
        \n        Filter: person.age > Int64(20)\
        \n          TableScan: person";

    quick_test(sql, expected);
}

#[test]
fn table_with_column_alias() {
    let sql = "SELECT a, b, c
                   FROM lineitem l (a, b, c)";
    let expected = "Projection: l.a, l.b, l.c\
        \n  SubqueryAlias: l\
        \n    Projection: lineitem.l_item_id AS a, lineitem.l_description AS b, lineitem.price AS c\
        \n      TableScan: lineitem";

    quick_test(sql, expected);
}

#[test]
fn table_with_column_alias_number_cols() {
    let sql = "SELECT a, b, c
                   FROM lineitem l (a, b)";
    let err = logical_plan(sql).expect_err("query should have failed");
    assert_eq!(
        "Error during planning: Source table contains 3 columns but only 2 names given as column alias",
        err.strip_backtrace()
    );
}

#[test]
fn select_with_ambiguous_column() {
    let sql = "SELECT id FROM person a, person b";
    let err = logical_plan(sql).expect_err("query should have failed");
    assert_eq!(
        "Schema error: Ambiguous reference to unqualified field id",
        err.strip_backtrace()
    );
}

#[test]
fn join_with_ambiguous_column() {
    // This is legal.
    let sql = "SELECT id FROM person a join person b using(id)";
    let expected = "Projection: a.id\
                        \n  Inner Join: Using a.id = b.id\
                        \n    SubqueryAlias: a\
                        \n      TableScan: person\
                        \n    SubqueryAlias: b\
                        \n      TableScan: person";
    quick_test(sql, expected);
}

#[test]
fn where_selection_with_ambiguous_column() {
    let sql = "SELECT * FROM person a, person b WHERE id = id + 1";
    let err = logical_plan(sql)
        .expect_err("query should have failed")
        .strip_backtrace();
    assert_eq!(
        "\"Schema error: Ambiguous reference to unqualified field id\"",
        format!("{err:?}")
    );
}

#[test]
fn natural_join() {
    let sql = "SELECT * FROM lineitem a NATURAL JOIN lineitem b";
    let expected = "Projection: a.l_item_id, a.l_description, a.price\
                        \n  Inner Join: Using a.l_item_id = b.l_item_id, a.l_description = b.l_description, a.price = b.price\
                        \n    SubqueryAlias: a\
                        \n      TableScan: lineitem\
                        \n    SubqueryAlias: b\
                        \n      TableScan: lineitem";
    quick_test(sql, expected);
}

#[test]
fn natural_left_join() {
    let sql = "SELECT l_item_id FROM lineitem a NATURAL LEFT JOIN lineitem b";
    let expected = "Projection: a.l_item_id\
                        \n  Left Join: Using a.l_item_id = b.l_item_id, a.l_description = b.l_description, a.price = b.price\
                        \n    SubqueryAlias: a\
                        \n      TableScan: lineitem\
                        \n    SubqueryAlias: b\
                        \n      TableScan: lineitem";
    quick_test(sql, expected);
}

#[test]
fn natural_right_join() {
    let sql = "SELECT l_item_id FROM lineitem a NATURAL RIGHT JOIN lineitem b";
    let expected = "Projection: a.l_item_id\
                        \n  Right Join: Using a.l_item_id = b.l_item_id, a.l_description = b.l_description, a.price = b.price\
                        \n    SubqueryAlias: a\
                        \n      TableScan: lineitem\
                        \n    SubqueryAlias: b\
                        \n      TableScan: lineitem";
    quick_test(sql, expected);
}

#[test]
fn natural_join_no_common_becomes_cross_join() {
    let sql = "SELECT * FROM person a NATURAL JOIN lineitem b";
    let expected = "Projection: a.id, a.first_name, a.last_name, a.age, a.state, a.salary, a.birth_date, a.😀, b.l_item_id, b.l_description, b.price\
                        \n  CrossJoin:\
                        \n    SubqueryAlias: a\
                        \n      TableScan: person\
                        \n    SubqueryAlias: b\
                        \n      TableScan: lineitem";
    quick_test(sql, expected);
}

#[test]
fn using_join_multiple_keys() {
    let sql = "SELECT * FROM person a join person b using (id, age)";
    let expected = "Projection: a.id, a.first_name, a.last_name, a.age, a.state, a.salary, a.birth_date, a.😀, \
        b.first_name, b.last_name, b.state, b.salary, b.birth_date, b.😀\
                        \n  Inner Join: Using a.id = b.id, a.age = b.age\
                        \n    SubqueryAlias: a\
                        \n      TableScan: person\
                        \n    SubqueryAlias: b\
                        \n      TableScan: person";
    quick_test(sql, expected);
}

#[test]
fn using_join_multiple_keys_subquery() {
    let sql =
        "SELECT age FROM (SELECT * FROM person a join person b using (id, age, state))";
    let expected = "Projection: a.age\
                        \n  Projection: a.id, a.first_name, a.last_name, a.age, a.state, a.salary, a.birth_date, a.😀, \
        b.first_name, b.last_name, b.salary, b.birth_date, b.😀\
                        \n    Inner Join: Using a.id = b.id, a.age = b.age, a.state = b.state\
                        \n      SubqueryAlias: a\
                        \n        TableScan: person\
                        \n      SubqueryAlias: b\
                        \n        TableScan: person";
    quick_test(sql, expected);
}

#[test]
fn using_join_multiple_keys_qualified_wildcard_select() {
    let sql = "SELECT a.* FROM person a join person b using (id, age)";
    let expected =
        "Projection: a.id, a.first_name, a.last_name, a.age, a.state, a.salary, a.birth_date, a.😀\
                        \n  Inner Join: Using a.id = b.id, a.age = b.age\
                        \n    SubqueryAlias: a\
                        \n      TableScan: person\
                        \n    SubqueryAlias: b\
                        \n      TableScan: person";
    quick_test(sql, expected);
}

#[test]
fn using_join_multiple_keys_select_all_columns() {
    let sql = "SELECT a.*, b.* FROM person a join person b using (id, age)";
    let expected = "Projection: a.id, a.first_name, a.last_name, a.age, a.state, a.salary, a.birth_date, a.😀, \
        b.id, b.first_name, b.last_name, b.age, b.state, b.salary, b.birth_date, b.😀\
                        \n  Inner Join: Using a.id = b.id, a.age = b.age\
                        \n    SubqueryAlias: a\
                        \n      TableScan: person\
                        \n    SubqueryAlias: b\
                        \n      TableScan: person";
    quick_test(sql, expected);
}

#[test]
fn using_join_multiple_keys_multiple_joins() {
    let sql = "SELECT * FROM person a join person b using (id, age, state) join person c using (id, age, state)";
    let expected = "Projection: a.id, a.first_name, a.last_name, a.age, a.state, a.salary, a.birth_date, a.😀, \
        b.first_name, b.last_name, b.salary, b.birth_date, b.😀, \
        c.first_name, c.last_name, c.salary, c.birth_date, c.😀\
                        \n  Inner Join: Using a.id = c.id, a.age = c.age, a.state = c.state\
                        \n    Inner Join: Using a.id = b.id, a.age = b.age, a.state = b.state\
                        \n      SubqueryAlias: a\
                        \n        TableScan: person\
                        \n      SubqueryAlias: b\
                        \n        TableScan: person\
                        \n    SubqueryAlias: c\
                        \n      TableScan: person";
    quick_test(sql, expected);
}

#[test]
fn select_with_having() {
    let sql = "SELECT id, age
                   FROM person
                   HAVING age > 100 AND age < 200";
    let err = logical_plan(sql).expect_err("query should have failed");
    assert_eq!(
            "Error during planning: HAVING clause references: person.age > Int64(100) AND person.age < Int64(200) must appear in the GROUP BY clause or be used in an aggregate function",
            err.strip_backtrace()
        );
}

#[test]
fn select_with_having_referencing_column_not_in_select() {
    let sql = "SELECT id, age
                   FROM person
                   HAVING first_name = 'M'";
    let err = logical_plan(sql).expect_err("query should have failed");
    assert_eq!(
            "Error during planning: HAVING clause references: person.first_name = Utf8(\"M\") must appear in the GROUP BY clause or be used in an aggregate function",
            err.strip_backtrace()
        );
}

#[test]
fn select_with_having_refers_to_invalid_column() {
    let sql = "SELECT id, MAX(age)
                   FROM person
                   GROUP BY id
                   HAVING first_name = 'M'";
    let err = logical_plan(sql).expect_err("query should have failed");
    assert_eq!(
            "Error during planning: HAVING clause references non-aggregate values: Expression person.first_name could not be resolved from available columns: person.id, MAX(person.age)",
            err.strip_backtrace()
        );
}

#[test]
fn select_with_having_referencing_column_nested_in_select_expression() {
    let sql = "SELECT id, age + 1
                   FROM person
                   HAVING age > 100";
    let err = logical_plan(sql).expect_err("query should have failed");
    assert_eq!(
            "Error during planning: HAVING clause references: person.age > Int64(100) must appear in the GROUP BY clause or be used in an aggregate function",
            err.strip_backtrace()
        );
}

#[test]
fn select_with_having_with_aggregate_not_in_select() {
    let sql = "SELECT first_name
                   FROM person
                   HAVING MAX(age) > 100";
    let err = logical_plan(sql).expect_err("query should have failed");
    assert_eq!(
            "Error during planning: Projection references non-aggregate values: Expression person.first_name could not be resolved from available columns: MAX(person.age)",
            err.strip_backtrace()
        );
}

#[test]
fn select_aggregate_with_having_that_reuses_aggregate() {
    let sql = "SELECT MAX(age)
                   FROM person
                   HAVING MAX(age) < 30";
    let expected = "Projection: MAX(person.age)\
                        \n  Filter: MAX(person.age) < Int64(30)\
                        \n    Aggregate: groupBy=[[]], aggr=[[MAX(person.age)]]\
                        \n      TableScan: person";
    quick_test(sql, expected);
}

#[test]
fn select_aggregate_with_having_with_aggregate_not_in_select() {
    let sql = "SELECT MAX(age)
                   FROM person
                   HAVING MAX(first_name) > 'M'";
    let expected = "Projection: MAX(person.age)\
                        \n  Filter: MAX(person.first_name) > Utf8(\"M\")\
                        \n    Aggregate: groupBy=[[]], aggr=[[MAX(person.age), MAX(person.first_name)]]\
                        \n      TableScan: person";
    quick_test(sql, expected);
}

#[test]
fn select_aggregate_with_having_referencing_column_not_in_select() {
    let sql = "SELECT COUNT(*)
                   FROM person
                   HAVING first_name = 'M'";
    let err = logical_plan(sql).expect_err("query should have failed");
    assert_eq!(
        "Error during planning: HAVING clause references non-aggregate values: Expression person.first_name could not be resolved from available columns: COUNT(*)",
        err.strip_backtrace()
    );
}

#[test]
fn select_aggregate_aliased_with_having_referencing_aggregate_by_its_alias() {
    let sql = "SELECT MAX(age) as max_age
                   FROM person
                   HAVING max_age < 30";
    // FIXME: add test for having in execution
    let expected = "Projection: MAX(person.age) AS max_age\
                        \n  Filter: MAX(person.age) < Int64(30)\
                        \n    Aggregate: groupBy=[[]], aggr=[[MAX(person.age)]]\
                        \n      TableScan: person";
    quick_test(sql, expected);
}

#[test]
fn select_aggregate_aliased_with_having_that_reuses_aggregate_but_not_by_its_alias() {
    let sql = "SELECT MAX(age) as max_age
                   FROM person
                   HAVING MAX(age) < 30";
    let expected = "Projection: MAX(person.age) AS max_age\
                        \n  Filter: MAX(person.age) < Int64(30)\
                        \n    Aggregate: groupBy=[[]], aggr=[[MAX(person.age)]]\
                        \n      TableScan: person";
    quick_test(sql, expected);
}

#[test]
fn select_aggregate_with_group_by_with_having() {
    let sql = "SELECT first_name, MAX(age)
                   FROM person
                   GROUP BY first_name
                   HAVING first_name = 'M'";
    let expected = "Projection: person.first_name, MAX(person.age)\
                        \n  Filter: person.first_name = Utf8(\"M\")\
                        \n    Aggregate: groupBy=[[person.first_name]], aggr=[[MAX(person.age)]]\
                        \n      TableScan: person";
    quick_test(sql, expected);
}

#[test]
fn select_aggregate_with_group_by_with_having_and_where() {
    let sql = "SELECT first_name, MAX(age)
                   FROM person
                   WHERE id > 5
                   GROUP BY first_name
                   HAVING MAX(age) < 100";
    let expected = "Projection: person.first_name, MAX(person.age)\
                        \n  Filter: MAX(person.age) < Int64(100)\
                        \n    Aggregate: groupBy=[[person.first_name]], aggr=[[MAX(person.age)]]\
                        \n      Filter: person.id > Int64(5)\
                        \n        TableScan: person";
    quick_test(sql, expected);
}

#[test]
fn select_aggregate_with_group_by_with_having_and_where_filtering_on_aggregate_column() {
    let sql = "SELECT first_name, MAX(age)
                   FROM person
                   WHERE id > 5 AND age > 18
                   GROUP BY first_name
                   HAVING MAX(age) < 100";
    let expected = "Projection: person.first_name, MAX(person.age)\
                        \n  Filter: MAX(person.age) < Int64(100)\
                        \n    Aggregate: groupBy=[[person.first_name]], aggr=[[MAX(person.age)]]\
                        \n      Filter: person.id > Int64(5) AND person.age > Int64(18)\
                        \n        TableScan: person";
    quick_test(sql, expected);
}

#[test]
fn select_aggregate_with_group_by_with_having_using_column_by_alias() {
    let sql = "SELECT first_name AS fn, MAX(age)
                   FROM person
                   GROUP BY first_name
                   HAVING MAX(age) > 2 AND fn = 'M'";
    let expected = "Projection: person.first_name AS fn, MAX(person.age)\
                        \n  Filter: MAX(person.age) > Int64(2) AND person.first_name = Utf8(\"M\")\
                        \n    Aggregate: groupBy=[[person.first_name]], aggr=[[MAX(person.age)]]\
                        \n      TableScan: person";
    quick_test(sql, expected);
}

#[test]
fn select_aggregate_with_group_by_with_having_using_columns_with_and_without_their_aliases(
) {
    let sql = "SELECT first_name AS fn, MAX(age) AS max_age
                   FROM person
                   GROUP BY first_name
                   HAVING MAX(age) > 2 AND max_age < 5 AND first_name = 'M' AND fn = 'N'";
    let expected = "Projection: person.first_name AS fn, MAX(person.age) AS max_age\
                        \n  Filter: MAX(person.age) > Int64(2) AND MAX(person.age) < Int64(5) AND person.first_name = Utf8(\"M\") AND person.first_name = Utf8(\"N\")\
                        \n    Aggregate: groupBy=[[person.first_name]], aggr=[[MAX(person.age)]]\
                        \n      TableScan: person";
    quick_test(sql, expected);
}

#[test]
fn select_aggregate_with_group_by_with_having_that_reuses_aggregate() {
    let sql = "SELECT first_name, MAX(age)
                   FROM person
                   GROUP BY first_name
                   HAVING MAX(age) > 100";
    let expected = "Projection: person.first_name, MAX(person.age)\
                        \n  Filter: MAX(person.age) > Int64(100)\
                        \n    Aggregate: groupBy=[[person.first_name]], aggr=[[MAX(person.age)]]\
                        \n      TableScan: person";
    quick_test(sql, expected);
}

#[test]
fn select_aggregate_with_group_by_with_having_referencing_column_not_in_group_by() {
    let sql = "SELECT first_name, MAX(age)
                   FROM person
                   GROUP BY first_name
                   HAVING MAX(age) > 10 AND last_name = 'M'";
    let err = logical_plan(sql).expect_err("query should have failed");
    assert_eq!(
        "Error during planning: HAVING clause references non-aggregate values: Expression person.last_name could not be resolved from available columns: person.first_name, MAX(person.age)",
        err.strip_backtrace()
    );
}

#[test]
fn select_aggregate_with_group_by_with_having_that_reuses_aggregate_multiple_times() {
    let sql = "SELECT first_name, MAX(age)
                   FROM person
                   GROUP BY first_name
                   HAVING MAX(age) > 100 AND MAX(age) < 200";
    let expected = "Projection: person.first_name, MAX(person.age)\
                        \n  Filter: MAX(person.age) > Int64(100) AND MAX(person.age) < Int64(200)\
                        \n    Aggregate: groupBy=[[person.first_name]], aggr=[[MAX(person.age)]]\
                        \n      TableScan: person";
    quick_test(sql, expected);
}

#[test]
fn select_aggregate_with_group_by_with_having_using_aggreagate_not_in_select() {
    let sql = "SELECT first_name, MAX(age)
                   FROM person
                   GROUP BY first_name
                   HAVING MAX(age) > 100 AND MIN(id) < 50";
    let expected = "Projection: person.first_name, MAX(person.age)\
                        \n  Filter: MAX(person.age) > Int64(100) AND MIN(person.id) < Int64(50)\
                        \n    Aggregate: groupBy=[[person.first_name]], aggr=[[MAX(person.age), MIN(person.id)]]\
                        \n      TableScan: person";
    quick_test(sql, expected);
}

#[test]
fn select_aggregate_aliased_with_group_by_with_having_referencing_aggregate_by_its_alias()
{
    let sql = "SELECT first_name, MAX(age) AS max_age
                   FROM person
                   GROUP BY first_name
                   HAVING max_age > 100";
    let expected = "Projection: person.first_name, MAX(person.age) AS max_age\
                        \n  Filter: MAX(person.age) > Int64(100)\
                        \n    Aggregate: groupBy=[[person.first_name]], aggr=[[MAX(person.age)]]\
                        \n      TableScan: person";
    quick_test(sql, expected);
}

#[test]
fn select_aggregate_compound_aliased_with_group_by_with_having_referencing_compound_aggregate_by_its_alias(
) {
    let sql = "SELECT first_name, MAX(age) + 1 AS max_age_plus_one
                   FROM person
                   GROUP BY first_name
                   HAVING max_age_plus_one > 100";
    let expected = "Projection: person.first_name, MAX(person.age) + Int64(1) AS max_age_plus_one\
                        \n  Filter: MAX(person.age) + Int64(1) > Int64(100)\
                        \n    Aggregate: groupBy=[[person.first_name]], aggr=[[MAX(person.age)]]\
                        \n      TableScan: person";
    quick_test(sql, expected);
}

#[test]
fn select_aggregate_with_group_by_with_having_using_derived_column_aggreagate_not_in_select(
) {
    let sql = "SELECT first_name, MAX(age)
                   FROM person
                   GROUP BY first_name
                   HAVING MAX(age) > 100 AND MIN(id - 2) < 50";
    let expected = "Projection: person.first_name, MAX(person.age)\
                        \n  Filter: MAX(person.age) > Int64(100) AND MIN(person.id - Int64(2)) < Int64(50)\
                        \n    Aggregate: groupBy=[[person.first_name]], aggr=[[MAX(person.age), MIN(person.id - Int64(2))]]\
                        \n      TableScan: person";
    quick_test(sql, expected);
}

#[test]
fn select_aggregate_with_group_by_with_having_using_count_star_not_in_select() {
    let sql = "SELECT first_name, MAX(age)
                   FROM person
                   GROUP BY first_name
                   HAVING MAX(age) > 100 AND COUNT(*) < 50";
    let expected = "Projection: person.first_name, MAX(person.age)\
                        \n  Filter: MAX(person.age) > Int64(100) AND COUNT(*) < Int64(50)\
                        \n    Aggregate: groupBy=[[person.first_name]], aggr=[[MAX(person.age), COUNT(*)]]\
                        \n      TableScan: person";
    quick_test(sql, expected);
}

#[test]
fn select_binary_expr() {
    let sql = "SELECT age + salary from person";
    let expected = "Projection: person.age + person.salary\
                        \n  TableScan: person";
    quick_test(sql, expected);
}

#[test]
fn select_binary_expr_nested() {
    let sql = "SELECT (age + salary)/2 from person";
    let expected = "Projection: (person.age + person.salary) / Int64(2)\
                        \n  TableScan: person";
    quick_test(sql, expected);
}

#[test]
fn select_at_arrow_operator() {
    let sql = "SELECT left @> right from array";
    let expected = "Projection: array.left @> array.right\
                        \n  TableScan: array";
    quick_test(sql, expected);
}

#[test]
fn select_arrow_at_operator() {
    let sql = "SELECT left <@ right from array";
    let expected = "Projection: array.left <@ array.right\
                        \n  TableScan: array";
    quick_test(sql, expected);
}

#[test]
fn select_wildcard_with_groupby() {
    quick_test(
            r#"SELECT * FROM person GROUP BY id, first_name, last_name, age, state, salary, birth_date, "😀""#,
            "Projection: person.id, person.first_name, person.last_name, person.age, person.state, person.salary, person.birth_date, person.😀\
             \n  Aggregate: groupBy=[[person.id, person.first_name, person.last_name, person.age, person.state, person.salary, person.birth_date, person.😀]], aggr=[[]]\
             \n    TableScan: person",
        );
    quick_test(
            "SELECT * FROM (SELECT first_name, last_name FROM person) AS a GROUP BY first_name, last_name",
            "Projection: a.first_name, a.last_name\
            \n  Aggregate: groupBy=[[a.first_name, a.last_name]], aggr=[[]]\
            \n    SubqueryAlias: a\
            \n      Projection: person.first_name, person.last_name\
            \n        TableScan: person",
        );
}

#[test]
fn select_simple_aggregate() {
    quick_test(
        "SELECT MIN(age) FROM person",
        "Projection: MIN(person.age)\
            \n  Aggregate: groupBy=[[]], aggr=[[MIN(person.age)]]\
            \n    TableScan: person",
    );
}

#[test]
fn test_sum_aggregate() {
    quick_test(
        "SELECT SUM(age) from person",
        "Projection: SUM(person.age)\
            \n  Aggregate: groupBy=[[]], aggr=[[SUM(person.age)]]\
            \n    TableScan: person",
    );
}

#[test]
fn select_simple_aggregate_column_does_not_exist() {
    let sql = "SELECT MIN(doesnotexist) FROM person";
    let err = logical_plan(sql).expect_err("query should have failed");
    assert_field_not_found(err, "doesnotexist");
}

#[test]
fn select_simple_aggregate_repeated_aggregate() {
    let sql = "SELECT MIN(age), MIN(age) FROM person";
    let err = logical_plan(sql).expect_err("query should have failed");
    assert_eq!(
        "Error during planning: Projections require unique expression names but the expression \"MIN(person.age)\" at position 0 and \"MIN(person.age)\" at position 1 have the same name. Consider aliasing (\"AS\") one of them.",
        err.strip_backtrace()
    );
}

#[test]
fn select_simple_aggregate_repeated_aggregate_with_single_alias() {
    quick_test(
        "SELECT MIN(age), MIN(age) AS a FROM person",
        "Projection: MIN(person.age), MIN(person.age) AS a\
             \n  Aggregate: groupBy=[[]], aggr=[[MIN(person.age)]]\
             \n    TableScan: person",
    );
}

#[test]
fn select_simple_aggregate_repeated_aggregate_with_unique_aliases() {
    quick_test(
        "SELECT MIN(age) AS a, MIN(age) AS b FROM person",
        "Projection: MIN(person.age) AS a, MIN(person.age) AS b\
             \n  Aggregate: groupBy=[[]], aggr=[[MIN(person.age)]]\
             \n    TableScan: person",
    );
}

#[test]
fn select_from_typed_string_values() {
    quick_test(
            "SELECT col1, col2 FROM (VALUES (TIMESTAMP '2021-06-10 17:01:00Z', DATE '2004-04-09')) as t (col1, col2)",
            "Projection: t.col1, t.col2\
            \n  SubqueryAlias: t\
            \n    Projection: column1 AS col1, column2 AS col2\
            \n      Values: (CAST(Utf8(\"2021-06-10 17:01:00Z\") AS Timestamp(Nanosecond, None)), CAST(Utf8(\"2004-04-09\") AS Date32))",
        );
}

#[test]
fn select_simple_aggregate_repeated_aggregate_with_repeated_aliases() {
    let sql = "SELECT MIN(age) AS a, MIN(age) AS a FROM person";
    let err = logical_plan(sql).expect_err("query should have failed");
    assert_eq!(
        "Error during planning: Projections require unique expression names but the expression \"MIN(person.age) AS a\" at position 0 and \"MIN(person.age) AS a\" at position 1 have the same name. Consider aliasing (\"AS\") one of them.",
        err.strip_backtrace()
    );
}

#[test]
fn select_simple_aggregate_with_groupby() {
    quick_test(
        "SELECT state, MIN(age), MAX(age) FROM person GROUP BY state",
        "Projection: person.state, MIN(person.age), MAX(person.age)\
            \n  Aggregate: groupBy=[[person.state]], aggr=[[MIN(person.age), MAX(person.age)]]\
            \n    TableScan: person",
    );
}

#[test]
fn select_simple_aggregate_with_groupby_with_aliases() {
    quick_test(
        "SELECT state AS a, MIN(age) AS b FROM person GROUP BY state",
        "Projection: person.state AS a, MIN(person.age) AS b\
             \n  Aggregate: groupBy=[[person.state]], aggr=[[MIN(person.age)]]\
             \n    TableScan: person",
    );
}

#[test]
fn select_simple_aggregate_with_groupby_with_aliases_repeated() {
    let sql = "SELECT state AS a, MIN(age) AS a FROM person GROUP BY state";
    let err = logical_plan(sql).expect_err("query should have failed");
    assert_eq!(
        "Error during planning: Projections require unique expression names but the expression \"person.state AS a\" at position 0 and \"MIN(person.age) AS a\" at position 1 have the same name. Consider aliasing (\"AS\") one of them.",
        err.strip_backtrace()
    );
}

#[test]
fn select_simple_aggregate_with_groupby_column_unselected() {
    quick_test(
        "SELECT MIN(age), MAX(age) FROM person GROUP BY state",
        "Projection: MIN(person.age), MAX(person.age)\
             \n  Aggregate: groupBy=[[person.state]], aggr=[[MIN(person.age), MAX(person.age)]]\
             \n    TableScan: person",
    );
}

#[test]
fn select_simple_aggregate_with_groupby_and_column_in_group_by_does_not_exist() {
    let sql = "SELECT SUM(age) FROM person GROUP BY doesnotexist";
    let err = logical_plan(sql).expect_err("query should have failed");
    assert_eq!("Schema error: No field named doesnotexist. Valid fields are \"SUM(person.age)\", \
        person.id, person.first_name, person.last_name, person.age, person.state, \
        person.salary, person.birth_date, person.\"😀\".", err.strip_backtrace());
}

#[test]
fn select_simple_aggregate_with_groupby_and_column_in_aggregate_does_not_exist() {
    let sql = "SELECT SUM(doesnotexist) FROM person GROUP BY first_name";
    let err = logical_plan(sql).expect_err("query should have failed");
    assert_field_not_found(err, "doesnotexist");
}

#[test]
fn select_interval_out_of_range() {
    let sql = "SELECT INTERVAL '100000000000000000 day'";
    let err = logical_plan(sql).expect_err("query should have failed");
    assert_eq!(
        "Arrow error: Invalid argument error: Unable to represent 100000000000000000 days in a signed 32-bit integer",
        err.strip_backtrace(),
    );
}

#[test]
fn recursive_ctes() {
    let sql = "
        WITH RECURSIVE numbers AS (
              select 1 as n
            UNION ALL
              select n + 1 FROM numbers WHERE N < 10
        )
        select * from numbers;";
    let err = logical_plan(sql).expect_err("query should have failed");
    assert_eq!(
        "This feature is not implemented: Recursive CTEs are not enabled",
        err.strip_backtrace()
    );
}

#[test]
fn recursive_ctes_enabled() {
    let sql = "
        WITH RECURSIVE numbers AS (
              select 1 as n
            UNION ALL
              select n + 1 FROM numbers WHERE N < 10
        )
        select * from numbers;";

    // manually setting up test here so that we can enable recursive ctes
    let mut context = MockContextProvider::default();
    context.options_mut().execution.enable_recursive_ctes = true;

    let planner = SqlToRel::new_with_options(&context, ParserOptions::default());
    let result = DFParser::parse_sql_with_dialect(sql, &GenericDialect {});
    let mut ast = result.unwrap();

    let plan = planner
        .statement_to_plan(ast.pop_front().unwrap())
        .expect("recursive cte plan creation failed");

    assert_eq!(
        format!("{plan:?}"),
        "Projection: numbers.n\
        \n  SubqueryAlias: numbers\
        \n    RecursiveQuery: is_distinct=false\
        \n      Projection: Int64(1) AS n\
        \n        EmptyRelation\
        \n      Projection: numbers.n + Int64(1)\
        \n        Filter: numbers.n < Int64(10)\
        \n          TableScan: numbers"
    );
}

#[test]
fn select_simple_aggregate_with_groupby_and_column_is_in_aggregate_and_groupby() {
    quick_test(
        "SELECT MAX(first_name) FROM person GROUP BY first_name",
        "Projection: MAX(person.first_name)\
             \n  Aggregate: groupBy=[[person.first_name]], aggr=[[MAX(person.first_name)]]\
             \n    TableScan: person",
    );
}

#[test]
fn select_simple_aggregate_with_groupby_can_use_positions() {
    quick_test(
        "SELECT state, age AS b, COUNT(1) FROM person GROUP BY 1, 2",
        "Projection: person.state, person.age AS b, COUNT(Int64(1))\
             \n  Aggregate: groupBy=[[person.state, person.age]], aggr=[[COUNT(Int64(1))]]\
             \n    TableScan: person",
    );
    quick_test(
        "SELECT state, age AS b, COUNT(1) FROM person GROUP BY 2, 1",
        "Projection: person.state, person.age AS b, COUNT(Int64(1))\
             \n  Aggregate: groupBy=[[person.age, person.state]], aggr=[[COUNT(Int64(1))]]\
             \n    TableScan: person",
    );
}

#[test]
fn select_simple_aggregate_with_groupby_position_out_of_range() {
    let sql = "SELECT state, MIN(age) FROM person GROUP BY 0";
    let err = logical_plan(sql).expect_err("query should have failed");
    assert_eq!(
        "Error during planning: Projection references non-aggregate values: Expression person.state could not be resolved from available columns: Int64(0), MIN(person.age)",
            err.strip_backtrace()
        );

    let sql2 = "SELECT state, MIN(age) FROM person GROUP BY 5";
    let err2 = logical_plan(sql2).expect_err("query should have failed");
    assert_eq!(
        "Error during planning: Projection references non-aggregate values: Expression person.state could not be resolved from available columns: Int64(5), MIN(person.age)",
            err2.strip_backtrace()
        );
}

#[test]
fn select_simple_aggregate_with_groupby_can_use_alias() {
    quick_test(
        "SELECT state AS a, MIN(age) AS b FROM person GROUP BY a",
        "Projection: person.state AS a, MIN(person.age) AS b\
             \n  Aggregate: groupBy=[[person.state]], aggr=[[MIN(person.age)]]\
             \n    TableScan: person",
    );
}

#[test]
fn select_simple_aggregate_with_groupby_aggregate_repeated() {
    let sql = "SELECT state, MIN(age), MIN(age) FROM person GROUP BY state";
    let err = logical_plan(sql).expect_err("query should have failed");
    assert_eq!(
        "Error during planning: Projections require unique expression names but the expression \"MIN(person.age)\" at position 1 and \"MIN(person.age)\" at position 2 have the same name. Consider aliasing (\"AS\") one of them.",
        err.strip_backtrace()
    );
}

#[test]
fn select_simple_aggregate_with_groupby_aggregate_repeated_and_one_has_alias() {
    quick_test(
        "SELECT state, MIN(age), MIN(age) AS ma FROM person GROUP BY state",
        "Projection: person.state, MIN(person.age), MIN(person.age) AS ma\
             \n  Aggregate: groupBy=[[person.state]], aggr=[[MIN(person.age)]]\
             \n    TableScan: person",
    )
}

#[test]
fn select_simple_aggregate_with_groupby_non_column_expression_unselected() {
    quick_test(
        "SELECT MIN(first_name) FROM person GROUP BY age + 1",
        "Projection: MIN(person.first_name)\
             \n  Aggregate: groupBy=[[person.age + Int64(1)]], aggr=[[MIN(person.first_name)]]\
             \n    TableScan: person",
    );
}

#[test]
fn select_simple_aggregate_with_groupby_non_column_expression_selected_and_resolvable() {
    quick_test(
        "SELECT age + 1, MIN(first_name) FROM person GROUP BY age + 1",
        "Projection: person.age + Int64(1), MIN(person.first_name)\
             \n  Aggregate: groupBy=[[person.age + Int64(1)]], aggr=[[MIN(person.first_name)]]\
             \n    TableScan: person",
    );
    quick_test(
        "SELECT MIN(first_name), age + 1 FROM person GROUP BY age + 1",
        "Projection: MIN(person.first_name), person.age + Int64(1)\
             \n  Aggregate: groupBy=[[person.age + Int64(1)]], aggr=[[MIN(person.first_name)]]\
             \n    TableScan: person",
    );
}

#[test]
fn select_simple_aggregate_with_groupby_non_column_expression_nested_and_resolvable() {
    quick_test(
            "SELECT ((age + 1) / 2) * (age + 1), MIN(first_name) FROM person GROUP BY age + 1",
            "Projection: person.age + Int64(1) / Int64(2) * person.age + Int64(1), MIN(person.first_name)\
             \n  Aggregate: groupBy=[[person.age + Int64(1)]], aggr=[[MIN(person.first_name)]]\
             \n    TableScan: person",
        );
}

#[test]
fn select_simple_aggregate_with_groupby_non_column_expression_nested_and_not_resolvable()
{
    // The query should fail, because age + 9 is not in the group by.
    let sql = "SELECT ((age + 1) / 2) * (age + 9), MIN(first_name) FROM person GROUP BY age + 1";
    let err = logical_plan(sql).expect_err("query should have failed");
    assert_eq!(
        "Error during planning: Projection references non-aggregate values: Expression person.age could not be resolved from available columns: person.age + Int64(1), MIN(person.first_name)",
            err.strip_backtrace()
        );
}

#[test]
fn select_simple_aggregate_with_groupby_non_column_expression_and_its_column_selected() {
    let sql = "SELECT age, MIN(first_name) FROM person GROUP BY age + 1";
    let err = logical_plan(sql).expect_err("query should have failed");
    assert_eq!(
        "Error during planning: Projection references non-aggregate values: Expression person.age could not be resolved from available columns: person.age + Int64(1), MIN(person.first_name)",
            err.strip_backtrace()
        );
}

#[test]
fn select_simple_aggregate_nested_in_binary_expr_with_groupby() {
    quick_test(
        "SELECT state, MIN(age) < 10 FROM person GROUP BY state",
        "Projection: person.state, MIN(person.age) < Int64(10)\
             \n  Aggregate: groupBy=[[person.state]], aggr=[[MIN(person.age)]]\
             \n    TableScan: person",
    );
}

#[test]
fn select_simple_aggregate_and_nested_groupby_column() {
    quick_test(
        "SELECT age + 1, MAX(first_name) FROM person GROUP BY age",
        "Projection: person.age + Int64(1), MAX(person.first_name)\
             \n  Aggregate: groupBy=[[person.age]], aggr=[[MAX(person.first_name)]]\
             \n    TableScan: person",
    );
}

#[test]
fn select_aggregate_compounded_with_groupby_column() {
    quick_test(
        "SELECT age + MIN(salary) FROM person GROUP BY age",
        "Projection: person.age + MIN(person.salary)\
             \n  Aggregate: groupBy=[[person.age]], aggr=[[MIN(person.salary)]]\
             \n    TableScan: person",
    );
}

#[test]
fn select_aggregate_with_non_column_inner_expression_with_groupby() {
    quick_test(
        "SELECT state, MIN(age + 1) FROM person GROUP BY state",
        "Projection: person.state, MIN(person.age + Int64(1))\
            \n  Aggregate: groupBy=[[person.state]], aggr=[[MIN(person.age + Int64(1))]]\
            \n    TableScan: person",
    );
}

#[test]
fn test_wildcard() {
    quick_test(
            "SELECT * from person",
            "Projection: person.id, person.first_name, person.last_name, person.age, person.state, person.salary, person.birth_date, person.😀\
            \n  TableScan: person",
        );
}

#[test]
fn select_count_one() {
    let sql = "SELECT COUNT(1) FROM person";
    let expected = "Projection: COUNT(Int64(1))\
                        \n  Aggregate: groupBy=[[]], aggr=[[COUNT(Int64(1))]]\
                        \n    TableScan: person";
    quick_test(sql, expected);
}

#[test]
fn select_count_column() {
    let sql = "SELECT COUNT(id) FROM person";
    let expected = "Projection: COUNT(person.id)\
                        \n  Aggregate: groupBy=[[]], aggr=[[COUNT(person.id)]]\
                        \n    TableScan: person";
    quick_test(sql, expected);
}

#[test]
fn select_approx_median() {
    let sql = "SELECT approx_median(age) FROM person";
    let expected = "Projection: APPROX_MEDIAN(person.age)\
                        \n  Aggregate: groupBy=[[]], aggr=[[APPROX_MEDIAN(person.age)]]\
                        \n    TableScan: person";
    quick_test(sql, expected);
}

#[test]
fn select_scalar_func() {
    let sql = "SELECT sqrt(age) FROM person";
    let expected = "Projection: sqrt(person.age)\
                        \n  TableScan: person";
    quick_test(sql, expected);
}

#[test]
fn select_aliased_scalar_func() {
    let sql = "SELECT sqrt(person.age) AS square_people FROM person";
    let expected = "Projection: sqrt(person.age) AS square_people\
                        \n  TableScan: person";
    quick_test(sql, expected);
}

#[test]
fn select_where_nullif_division() {
    let sql = "SELECT c3/(c4+c5) \
                   FROM aggregate_test_100 WHERE c3/nullif(c4+c5, 0) > 0.1";
    let expected = "Projection: aggregate_test_100.c3 / (aggregate_test_100.c4 + aggregate_test_100.c5)\
            \n  Filter: aggregate_test_100.c3 / nullif(aggregate_test_100.c4 + aggregate_test_100.c5, Int64(0)) > Float64(0.1)\
            \n    TableScan: aggregate_test_100";
    quick_test(sql, expected);
}

#[test]
fn select_where_with_negative_operator() {
    let sql = "SELECT c3 FROM aggregate_test_100 WHERE c3 > -0.1 AND -c4 > 0";
    let expected = "Projection: aggregate_test_100.c3\
            \n  Filter: aggregate_test_100.c3 > Float64(-0.1) AND (- aggregate_test_100.c4) > Int64(0)\
            \n    TableScan: aggregate_test_100";
    quick_test(sql, expected);
}

#[test]
fn select_where_with_positive_operator() {
    let sql = "SELECT c3 FROM aggregate_test_100 WHERE c3 > +0.1 AND +c4 > 0";
    let expected = "Projection: aggregate_test_100.c3\
            \n  Filter: aggregate_test_100.c3 > Float64(0.1) AND aggregate_test_100.c4 > Int64(0)\
            \n    TableScan: aggregate_test_100";
    quick_test(sql, expected);
}

#[test]
fn select_where_compound_identifiers() {
    let sql = "SELECT aggregate_test_100.c3 \
    FROM public.aggregate_test_100 \
    WHERE aggregate_test_100.c3 > 0.1";
    let expected = "Projection: public.aggregate_test_100.c3\
            \n  Filter: public.aggregate_test_100.c3 > Float64(0.1)\
            \n    TableScan: public.aggregate_test_100";
    quick_test(sql, expected);
}

#[test]
fn select_order_by_index() {
    let sql = "SELECT id FROM person ORDER BY 1";
    let expected = "Sort: person.id ASC NULLS LAST\
                        \n  Projection: person.id\
                        \n    TableScan: person";

    quick_test(sql, expected);
}

#[test]
fn select_order_by_multiple_index() {
    let sql = "SELECT id, state, age FROM person ORDER BY 1, 3";
    let expected = "Sort: person.id ASC NULLS LAST, person.age ASC NULLS LAST\
                        \n  Projection: person.id, person.state, person.age\
                        \n    TableScan: person";

    quick_test(sql, expected);
}

#[test]
fn select_order_by_index_of_0() {
    let sql = "SELECT id FROM person ORDER BY 0";
    let err = logical_plan(sql)
        .expect_err("query should have failed")
        .strip_backtrace();
    assert_eq!(
        "Error during planning: Order by index starts at 1 for column indexes",
        err
    );
}

#[test]
fn select_order_by_index_oob() {
    let sql = "SELECT id FROM person ORDER BY 2";
    let err = logical_plan(sql)
        .expect_err("query should have failed")
        .strip_backtrace();
    assert_eq!(
        "Error during planning: Order by column out of bounds, specified: 2, max: 1",
        err
    );
}

#[test]
fn select_order_by() {
    let sql = "SELECT id FROM person ORDER BY id";
    let expected = "Sort: person.id ASC NULLS LAST\
                        \n  Projection: person.id\
                        \n    TableScan: person";
    quick_test(sql, expected);
}

#[test]
fn select_order_by_desc() {
    let sql = "SELECT id FROM person ORDER BY id DESC";
    let expected = "Sort: person.id DESC NULLS FIRST\
                        \n  Projection: person.id\
                        \n    TableScan: person";
    quick_test(sql, expected);
}

#[test]
fn select_order_by_nulls_last() {
    quick_test(
        "SELECT id FROM person ORDER BY id DESC NULLS LAST",
        "Sort: person.id DESC NULLS LAST\
            \n  Projection: person.id\
            \n    TableScan: person",
    );

    quick_test(
        "SELECT id FROM person ORDER BY id NULLS LAST",
        "Sort: person.id ASC NULLS LAST\
            \n  Projection: person.id\
            \n    TableScan: person",
    );
}

#[test]
fn select_group_by() {
    let sql = "SELECT state FROM person GROUP BY state";
    let expected = "Projection: person.state\
                        \n  Aggregate: groupBy=[[person.state]], aggr=[[]]\
                        \n    TableScan: person";

    quick_test(sql, expected);
}

#[test]
fn select_group_by_columns_not_in_select() {
    let sql = "SELECT MAX(age) FROM person GROUP BY state";
    let expected = "Projection: MAX(person.age)\
                        \n  Aggregate: groupBy=[[person.state]], aggr=[[MAX(person.age)]]\
                        \n    TableScan: person";

    quick_test(sql, expected);
}

#[test]
fn select_group_by_count_star() {
    let sql = "SELECT state, COUNT(*) FROM person GROUP BY state";
    let expected = "Projection: person.state, COUNT(*)\
                        \n  Aggregate: groupBy=[[person.state]], aggr=[[COUNT(*)]]\
                        \n    TableScan: person";

    quick_test(sql, expected);
}

#[test]
fn select_group_by_needs_projection() {
    let sql = "SELECT COUNT(state), state FROM person GROUP BY state";
    let expected = "\
        Projection: COUNT(person.state), person.state\
        \n  Aggregate: groupBy=[[person.state]], aggr=[[COUNT(person.state)]]\
        \n    TableScan: person";

    quick_test(sql, expected);
}

#[test]
fn select_7480_1() {
    let sql = "SELECT c1, MIN(c12) FROM aggregate_test_100 GROUP BY c1, c13";
    let expected = "Projection: aggregate_test_100.c1, MIN(aggregate_test_100.c12)\
                       \n  Aggregate: groupBy=[[aggregate_test_100.c1, aggregate_test_100.c13]], aggr=[[MIN(aggregate_test_100.c12)]]\
                       \n    TableScan: aggregate_test_100";
    quick_test(sql, expected);
}

#[test]
fn select_7480_2() {
    let sql = "SELECT c1, c13, MIN(c12) FROM aggregate_test_100 GROUP BY c1";
    let err = logical_plan(sql).expect_err("query should have failed");
    assert_eq!(
        "Error during planning: Projection references non-aggregate values: Expression aggregate_test_100.c13 could not be resolved from available columns: aggregate_test_100.c1, MIN(aggregate_test_100.c12)",
        err.strip_backtrace()
    );
}

#[test]
fn create_external_table_csv() {
    let sql = "CREATE EXTERNAL TABLE t(c1 int) STORED AS CSV LOCATION 'foo.csv'";
    let expected = "CreateExternalTable: Bare { table: \"t\" }";
    quick_test(sql, expected);
}

#[test]
fn create_external_table_with_pk() {
    let sql = "CREATE EXTERNAL TABLE t(c1 int, primary key(c1)) STORED AS CSV LOCATION 'foo.csv'";
    let expected =
        "CreateExternalTable: Bare { table: \"t\" } constraints=[PrimaryKey([0])]";
    quick_test(sql, expected);
}

#[test]
fn create_schema_with_quoted_name() {
    let sql = "CREATE SCHEMA \"quoted_schema_name\"";
    let expected = "CreateCatalogSchema: \"quoted_schema_name\"";
    quick_test(sql, expected);
}

#[test]
fn create_schema_with_quoted_unnormalized_name() {
    let sql = "CREATE SCHEMA \"Foo\"";
    let expected = "CreateCatalogSchema: \"Foo\"";
    quick_test(sql, expected);
}

#[test]
fn create_schema_with_unquoted_normalized_name() {
    let sql = "CREATE SCHEMA Foo";
    let expected = "CreateCatalogSchema: \"foo\"";
    quick_test(sql, expected);
}

#[test]
fn create_external_table_custom() {
    let sql = "CREATE EXTERNAL TABLE dt STORED AS DELTATABLE LOCATION 's3://bucket/schema/table';";
    let expected = r#"CreateExternalTable: Bare { table: "dt" }"#;
    quick_test(sql, expected);
}

#[test]
fn create_external_table_csv_no_schema() {
    let sql = "CREATE EXTERNAL TABLE t STORED AS CSV LOCATION 'foo.csv'";
    let expected = "CreateExternalTable: Bare { table: \"t\" }";
    quick_test(sql, expected);
}

#[test]
fn create_external_table_with_compression_type() {
    // positive case
    let sqls = vec![
            "CREATE EXTERNAL TABLE t(c1 int) STORED AS CSV COMPRESSION TYPE GZIP LOCATION 'foo.csv.gz'",
            "CREATE EXTERNAL TABLE t(c1 int) STORED AS CSV COMPRESSION TYPE BZIP2 LOCATION 'foo.csv.bz2'",
            "CREATE EXTERNAL TABLE t(c1 int) STORED AS JSON COMPRESSION TYPE GZIP LOCATION 'foo.json.gz'",
            "CREATE EXTERNAL TABLE t(c1 int) STORED AS JSON COMPRESSION TYPE BZIP2 LOCATION 'foo.json.bz2'",
            "CREATE EXTERNAL TABLE t(c1 int) STORED AS NONSTANDARD COMPRESSION TYPE GZIP LOCATION 'foo.unk'",
        ];
    for sql in sqls {
        let expected = "CreateExternalTable: Bare { table: \"t\" }";
        quick_test(sql, expected);
    }

    // negative case
    let sqls = vec![
        "CREATE EXTERNAL TABLE t STORED AS AVRO COMPRESSION TYPE GZIP LOCATION 'foo.avro'",
        "CREATE EXTERNAL TABLE t STORED AS AVRO COMPRESSION TYPE BZIP2 LOCATION 'foo.avro'",
        "CREATE EXTERNAL TABLE t STORED AS PARQUET COMPRESSION TYPE GZIP LOCATION 'foo.parquet'",
        "CREATE EXTERNAL TABLE t STORED AS PARQUET COMPRESSION TYPE BZIP2 LOCATION 'foo.parquet'",
        "CREATE EXTERNAL TABLE t STORED AS ARROW COMPRESSION TYPE GZIP LOCATION 'foo.arrow'",
        "CREATE EXTERNAL TABLE t STORED AS ARROW COMPRESSION TYPE BZIP2 LOCATION 'foo.arrow'",
    ];
    for sql in sqls {
        let err = logical_plan(sql).expect_err("query should have failed");
        assert_eq!(
            "Error during planning: File compression type cannot be set for PARQUET, AVRO, or ARROW files.",
            err.strip_backtrace()
        );
    }
}

#[test]
fn create_external_table_parquet() {
    let sql = "CREATE EXTERNAL TABLE t(c1 int) STORED AS PARQUET LOCATION 'foo.parquet'";
    let expected = "CreateExternalTable: Bare { table: \"t\" }";
    quick_test(sql, expected);
}

#[test]
fn create_external_table_parquet_sort_order() {
    let sql = "create external table foo(a varchar, b varchar, c timestamp) stored as parquet location '/tmp/foo' with order (c)";
    let expected = "CreateExternalTable: Bare { table: \"foo\" }";
    quick_test(sql, expected);
}

#[test]
fn create_external_table_parquet_no_schema() {
    let sql = "CREATE EXTERNAL TABLE t STORED AS PARQUET LOCATION 'foo.parquet'";
    let expected = "CreateExternalTable: Bare { table: \"t\" }";
    quick_test(sql, expected);
}

#[test]
fn equijoin_explicit_syntax() {
    let sql = "SELECT id, order_id \
            FROM person \
            JOIN orders \
            ON id = customer_id";
    let expected = "Projection: person.id, orders.order_id\
            \n  Inner Join:  Filter: person.id = orders.customer_id\
            \n    TableScan: person\
            \n    TableScan: orders";
    quick_test(sql, expected);
}

#[test]
fn equijoin_with_condition() {
    let sql = "SELECT id, order_id \
            FROM person \
            JOIN orders \
            ON id = customer_id AND order_id > 1 ";
    let expected = "Projection: person.id, orders.order_id\
            \n  Inner Join:  Filter: person.id = orders.customer_id AND orders.order_id > Int64(1)\
            \n    TableScan: person\
            \n    TableScan: orders";

    quick_test(sql, expected);
}

#[test]
fn left_equijoin_with_conditions() {
    let sql = "SELECT id, order_id \
            FROM person \
            LEFT JOIN orders \
            ON id = customer_id AND order_id > 1 AND age < 30";
    let expected = "Projection: person.id, orders.order_id\
            \n  Left Join:  Filter: person.id = orders.customer_id AND orders.order_id > Int64(1) AND person.age < Int64(30)\
            \n    TableScan: person\
            \n    TableScan: orders";
    quick_test(sql, expected);
}

#[test]
fn right_equijoin_with_conditions() {
    let sql = "SELECT id, order_id \
            FROM person \
            RIGHT JOIN orders \
            ON id = customer_id AND id > 1 AND order_id < 100";

    let expected = "Projection: person.id, orders.order_id\
            \n  Right Join:  Filter: person.id = orders.customer_id AND person.id > Int64(1) AND orders.order_id < Int64(100)\
            \n    TableScan: person\
            \n    TableScan: orders";
    quick_test(sql, expected);
}

#[test]
fn full_equijoin_with_conditions() {
    let sql = "SELECT id, order_id \
            FROM person \
            FULL JOIN orders \
            ON id = customer_id AND id > 1 AND order_id < 100";
    let expected = "Projection: person.id, orders.order_id\
            \n  Full Join:  Filter: person.id = orders.customer_id AND person.id > Int64(1) AND orders.order_id < Int64(100)\
            \n    TableScan: person\
            \n    TableScan: orders";
    quick_test(sql, expected);
}

#[test]
fn join_with_table_name() {
    let sql = "SELECT id, order_id \
            FROM person \
            JOIN orders \
            ON person.id = orders.customer_id";
    let expected = "Projection: person.id, orders.order_id\
            \n  Inner Join:  Filter: person.id = orders.customer_id\
            \n    TableScan: person\
            \n    TableScan: orders";
    quick_test(sql, expected);
}

#[test]
fn join_with_using() {
    let sql = "SELECT person.first_name, id \
            FROM person \
            JOIN person as person2 \
            USING (id)";
    let expected = "Projection: person.first_name, person.id\
        \n  Inner Join: Using person.id = person2.id\
        \n    TableScan: person\
        \n    SubqueryAlias: person2\
        \n      TableScan: person";
    quick_test(sql, expected);
}

#[test]
fn project_wildcard_on_join_with_using() {
    let sql = "SELECT * \
            FROM lineitem \
            JOIN lineitem as lineitem2 \
            USING (l_item_id)";
    let expected = "Projection: lineitem.l_item_id, lineitem.l_description, lineitem.price, lineitem2.l_description, lineitem2.price\
        \n  Inner Join: Using lineitem.l_item_id = lineitem2.l_item_id\
        \n    TableScan: lineitem\
        \n    SubqueryAlias: lineitem2\
        \n      TableScan: lineitem";
    quick_test(sql, expected);
}

#[test]
fn equijoin_explicit_syntax_3_tables() {
    let sql = "SELECT id, order_id, l_description \
            FROM person \
            JOIN orders ON id = customer_id \
            JOIN lineitem ON o_item_id = l_item_id";
    let expected = "Projection: person.id, orders.order_id, lineitem.l_description\
            \n  Inner Join:  Filter: orders.o_item_id = lineitem.l_item_id\
            \n    Inner Join:  Filter: person.id = orders.customer_id\
            \n      TableScan: person\
            \n      TableScan: orders\
            \n    TableScan: lineitem";
    quick_test(sql, expected);
}

#[test]
fn boolean_literal_in_condition_expression() {
    let sql = "SELECT order_id \
        FROM orders \
        WHERE delivered = false OR delivered = true";
    let expected = "Projection: orders.order_id\
            \n  Filter: orders.delivered = Boolean(false) OR orders.delivered = Boolean(true)\
            \n    TableScan: orders";
    quick_test(sql, expected);
}

#[test]
fn union() {
    let sql = "SELECT order_id from orders UNION SELECT order_id FROM orders";
    let expected = "\
        Distinct:\
        \n  Union\
        \n    Projection: orders.order_id\
        \n      TableScan: orders\
        \n    Projection: orders.order_id\
        \n      TableScan: orders";
    quick_test(sql, expected);
}

#[test]
fn union_all() {
    let sql = "SELECT order_id from orders UNION ALL SELECT order_id FROM orders";
    let expected = "Union\
            \n  Projection: orders.order_id\
            \n    TableScan: orders\
            \n  Projection: orders.order_id\
            \n    TableScan: orders";
    quick_test(sql, expected);
}

#[test]
fn union_with_different_column_names() {
    let sql = "SELECT order_id from orders UNION ALL SELECT customer_id FROM orders";
    let expected = "Union\
            \n  Projection: orders.order_id\
            \n    TableScan: orders\
            \n  Projection: orders.customer_id AS order_id\
            \n    TableScan: orders";
    quick_test(sql, expected);
}

#[test]
fn union_values_with_no_alias() {
    let sql = "SELECT 1, 2 UNION ALL SELECT 3, 4";
    let expected = "Union\
            \n  Projection: Int64(1) AS Int64(1), Int64(2) AS Int64(2)\
            \n    EmptyRelation\
            \n  Projection: Int64(3) AS Int64(1), Int64(4) AS Int64(2)\
            \n    EmptyRelation";
    quick_test(sql, expected);
}

#[test]
fn union_with_incompatible_data_type() {
    let sql = "SELECT interval '1 year 1 day' UNION ALL SELECT 1";
    let err = logical_plan(sql)
        .expect_err("query should have failed")
        .strip_backtrace();
    assert_eq!(
       "Error during planning: UNION Column Int64(1) (type: Int64) is not compatible with column IntervalMonthDayNano(\"950737950189618795196236955648\") (type: Interval(MonthDayNano))",
       err
    );
}

#[test]
fn union_with_different_decimal_data_types() {
    let sql = "SELECT 1 a UNION ALL SELECT 1.1 a";
    let expected = "Union\
            \n  Projection: CAST(Int64(1) AS Float64) AS a\
            \n    EmptyRelation\
            \n  Projection: Float64(1.1) AS a\
            \n    EmptyRelation";
    quick_test(sql, expected);
}

#[test]
fn union_with_null() {
    let sql = "SELECT NULL a UNION ALL SELECT 1.1 a";
    let expected = "Union\
            \n  Projection: CAST(NULL AS Float64) AS a\
            \n    EmptyRelation\
            \n  Projection: Float64(1.1) AS a\
            \n    EmptyRelation";
    quick_test(sql, expected);
}

#[test]
fn union_with_float_and_string() {
    let sql = "SELECT 'a' a UNION ALL SELECT 1.1 a";
    let expected = "Union\
            \n  Projection: Utf8(\"a\") AS a\
            \n    EmptyRelation\
            \n  Projection: CAST(Float64(1.1) AS Utf8) AS a\
            \n    EmptyRelation";
    quick_test(sql, expected);
}

#[test]
fn union_with_multiply_cols() {
    let sql = "SELECT 'a' a, 1 b UNION ALL SELECT 1.1 a, 1.1 b";
    let expected = "Union\
            \n  Projection: Utf8(\"a\") AS a, CAST(Int64(1) AS Float64) AS b\
            \n    EmptyRelation\
            \n  Projection: CAST(Float64(1.1) AS Utf8) AS a, Float64(1.1) AS b\
            \n    EmptyRelation";
    quick_test(sql, expected);
}

#[test]
fn sorted_union_with_different_types_and_group_by() {
    let sql = "SELECT a FROM (select 1 a) x GROUP BY 1 UNION ALL (SELECT a FROM (select 1.1 a) x GROUP BY 1) ORDER BY 1";
    let expected = "Sort: x.a ASC NULLS LAST\
        \n  Union\
        \n    Projection: CAST(x.a AS Float64) AS a\
        \n      Aggregate: groupBy=[[x.a]], aggr=[[]]\
        \n        SubqueryAlias: x\
        \n          Projection: Int64(1) AS a\
        \n            EmptyRelation\
        \n    Projection: x.a\
        \n      Aggregate: groupBy=[[x.a]], aggr=[[]]\
        \n        SubqueryAlias: x\
        \n          Projection: Float64(1.1) AS a\
        \n            EmptyRelation";
    quick_test(sql, expected);
}

#[test]
fn union_with_binary_expr_and_cast() {
    let sql = "SELECT cast(0.0 + a as integer) FROM (select 1 a) x GROUP BY 1 UNION ALL (SELECT 2.1 + a FROM (select 1 a) x GROUP BY 1)";
    let expected = "Union\
        \n  Projection: CAST(Float64(0) + x.a AS Float64) AS Float64(0) + x.a\
        \n    Aggregate: groupBy=[[CAST(Float64(0) + x.a AS Int32)]], aggr=[[]]\
        \n      SubqueryAlias: x\
        \n        Projection: Int64(1) AS a\
        \n          EmptyRelation\
        \n  Projection: Float64(2.1) + x.a AS Float64(0) + x.a\
        \n    Aggregate: groupBy=[[Float64(2.1) + x.a]], aggr=[[]]\
        \n      SubqueryAlias: x\
        \n        Projection: Int64(1) AS a\
        \n          EmptyRelation";
    quick_test(sql, expected);
}

#[test]
fn union_with_aliases() {
    let sql = "SELECT a as a1 FROM (select 1 a) x GROUP BY 1 UNION ALL (SELECT a as a1 FROM (select 1.1 a) x GROUP BY 1)";
    let expected = "Union\
        \n  Projection: CAST(x.a AS Float64) AS a1\
        \n    Aggregate: groupBy=[[x.a]], aggr=[[]]\
        \n      SubqueryAlias: x\
        \n        Projection: Int64(1) AS a\
        \n          EmptyRelation\
        \n  Projection: x.a AS a1\
        \n    Aggregate: groupBy=[[x.a]], aggr=[[]]\
        \n      SubqueryAlias: x\
        \n        Projection: Float64(1.1) AS a\
        \n          EmptyRelation";
    quick_test(sql, expected);
}

#[test]
fn union_with_incompatible_data_types() {
    let sql = "SELECT 'a' a UNION ALL SELECT true a";
    let err = logical_plan(sql)
        .expect_err("query should have failed")
        .strip_backtrace();
    assert_eq!(
        "Error during planning: UNION Column a (type: Boolean) is not compatible with column a (type: Utf8)",
        err
    );
}

#[test]
fn empty_over() {
    let sql = "SELECT order_id, MAX(order_id) OVER () from orders";
    let expected = "\
        Projection: orders.order_id, MAX(orders.order_id) ROWS BETWEEN UNBOUNDED PRECEDING AND UNBOUNDED FOLLOWING\
        \n  WindowAggr: windowExpr=[[MAX(orders.order_id) ROWS BETWEEN UNBOUNDED PRECEDING AND UNBOUNDED FOLLOWING]]\
        \n    TableScan: orders";
    quick_test(sql, expected);
}

#[test]
fn empty_over_with_alias() {
    let sql = "SELECT order_id oid, MAX(order_id) OVER () max_oid from orders";
    let expected = "\
        Projection: orders.order_id AS oid, MAX(orders.order_id) ROWS BETWEEN UNBOUNDED PRECEDING AND UNBOUNDED FOLLOWING AS max_oid\
        \n  WindowAggr: windowExpr=[[MAX(orders.order_id) ROWS BETWEEN UNBOUNDED PRECEDING AND UNBOUNDED FOLLOWING]]\
        \n    TableScan: orders";
    quick_test(sql, expected);
}

#[test]
fn empty_over_dup_with_alias() {
    let sql = "SELECT order_id oid, MAX(order_id) OVER () max_oid, MAX(order_id) OVER () max_oid_dup from orders";
    let expected = "\
        Projection: orders.order_id AS oid, MAX(orders.order_id) ROWS BETWEEN UNBOUNDED PRECEDING AND UNBOUNDED FOLLOWING AS max_oid, MAX(orders.order_id) ROWS BETWEEN UNBOUNDED PRECEDING AND UNBOUNDED FOLLOWING AS max_oid_dup\
        \n  WindowAggr: windowExpr=[[MAX(orders.order_id) ROWS BETWEEN UNBOUNDED PRECEDING AND UNBOUNDED FOLLOWING]]\
        \n    TableScan: orders";
    quick_test(sql, expected);
}

#[test]
fn empty_over_dup_with_different_sort() {
    let sql = "SELECT order_id oid, MAX(order_id) OVER (), MAX(order_id) OVER (ORDER BY order_id) from orders";
    let expected = "\
        Projection: orders.order_id AS oid, MAX(orders.order_id) ROWS BETWEEN UNBOUNDED PRECEDING AND UNBOUNDED FOLLOWING, MAX(orders.order_id) ORDER BY [orders.order_id ASC NULLS LAST] RANGE BETWEEN UNBOUNDED PRECEDING AND CURRENT ROW\
        \n  WindowAggr: windowExpr=[[MAX(orders.order_id) ROWS BETWEEN UNBOUNDED PRECEDING AND UNBOUNDED FOLLOWING]]\
        \n    WindowAggr: windowExpr=[[MAX(orders.order_id) ORDER BY [orders.order_id ASC NULLS LAST] RANGE BETWEEN UNBOUNDED PRECEDING AND CURRENT ROW]]\
        \n      TableScan: orders";
    quick_test(sql, expected);
}

#[test]
fn empty_over_plus() {
    let sql = "SELECT order_id, MAX(qty * 1.1) OVER () from orders";
    let expected = "\
        Projection: orders.order_id, MAX(orders.qty * Float64(1.1)) ROWS BETWEEN UNBOUNDED PRECEDING AND UNBOUNDED FOLLOWING\
        \n  WindowAggr: windowExpr=[[MAX(orders.qty * Float64(1.1)) ROWS BETWEEN UNBOUNDED PRECEDING AND UNBOUNDED FOLLOWING]]\
        \n    TableScan: orders";
    quick_test(sql, expected);
}

#[test]
fn empty_over_multiple() {
    let sql = "SELECT order_id, MAX(qty) OVER (), min(qty) over (), aVg(qty) OVER () from orders";
    let expected = "\
        Projection: orders.order_id, MAX(orders.qty) ROWS BETWEEN UNBOUNDED PRECEDING AND UNBOUNDED FOLLOWING, MIN(orders.qty) ROWS BETWEEN UNBOUNDED PRECEDING AND UNBOUNDED FOLLOWING, AVG(orders.qty) ROWS BETWEEN UNBOUNDED PRECEDING AND UNBOUNDED FOLLOWING\
        \n  WindowAggr: windowExpr=[[MAX(orders.qty) ROWS BETWEEN UNBOUNDED PRECEDING AND UNBOUNDED FOLLOWING, MIN(orders.qty) ROWS BETWEEN UNBOUNDED PRECEDING AND UNBOUNDED FOLLOWING, AVG(orders.qty) ROWS BETWEEN UNBOUNDED PRECEDING AND UNBOUNDED FOLLOWING]]\
        \n    TableScan: orders";
    quick_test(sql, expected);
}

/// psql result
/// ```text
///                               QUERY PLAN
/// ----------------------------------------------------------------------
/// WindowAgg  (cost=69.83..87.33 rows=1000 width=8)
///   ->  Sort  (cost=69.83..72.33 rows=1000 width=8)
///         Sort Key: order_id
///         ->  Seq Scan on orders  (cost=0.00..20.00 rows=1000 width=8)
/// ```
#[test]
fn over_partition_by() {
    let sql = "SELECT order_id, MAX(qty) OVER (PARTITION BY order_id) from orders";
    let expected = "\
        Projection: orders.order_id, MAX(orders.qty) PARTITION BY [orders.order_id] ROWS BETWEEN UNBOUNDED PRECEDING AND UNBOUNDED FOLLOWING\
        \n  WindowAggr: windowExpr=[[MAX(orders.qty) PARTITION BY [orders.order_id] ROWS BETWEEN UNBOUNDED PRECEDING AND UNBOUNDED FOLLOWING]]\
        \n    TableScan: orders";
    quick_test(sql, expected);
}

/// psql result
/// ```text
///                                     QUERY PLAN
/// ----------------------------------------------------------------------------------
/// WindowAgg  (cost=137.16..154.66 rows=1000 width=12)
/// ->  Sort  (cost=137.16..139.66 rows=1000 width=12)
///         Sort Key: order_id
///         ->  WindowAgg  (cost=69.83..87.33 rows=1000 width=12)
///             ->  Sort  (cost=69.83..72.33 rows=1000 width=8)
///                     Sort Key: order_id DESC
///                     ->  Seq Scan on orders  (cost=0.00..20.00 rows=1000 width=8)
/// ```
#[test]
fn over_order_by() {
    let sql = "SELECT order_id, MAX(qty) OVER (ORDER BY order_id), MIN(qty) OVER (ORDER BY order_id DESC) from orders";
    let expected = "\
        Projection: orders.order_id, MAX(orders.qty) ORDER BY [orders.order_id ASC NULLS LAST] RANGE BETWEEN UNBOUNDED PRECEDING AND CURRENT ROW, MIN(orders.qty) ORDER BY [orders.order_id DESC NULLS FIRST] RANGE BETWEEN UNBOUNDED PRECEDING AND CURRENT ROW\
        \n  WindowAggr: windowExpr=[[MAX(orders.qty) ORDER BY [orders.order_id ASC NULLS LAST] RANGE BETWEEN UNBOUNDED PRECEDING AND CURRENT ROW]]\
        \n    WindowAggr: windowExpr=[[MIN(orders.qty) ORDER BY [orders.order_id DESC NULLS FIRST] RANGE BETWEEN UNBOUNDED PRECEDING AND CURRENT ROW]]\
        \n      TableScan: orders";
    quick_test(sql, expected);
}

#[test]
fn over_order_by_with_window_frame_double_end() {
    let sql = "SELECT order_id, MAX(qty) OVER (ORDER BY order_id ROWS BETWEEN 3 PRECEDING and 3 FOLLOWING), MIN(qty) OVER (ORDER BY order_id DESC) from orders";
    let expected = "\
        Projection: orders.order_id, MAX(orders.qty) ORDER BY [orders.order_id ASC NULLS LAST] ROWS BETWEEN 3 PRECEDING AND 3 FOLLOWING, MIN(orders.qty) ORDER BY [orders.order_id DESC NULLS FIRST] RANGE BETWEEN UNBOUNDED PRECEDING AND CURRENT ROW\
        \n  WindowAggr: windowExpr=[[MAX(orders.qty) ORDER BY [orders.order_id ASC NULLS LAST] ROWS BETWEEN 3 PRECEDING AND 3 FOLLOWING]]\
        \n    WindowAggr: windowExpr=[[MIN(orders.qty) ORDER BY [orders.order_id DESC NULLS FIRST] RANGE BETWEEN UNBOUNDED PRECEDING AND CURRENT ROW]]\
        \n      TableScan: orders";
    quick_test(sql, expected);
}

#[test]
fn over_order_by_with_window_frame_single_end() {
    let sql = "SELECT order_id, MAX(qty) OVER (ORDER BY order_id ROWS 3 PRECEDING), MIN(qty) OVER (ORDER BY order_id DESC) from orders";
    let expected = "\
        Projection: orders.order_id, MAX(orders.qty) ORDER BY [orders.order_id ASC NULLS LAST] ROWS BETWEEN 3 PRECEDING AND CURRENT ROW, MIN(orders.qty) ORDER BY [orders.order_id DESC NULLS FIRST] RANGE BETWEEN UNBOUNDED PRECEDING AND CURRENT ROW\
        \n  WindowAggr: windowExpr=[[MAX(orders.qty) ORDER BY [orders.order_id ASC NULLS LAST] ROWS BETWEEN 3 PRECEDING AND CURRENT ROW]]\
        \n    WindowAggr: windowExpr=[[MIN(orders.qty) ORDER BY [orders.order_id DESC NULLS FIRST] RANGE BETWEEN UNBOUNDED PRECEDING AND CURRENT ROW]]\
        \n      TableScan: orders";
    quick_test(sql, expected);
}

#[test]
fn over_order_by_with_window_frame_single_end_groups() {
    let sql = "SELECT order_id, MAX(qty) OVER (ORDER BY order_id GROUPS 3 PRECEDING), MIN(qty) OVER (ORDER BY order_id DESC) from orders";
    let expected = "\
        Projection: orders.order_id, MAX(orders.qty) ORDER BY [orders.order_id ASC NULLS LAST] GROUPS BETWEEN 3 PRECEDING AND CURRENT ROW, MIN(orders.qty) ORDER BY [orders.order_id DESC NULLS FIRST] RANGE BETWEEN UNBOUNDED PRECEDING AND CURRENT ROW\
        \n  WindowAggr: windowExpr=[[MAX(orders.qty) ORDER BY [orders.order_id ASC NULLS LAST] GROUPS BETWEEN 3 PRECEDING AND CURRENT ROW]]\
        \n    WindowAggr: windowExpr=[[MIN(orders.qty) ORDER BY [orders.order_id DESC NULLS FIRST] RANGE BETWEEN UNBOUNDED PRECEDING AND CURRENT ROW]]\
        \n      TableScan: orders";
    quick_test(sql, expected);
}

/// psql result
/// ```text
///                                     QUERY PLAN
/// -----------------------------------------------------------------------------------
/// WindowAgg  (cost=142.16..162.16 rows=1000 width=16)
///   ->  Sort  (cost=142.16..144.66 rows=1000 width=16)
///         Sort Key: order_id
///         ->  WindowAgg  (cost=72.33..92.33 rows=1000 width=16)
///               ->  Sort  (cost=72.33..74.83 rows=1000 width=12)
///                     Sort Key: ((order_id + 1))
///                     ->  Seq Scan on orders  (cost=0.00..22.50 rows=1000 width=12)
/// ```
#[test]
fn over_order_by_two_sort_keys() {
    let sql = "SELECT order_id, MAX(qty) OVER (ORDER BY order_id), MIN(qty) OVER (ORDER BY (order_id + 1)) from orders";
    let expected = "\
        Projection: orders.order_id, MAX(orders.qty) ORDER BY [orders.order_id ASC NULLS LAST] RANGE BETWEEN UNBOUNDED PRECEDING AND CURRENT ROW, MIN(orders.qty) ORDER BY [orders.order_id + Int64(1) ASC NULLS LAST] RANGE BETWEEN UNBOUNDED PRECEDING AND CURRENT ROW\
        \n  WindowAggr: windowExpr=[[MAX(orders.qty) ORDER BY [orders.order_id ASC NULLS LAST] RANGE BETWEEN UNBOUNDED PRECEDING AND CURRENT ROW]]\
        \n    WindowAggr: windowExpr=[[MIN(orders.qty) ORDER BY [orders.order_id + Int64(1) ASC NULLS LAST] RANGE BETWEEN UNBOUNDED PRECEDING AND CURRENT ROW]]\
        \n      TableScan: orders";
    quick_test(sql, expected);
}

/// psql result
/// ```text
///                                        QUERY PLAN
/// ----------------------------------------------------------------------------------------
/// WindowAgg  (cost=139.66..172.16 rows=1000 width=24)
///   ->  WindowAgg  (cost=139.66..159.66 rows=1000 width=16)
///         ->  Sort  (cost=139.66..142.16 rows=1000 width=12)
///               Sort Key: qty, order_id
///               ->  WindowAgg  (cost=69.83..89.83 rows=1000 width=12)
///                     ->  Sort  (cost=69.83..72.33 rows=1000 width=8)
///                           Sort Key: order_id, qty
///                           ->  Seq Scan on orders  (cost=0.00..20.00 rows=1000 width=8)
/// ```
#[test]
fn over_order_by_sort_keys_sorting() {
    let sql = "SELECT order_id, MAX(qty) OVER (ORDER BY qty, order_id), SUM(qty) OVER (), MIN(qty) OVER (ORDER BY order_id, qty) from orders";
    let expected = "\
        Projection: orders.order_id, MAX(orders.qty) ORDER BY [orders.qty ASC NULLS LAST, orders.order_id ASC NULLS LAST] RANGE BETWEEN UNBOUNDED PRECEDING AND CURRENT ROW, SUM(orders.qty) ROWS BETWEEN UNBOUNDED PRECEDING AND UNBOUNDED FOLLOWING, MIN(orders.qty) ORDER BY [orders.order_id ASC NULLS LAST, orders.qty ASC NULLS LAST] RANGE BETWEEN UNBOUNDED PRECEDING AND CURRENT ROW\
        \n  WindowAggr: windowExpr=[[SUM(orders.qty) ROWS BETWEEN UNBOUNDED PRECEDING AND UNBOUNDED FOLLOWING]]\
        \n    WindowAggr: windowExpr=[[MAX(orders.qty) ORDER BY [orders.qty ASC NULLS LAST, orders.order_id ASC NULLS LAST] RANGE BETWEEN UNBOUNDED PRECEDING AND CURRENT ROW]]\
        \n      WindowAggr: windowExpr=[[MIN(orders.qty) ORDER BY [orders.order_id ASC NULLS LAST, orders.qty ASC NULLS LAST] RANGE BETWEEN UNBOUNDED PRECEDING AND CURRENT ROW]]\
        \n        TableScan: orders";
    quick_test(sql, expected);
}

/// psql result
/// ```text
///                                     QUERY PLAN
/// ----------------------------------------------------------------------------------
/// WindowAgg  (cost=69.83..117.33 rows=1000 width=24)
///   ->  WindowAgg  (cost=69.83..104.83 rows=1000 width=16)
///         ->  WindowAgg  (cost=69.83..89.83 rows=1000 width=12)
///               ->  Sort  (cost=69.83..72.33 rows=1000 width=8)
///                     Sort Key: order_id, qty
///                     ->  Seq Scan on orders  (cost=0.00..20.00 rows=1000 width=8)
/// ```
#[test]
fn over_order_by_sort_keys_sorting_prefix_compacting() {
    let sql = "SELECT order_id, MAX(qty) OVER (ORDER BY order_id), SUM(qty) OVER (), MIN(qty) OVER (ORDER BY order_id, qty) from orders";
    let expected = "\
        Projection: orders.order_id, MAX(orders.qty) ORDER BY [orders.order_id ASC NULLS LAST] RANGE BETWEEN UNBOUNDED PRECEDING AND CURRENT ROW, SUM(orders.qty) ROWS BETWEEN UNBOUNDED PRECEDING AND UNBOUNDED FOLLOWING, MIN(orders.qty) ORDER BY [orders.order_id ASC NULLS LAST, orders.qty ASC NULLS LAST] RANGE BETWEEN UNBOUNDED PRECEDING AND CURRENT ROW\
        \n  WindowAggr: windowExpr=[[SUM(orders.qty) ROWS BETWEEN UNBOUNDED PRECEDING AND UNBOUNDED FOLLOWING]]\
        \n    WindowAggr: windowExpr=[[MAX(orders.qty) ORDER BY [orders.order_id ASC NULLS LAST] RANGE BETWEEN UNBOUNDED PRECEDING AND CURRENT ROW]]\
        \n      WindowAggr: windowExpr=[[MIN(orders.qty) ORDER BY [orders.order_id ASC NULLS LAST, orders.qty ASC NULLS LAST] RANGE BETWEEN UNBOUNDED PRECEDING AND CURRENT ROW]]\
        \n        TableScan: orders";
    quick_test(sql, expected);
}

/// psql result
/// ```text
///                                        QUERY PLAN
/// ----------------------------------------------------------------------------------------
/// WindowAgg  (cost=139.66..172.16 rows=1000 width=24)
///   ->  WindowAgg  (cost=139.66..159.66 rows=1000 width=16)
///         ->  Sort  (cost=139.66..142.16 rows=1000 width=12)
///               Sort Key: order_id, qty
///               ->  WindowAgg  (cost=69.83..89.83 rows=1000 width=12)
///                     ->  Sort  (cost=69.83..72.33 rows=1000 width=8)
///                           Sort Key: qty, order_id
///                           ->  Seq Scan on orders  (cost=0.00..20.00 rows=1000 width=8)
/// ```
///
/// FIXME: for now we are not detecting prefix of sorting keys in order to re-arrange with global
/// sort
#[test]
fn over_order_by_sort_keys_sorting_global_order_compacting() {
    let sql = "SELECT order_id, MAX(qty) OVER (ORDER BY qty, order_id), SUM(qty) OVER (), MIN(qty) OVER (ORDER BY order_id, qty) from orders ORDER BY order_id";
    let expected = "\
        Sort: orders.order_id ASC NULLS LAST\
        \n  Projection: orders.order_id, MAX(orders.qty) ORDER BY [orders.qty ASC NULLS LAST, orders.order_id ASC NULLS LAST] RANGE BETWEEN UNBOUNDED PRECEDING AND CURRENT ROW, SUM(orders.qty) ROWS BETWEEN UNBOUNDED PRECEDING AND UNBOUNDED FOLLOWING, MIN(orders.qty) ORDER BY [orders.order_id ASC NULLS LAST, orders.qty ASC NULLS LAST] RANGE BETWEEN UNBOUNDED PRECEDING AND CURRENT ROW\
        \n    WindowAggr: windowExpr=[[SUM(orders.qty) ROWS BETWEEN UNBOUNDED PRECEDING AND UNBOUNDED FOLLOWING]]\
        \n      WindowAggr: windowExpr=[[MAX(orders.qty) ORDER BY [orders.qty ASC NULLS LAST, orders.order_id ASC NULLS LAST] RANGE BETWEEN UNBOUNDED PRECEDING AND CURRENT ROW]]\
        \n        WindowAggr: windowExpr=[[MIN(orders.qty) ORDER BY [orders.order_id ASC NULLS LAST, orders.qty ASC NULLS LAST] RANGE BETWEEN UNBOUNDED PRECEDING AND CURRENT ROW]]\
        \n          TableScan: orders";
    quick_test(sql, expected);
}

/// psql result
/// ```text
///                               QUERY PLAN
/// ----------------------------------------------------------------------
/// WindowAgg  (cost=69.83..89.83 rows=1000 width=12)
///   ->  Sort  (cost=69.83..72.33 rows=1000 width=8)
///         Sort Key: order_id, qty
///         ->  Seq Scan on orders  (cost=0.00..20.00 rows=1000 width=8)
/// ```
#[test]
fn over_partition_by_order_by() {
    let sql =
        "SELECT order_id, MAX(qty) OVER (PARTITION BY order_id ORDER BY qty) from orders";
    let expected = "\
        Projection: orders.order_id, MAX(orders.qty) PARTITION BY [orders.order_id] ORDER BY [orders.qty ASC NULLS LAST] RANGE BETWEEN UNBOUNDED PRECEDING AND CURRENT ROW\
        \n  WindowAggr: windowExpr=[[MAX(orders.qty) PARTITION BY [orders.order_id] ORDER BY [orders.qty ASC NULLS LAST] RANGE BETWEEN UNBOUNDED PRECEDING AND CURRENT ROW]]\
        \n    TableScan: orders";
    quick_test(sql, expected);
}

/// psql result
/// ```text
///                               QUERY PLAN
/// ----------------------------------------------------------------------
/// WindowAgg  (cost=69.83..89.83 rows=1000 width=12)
///   ->  Sort  (cost=69.83..72.33 rows=1000 width=8)
///         Sort Key: order_id, qty
///         ->  Seq Scan on orders  (cost=0.00..20.00 rows=1000 width=8)
/// ```
#[test]
fn over_partition_by_order_by_no_dup() {
    let sql =
        "SELECT order_id, MAX(qty) OVER (PARTITION BY order_id, qty ORDER BY qty) from orders";
    let expected = "\
        Projection: orders.order_id, MAX(orders.qty) PARTITION BY [orders.order_id, orders.qty] ORDER BY [orders.qty ASC NULLS LAST] RANGE BETWEEN UNBOUNDED PRECEDING AND CURRENT ROW\
        \n  WindowAggr: windowExpr=[[MAX(orders.qty) PARTITION BY [orders.order_id, orders.qty] ORDER BY [orders.qty ASC NULLS LAST] RANGE BETWEEN UNBOUNDED PRECEDING AND CURRENT ROW]]\
        \n    TableScan: orders";
    quick_test(sql, expected);
}

/// psql result
/// ```text
///                                     QUERY PLAN
/// ----------------------------------------------------------------------------------
/// WindowAgg  (cost=142.16..162.16 rows=1000 width=16)
///   ->  Sort  (cost=142.16..144.66 rows=1000 width=12)
///         Sort Key: qty, order_id
///         ->  WindowAgg  (cost=69.83..92.33 rows=1000 width=12)
///               ->  Sort  (cost=69.83..72.33 rows=1000 width=8)
///                     Sort Key: order_id, qty
///                     ->  Seq Scan on orders  (cost=0.00..20.00 rows=1000 width=8)
/// ```
#[test]
fn over_partition_by_order_by_mix_up() {
    let sql =
            "SELECT order_id, MAX(qty) OVER (PARTITION BY order_id, qty ORDER BY qty), MIN(qty) OVER (PARTITION BY qty ORDER BY order_id) from orders";
    let expected = "\
        Projection: orders.order_id, MAX(orders.qty) PARTITION BY [orders.order_id, orders.qty] ORDER BY [orders.qty ASC NULLS LAST] RANGE BETWEEN UNBOUNDED PRECEDING AND CURRENT ROW, MIN(orders.qty) PARTITION BY [orders.qty] ORDER BY [orders.order_id ASC NULLS LAST] RANGE BETWEEN UNBOUNDED PRECEDING AND CURRENT ROW\
        \n  WindowAggr: windowExpr=[[MIN(orders.qty) PARTITION BY [orders.qty] ORDER BY [orders.order_id ASC NULLS LAST] RANGE BETWEEN UNBOUNDED PRECEDING AND CURRENT ROW]]\
        \n    WindowAggr: windowExpr=[[MAX(orders.qty) PARTITION BY [orders.order_id, orders.qty] ORDER BY [orders.qty ASC NULLS LAST] RANGE BETWEEN UNBOUNDED PRECEDING AND CURRENT ROW]]\
        \n      TableScan: orders";
    quick_test(sql, expected);
}

/// psql result
/// ```text
///                                  QUERY PLAN
/// -----------------------------------------------------------------------------
/// WindowAgg  (cost=69.83..109.83 rows=1000 width=24)
///   ->  WindowAgg  (cost=69.83..92.33 rows=1000 width=20)
///         ->  Sort  (cost=69.83..72.33 rows=1000 width=16)
///               Sort Key: order_id, qty, price
///               ->  Seq Scan on orders  (cost=0.00..20.00 rows=1000 width=16)
/// ```
/// FIXME: for now we are not detecting prefix of sorting keys in order to save one sort exec phase
#[test]
fn over_partition_by_order_by_mix_up_prefix() {
    let sql =
            "SELECT order_id, MAX(qty) OVER (PARTITION BY order_id ORDER BY qty), MIN(qty) OVER (PARTITION BY order_id, qty ORDER BY price) from orders";
    let expected = "\
        Projection: orders.order_id, MAX(orders.qty) PARTITION BY [orders.order_id] ORDER BY [orders.qty ASC NULLS LAST] RANGE BETWEEN UNBOUNDED PRECEDING AND CURRENT ROW, MIN(orders.qty) PARTITION BY [orders.order_id, orders.qty] ORDER BY [orders.price ASC NULLS LAST] RANGE BETWEEN UNBOUNDED PRECEDING AND CURRENT ROW\
        \n  WindowAggr: windowExpr=[[MAX(orders.qty) PARTITION BY [orders.order_id] ORDER BY [orders.qty ASC NULLS LAST] RANGE BETWEEN UNBOUNDED PRECEDING AND CURRENT ROW]]\
        \n    WindowAggr: windowExpr=[[MIN(orders.qty) PARTITION BY [orders.order_id, orders.qty] ORDER BY [orders.price ASC NULLS LAST] RANGE BETWEEN UNBOUNDED PRECEDING AND CURRENT ROW]]\
        \n      TableScan: orders";
    quick_test(sql, expected);
}

#[test]
fn approx_median_window() {
    let sql =
        "SELECT order_id, APPROX_MEDIAN(qty) OVER(PARTITION BY order_id) from orders";
    let expected = "\
        Projection: orders.order_id, APPROX_MEDIAN(orders.qty) PARTITION BY [orders.order_id] ROWS BETWEEN UNBOUNDED PRECEDING AND UNBOUNDED FOLLOWING\
        \n  WindowAggr: windowExpr=[[APPROX_MEDIAN(orders.qty) PARTITION BY [orders.order_id] ROWS BETWEEN UNBOUNDED PRECEDING AND UNBOUNDED FOLLOWING]]\
        \n    TableScan: orders";
    quick_test(sql, expected);
}

#[test]
fn select_arrow_cast() {
    let sql = "SELECT arrow_cast(1234, 'Float64'), arrow_cast('foo', 'LargeUtf8')";
    let expected = "\
    Projection: arrow_cast(Int64(1234), Utf8(\"Float64\")), arrow_cast(Utf8(\"foo\"), Utf8(\"LargeUtf8\"))\
    \n  EmptyRelation";
    quick_test(sql, expected);
}

#[test]
fn select_typed_date_string() {
    let sql = "SELECT date '2020-12-10' AS date";
    let expected = "Projection: CAST(Utf8(\"2020-12-10\") AS Date32) AS date\
            \n  EmptyRelation";
    quick_test(sql, expected);
}

#[test]
fn select_typed_time_string() {
    let sql = "SELECT TIME '08:09:10.123' AS time";
    let expected =
        "Projection: CAST(Utf8(\"08:09:10.123\") AS Time64(Nanosecond)) AS time\
            \n  EmptyRelation";
    quick_test(sql, expected);
}

#[test]
fn select_multibyte_column() {
    let sql = r#"SELECT "😀" FROM person"#;
    let expected = "Projection: person.😀\
            \n  TableScan: person";
    quick_test(sql, expected);
}

#[test]
fn select_groupby_orderby() {
    // ensure that references are correctly resolved in the order by clause
    // see https://github.com/apache/arrow-datafusion/issues/4854
    let sql = r#"SELECT
  avg(age) AS "value",
  date_trunc('month', birth_date) AS "birth_date"
  FROM person GROUP BY birth_date ORDER BY birth_date;
"#;
    // expect that this is not an ambiguous reference
    let expected =
        "Sort: birth_date ASC NULLS LAST\
         \n  Projection: AVG(person.age) AS value, date_trunc(Utf8(\"month\"), person.birth_date) AS birth_date\
         \n    Aggregate: groupBy=[[person.birth_date]], aggr=[[AVG(person.age)]]\
         \n      TableScan: person";
    quick_test(sql, expected);

    // Use fully qualified `person.birth_date` as argument to date_trunc, plan should be the same
    let sql = r#"SELECT
  avg(age) AS "value",
  date_trunc('month', person.birth_date) AS "birth_date"
  FROM person GROUP BY birth_date ORDER BY birth_date;
"#;
    quick_test(sql, expected);

    // Use fully qualified `person.birth_date` as group by, plan should be the same
    let sql = r#"SELECT
  avg(age) AS "value",
  date_trunc('month', birth_date) AS "birth_date"
  FROM person GROUP BY person.birth_date ORDER BY birth_date;
"#;
    quick_test(sql, expected);

    // Use fully qualified `person.birth_date` in both group and date_trunc, plan should be the same
    let sql = r#"SELECT
  avg(age) AS "value",
  date_trunc('month', person.birth_date) AS "birth_date"
  FROM person GROUP BY person.birth_date ORDER BY birth_date;
"#;
    quick_test(sql, expected);
}

fn logical_plan(sql: &str) -> Result<LogicalPlan> {
    logical_plan_with_options(sql, ParserOptions::default())
}

fn logical_plan_with_options(sql: &str, options: ParserOptions) -> Result<LogicalPlan> {
    let dialect = &GenericDialect {};
    logical_plan_with_dialect_and_options(sql, dialect, options)
}

fn logical_plan_with_dialect(sql: &str, dialect: &dyn Dialect) -> Result<LogicalPlan> {
    let context = MockContextProvider::default();
    let planner = SqlToRel::new(&context);
    let result = DFParser::parse_sql_with_dialect(sql, dialect);
    let mut ast = result?;
    planner.statement_to_plan(ast.pop_front().unwrap())
}

fn logical_plan_with_dialect_and_options(
    sql: &str,
    dialect: &dyn Dialect,
    options: ParserOptions,
) -> Result<LogicalPlan> {
    let context = MockContextProvider::default()
        .with_udf(make_udf(
            "nullif",
            vec![DataType::Int32, DataType::Int32],
            DataType::Int32,
        ))
        .with_udf(make_udf(
<<<<<<< HEAD
            "arrow_cast",
            vec![DataType::Int64, DataType::Utf8],
            DataType::Float64,
        ));

=======
            "date_trunc",
            vec![DataType::Utf8, DataType::Timestamp(Nanosecond, None)],
            DataType::Int32,
        ));
>>>>>>> 3c26e597
    let planner = SqlToRel::new_with_options(&context, options);
    let result = DFParser::parse_sql_with_dialect(sql, dialect);
    let mut ast = result?;
    planner.statement_to_plan(ast.pop_front().unwrap())
}

fn make_udf(name: &'static str, args: Vec<DataType>, return_type: DataType) -> ScalarUDF {
    ScalarUDF::new_from_impl(DummyUDF::new(name, args, return_type))
}

/// Mocked UDF
#[derive(Debug)]
struct DummyUDF {
    name: &'static str,
    signature: Signature,
    return_type: DataType,
}

impl DummyUDF {
    fn new(name: &'static str, args: Vec<DataType>, return_type: DataType) -> Self {
        Self {
            name,
            signature: Signature::exact(args, Volatility::Immutable),
            return_type,
        }
    }
}

impl ScalarUDFImpl for DummyUDF {
    fn as_any(&self) -> &dyn Any {
        self
    }

    fn name(&self) -> &str {
        self.name
    }

    fn signature(&self) -> &Signature {
        &self.signature
    }

    fn return_type(&self, _arg_types: &[DataType]) -> Result<DataType> {
        Ok(self.return_type.clone())
    }

    fn invoke(&self, _args: &[ColumnarValue]) -> Result<ColumnarValue> {
        unimplemented!("DummyUDF::invoke")
    }
}

/// Create logical plan, write with formatter, compare to expected output
fn quick_test(sql: &str, expected: &str) {
    quick_test_with_options(sql, expected, ParserOptions::default())
}

fn quick_test_with_options(sql: &str, expected: &str, options: ParserOptions) {
    let plan = logical_plan_with_options(sql, options).unwrap();
    assert_eq!(format!("{plan:?}"), expected);
}

fn prepare_stmt_quick_test(
    sql: &str,
    expected_plan: &str,
    expected_data_types: &str,
) -> LogicalPlan {
    let plan = logical_plan(sql).unwrap();

    let assert_plan = plan.clone();
    // verify plan
    assert_eq!(format!("{assert_plan:?}"), expected_plan);

    // verify data types
    if let LogicalPlan::Prepare(Prepare { data_types, .. }) = assert_plan {
        let dt = format!("{data_types:?}");
        assert_eq!(dt, expected_data_types);
    }

    plan
}

fn prepare_stmt_replace_params_quick_test(
    plan: LogicalPlan,
    param_values: impl Into<ParamValues>,
    expected_plan: &str,
) -> LogicalPlan {
    // replace params
    let plan = plan.with_param_values(param_values).unwrap();
    assert_eq!(format!("{plan:?}"), expected_plan);

    plan
}

#[derive(Default)]
struct MockContextProvider {
    options: ConfigOptions,
    udfs: HashMap<String, Arc<ScalarUDF>>,
    udafs: HashMap<String, Arc<AggregateUDF>>,
}

impl MockContextProvider {
    fn options_mut(&mut self) -> &mut ConfigOptions {
        &mut self.options
    }

    fn with_udf(mut self, udf: ScalarUDF) -> Self {
        self.udfs.insert(udf.name().to_string(), Arc::new(udf));
        self
    }
}

impl ContextProvider for MockContextProvider {
    fn get_table_source(&self, name: TableReference) -> Result<Arc<dyn TableSource>> {
        let schema = match name.table() {
            "test" => Ok(Schema::new(vec![
                Field::new("t_date32", DataType::Date32, false),
                Field::new("t_date64", DataType::Date64, false),
            ])),
            "j1" => Ok(Schema::new(vec![
                Field::new("j1_id", DataType::Int32, false),
                Field::new("j1_string", DataType::Utf8, false),
            ])),
            "j2" => Ok(Schema::new(vec![
                Field::new("j2_id", DataType::Int32, false),
                Field::new("j2_string", DataType::Utf8, false),
            ])),
            "j3" => Ok(Schema::new(vec![
                Field::new("j3_id", DataType::Int32, false),
                Field::new("j3_string", DataType::Utf8, false),
            ])),
            "test_decimal" => Ok(Schema::new(vec![
                Field::new("id", DataType::Int32, false),
                Field::new("price", DataType::Decimal128(10, 2), false),
            ])),
            "person" => Ok(Schema::new(vec![
                Field::new("id", DataType::UInt32, false),
                Field::new("first_name", DataType::Utf8, false),
                Field::new("last_name", DataType::Utf8, false),
                Field::new("age", DataType::Int32, false),
                Field::new("state", DataType::Utf8, false),
                Field::new("salary", DataType::Float64, false),
                Field::new(
                    "birth_date",
                    DataType::Timestamp(TimeUnit::Nanosecond, None),
                    false,
                ),
                Field::new("😀", DataType::Int32, false),
            ])),
            "orders" => Ok(Schema::new(vec![
                Field::new("order_id", DataType::UInt32, false),
                Field::new("customer_id", DataType::UInt32, false),
                Field::new("o_item_id", DataType::Utf8, false),
                Field::new("qty", DataType::Int32, false),
                Field::new("price", DataType::Float64, false),
                Field::new("delivered", DataType::Boolean, false),
            ])),
            "array" => Ok(Schema::new(vec![
                Field::new(
                    "left",
                    DataType::List(Arc::new(Field::new("item", DataType::Int64, true))),
                    false,
                ),
                Field::new(
                    "right",
                    DataType::List(Arc::new(Field::new("item", DataType::Int64, true))),
                    false,
                ),
            ])),
            "lineitem" => Ok(Schema::new(vec![
                Field::new("l_item_id", DataType::UInt32, false),
                Field::new("l_description", DataType::Utf8, false),
                Field::new("price", DataType::Float64, false),
            ])),
            "aggregate_test_100" => Ok(Schema::new(vec![
                Field::new("c1", DataType::Utf8, false),
                Field::new("c2", DataType::UInt32, false),
                Field::new("c3", DataType::Int8, false),
                Field::new("c4", DataType::Int16, false),
                Field::new("c5", DataType::Int32, false),
                Field::new("c6", DataType::Int64, false),
                Field::new("c7", DataType::UInt8, false),
                Field::new("c8", DataType::UInt16, false),
                Field::new("c9", DataType::UInt32, false),
                Field::new("c10", DataType::UInt64, false),
                Field::new("c11", DataType::Float32, false),
                Field::new("c12", DataType::Float64, false),
                Field::new("c13", DataType::Utf8, false),
            ])),
            "UPPERCASE_test" => Ok(Schema::new(vec![
                Field::new("Id", DataType::UInt32, false),
                Field::new("lower", DataType::UInt32, false),
            ])),
            _ => plan_err!("No table named: {} found", name.table()),
        };

        match schema {
            Ok(t) => Ok(Arc::new(EmptyTable::new(Arc::new(t)))),
            Err(e) => Err(e),
        }
    }

    fn get_function_meta(&self, name: &str) -> Option<Arc<ScalarUDF>> {
        self.udfs.get(name).cloned()
    }

    fn get_aggregate_meta(&self, name: &str) -> Option<Arc<AggregateUDF>> {
        self.udafs.get(name).cloned()
    }

    fn get_variable_type(&self, _: &[String]) -> Option<DataType> {
        unimplemented!()
    }

    fn get_window_meta(&self, _name: &str) -> Option<Arc<WindowUDF>> {
        None
    }

    fn options(&self) -> &ConfigOptions {
        &self.options
    }

    fn create_cte_work_table(
        &self,
        _name: &str,
        schema: SchemaRef,
    ) -> Result<Arc<dyn TableSource>> {
        Ok(Arc::new(EmptyTable::new(schema)))
    }

    fn udfs_names(&self) -> Vec<String> {
        self.udfs.keys().cloned().collect()
    }

    fn udafs_names(&self) -> Vec<String> {
        self.udafs.keys().cloned().collect()
    }

    fn udwfs_names(&self) -> Vec<String> {
        Vec::new()
    }
}

#[test]
fn select_partially_qualified_column() {
    let sql = r#"SELECT person.first_name FROM public.person"#;
    let expected = "Projection: public.person.first_name\
            \n  TableScan: public.person";
    quick_test(sql, expected);
}

#[test]
fn cross_join_not_to_inner_join() {
    let sql =
        "select person.id from person, orders, lineitem where person.id = person.age;";
    let expected = "Projection: person.id\
                                    \n  Filter: person.id = person.age\
                                    \n    CrossJoin:\
                                    \n      CrossJoin:\
                                    \n        TableScan: person\
                                    \n        TableScan: orders\
                                    \n      TableScan: lineitem";
    quick_test(sql, expected);
}

#[test]
fn join_with_aliases() {
    let sql = "select peeps.id, folks.first_name from person as peeps join person as folks on peeps.id = folks.id";
    let expected = "Projection: peeps.id, folks.first_name\
            \n  Inner Join:  Filter: peeps.id = folks.id\
            \n    SubqueryAlias: peeps\
            \n      TableScan: person\
            \n    SubqueryAlias: folks\
            \n      TableScan: person";
    quick_test(sql, expected);
}

#[test]
fn cte_use_same_name_multiple_times() {
    let sql =
        "with a as (select * from person), a as (select * from orders) select * from a;";
    let expected =
        "SQL error: ParserError(\"WITH query name \\\"a\\\" specified more than once\")";
    let result = logical_plan(sql).err().unwrap();
    assert_eq!(result.strip_backtrace(), expected);
}

#[test]
fn negative_interval_plus_interval_in_projection() {
    let sql = "select -interval '2 days' + interval '5 days';";
    let expected =
    "Projection: IntervalMonthDayNano(\"79228162477370849446124847104\") + IntervalMonthDayNano(\"92233720368547758080\")\n  EmptyRelation";
    quick_test(sql, expected);
}

#[test]
fn complex_interval_expression_in_projection() {
    let sql = "select -interval '2 days' + interval '5 days'+ (-interval '3 days' + interval '5 days');";
    let expected =
    "Projection: IntervalMonthDayNano(\"79228162477370849446124847104\") + IntervalMonthDayNano(\"92233720368547758080\") + IntervalMonthDayNano(\"79228162458924105372415295488\") + IntervalMonthDayNano(\"92233720368547758080\")\n  EmptyRelation";
    quick_test(sql, expected);
}

#[test]
fn negative_sum_intervals_in_projection() {
    let sql = "select -((interval '2 days' + interval '5 days') + -(interval '4 days' + interval '7 days'));";
    let expected =
    "Projection: (- IntervalMonthDayNano(\"36893488147419103232\") + IntervalMonthDayNano(\"92233720368547758080\") + (- IntervalMonthDayNano(\"73786976294838206464\") + IntervalMonthDayNano(\"129127208515966861312\")))\n  EmptyRelation";
    quick_test(sql, expected);
}

#[test]
fn date_plus_interval_in_projection() {
    let sql = "select t_date32 + interval '5 days' FROM test";
    let expected =
        "Projection: test.t_date32 + IntervalMonthDayNano(\"92233720368547758080\")\
                            \n  TableScan: test";
    quick_test(sql, expected);
}

#[test]
fn date_plus_interval_in_filter() {
    let sql = "select t_date64 FROM test \
                    WHERE t_date64 \
                    BETWEEN cast('1999-12-31' as date) \
                        AND cast('1999-12-31' as date) + interval '30 days'";
    let expected =
            "Projection: test.t_date64\
            \n  Filter: test.t_date64 BETWEEN CAST(Utf8(\"1999-12-31\") AS Date32) AND CAST(Utf8(\"1999-12-31\") AS Date32) + IntervalMonthDayNano(\"553402322211286548480\")\
            \n    TableScan: test";
    quick_test(sql, expected);
}

#[test]
fn exists_subquery() {
    let sql = "SELECT id FROM person p WHERE EXISTS \
            (SELECT first_name FROM person \
            WHERE last_name = p.last_name \
            AND state = p.state)";

    let expected = "Projection: p.id\
        \n  Filter: EXISTS (<subquery>)\
        \n    Subquery:\
        \n      Projection: person.first_name\
        \n        Filter: person.last_name = outer_ref(p.last_name) AND person.state = outer_ref(p.state)\
        \n          TableScan: person\
        \n    SubqueryAlias: p\
        \n      TableScan: person";
    quick_test(sql, expected);
}

#[test]
fn exists_subquery_schema_outer_schema_overlap() {
    // both the outer query and the schema select from unaliased "person"
    let sql = "SELECT person.id FROM person, person p \
            WHERE person.id = p.id AND EXISTS \
            (SELECT person.first_name FROM person, person p2 \
            WHERE person.id = p2.id \
            AND person.last_name = p.last_name \
            AND person.state = p.state)";

    let expected = "Projection: person.id\
        \n  Filter: person.id = p.id AND EXISTS (<subquery>)\
        \n    Subquery:\
        \n      Projection: person.first_name\
        \n        Filter: person.id = p2.id AND person.last_name = outer_ref(p.last_name) AND person.state = outer_ref(p.state)\
        \n          CrossJoin:\
        \n            TableScan: person\
        \n            SubqueryAlias: p2\
        \n              TableScan: person\
        \n    CrossJoin:\
        \n      TableScan: person\
        \n      SubqueryAlias: p\
        \n        TableScan: person";
    quick_test(sql, expected);
}

#[test]
fn exists_subquery_wildcard() {
    let sql = "SELECT id FROM person p WHERE EXISTS \
            (SELECT * FROM person \
            WHERE last_name = p.last_name \
            AND state = p.state)";

    let expected = "Projection: p.id\
        \n  Filter: EXISTS (<subquery>)\
        \n    Subquery:\
        \n      Projection: person.id, person.first_name, person.last_name, person.age, person.state, person.salary, person.birth_date, person.😀\
        \n        Filter: person.last_name = outer_ref(p.last_name) AND person.state = outer_ref(p.state)\
        \n          TableScan: person\
        \n    SubqueryAlias: p\
        \n      TableScan: person";
    quick_test(sql, expected);
}

#[test]
fn in_subquery_uncorrelated() {
    let sql = "SELECT id FROM person p WHERE id IN \
            (SELECT id FROM person)";

    let expected = "Projection: p.id\
        \n  Filter: p.id IN (<subquery>)\
        \n    Subquery:\
        \n      Projection: person.id\
        \n        TableScan: person\
        \n    SubqueryAlias: p\
        \n      TableScan: person";
    quick_test(sql, expected);
}

#[test]
fn not_in_subquery_correlated() {
    let sql = "SELECT id FROM person p WHERE id NOT IN \
            (SELECT id FROM person WHERE last_name = p.last_name AND state = 'CO')";

    let expected = "Projection: p.id\
        \n  Filter: p.id NOT IN (<subquery>)\
        \n    Subquery:\
        \n      Projection: person.id\
        \n        Filter: person.last_name = outer_ref(p.last_name) AND person.state = Utf8(\"CO\")\
        \n          TableScan: person\
        \n    SubqueryAlias: p\
        \n      TableScan: person";
    quick_test(sql, expected);
}

#[test]
fn scalar_subquery() {
    let sql =
        "SELECT p.id, (SELECT MAX(id) FROM person WHERE last_name = p.last_name) FROM person p";

    let expected = "Projection: p.id, (<subquery>)\
        \n  Subquery:\
        \n    Projection: MAX(person.id)\
        \n      Aggregate: groupBy=[[]], aggr=[[MAX(person.id)]]\
        \n        Filter: person.last_name = outer_ref(p.last_name)\
        \n          TableScan: person\
        \n  SubqueryAlias: p\
        \n    TableScan: person";
    quick_test(sql, expected);
}

#[test]
fn scalar_subquery_reference_outer_field() {
    let sql = "SELECT j1_string, j2_string \
        FROM j1, j2 \
        WHERE j1_id = j2_id - 1 \
        AND j2_id < (SELECT count(*) \
            FROM j1, j3 \
            WHERE j2_id = j1_id \
            AND j1_id = j3_id)";

    let expected = "Projection: j1.j1_string, j2.j2_string\
        \n  Filter: j1.j1_id = j2.j2_id - Int64(1) AND j2.j2_id < (<subquery>)\
        \n    Subquery:\
        \n      Projection: COUNT(*)\
        \n        Aggregate: groupBy=[[]], aggr=[[COUNT(*)]]\
        \n          Filter: outer_ref(j2.j2_id) = j1.j1_id AND j1.j1_id = j3.j3_id\
        \n            CrossJoin:\
        \n              TableScan: j1\
        \n              TableScan: j3\
        \n    CrossJoin:\
        \n      TableScan: j1\
        \n      TableScan: j2";

    quick_test(sql, expected);
}

#[test]
fn subquery_references_cte() {
    let sql = "WITH \
        cte AS (SELECT * FROM person) \
        SELECT * FROM person WHERE EXISTS (SELECT * FROM cte WHERE id = person.id)";

    let expected = "Projection: person.id, person.first_name, person.last_name, person.age, person.state, person.salary, person.birth_date, person.😀\
        \n  Filter: EXISTS (<subquery>)\
        \n    Subquery:\
        \n      Projection: cte.id, cte.first_name, cte.last_name, cte.age, cte.state, cte.salary, cte.birth_date, cte.😀\
        \n        Filter: cte.id = outer_ref(person.id)\
        \n          SubqueryAlias: cte\
        \n            Projection: person.id, person.first_name, person.last_name, person.age, person.state, person.salary, person.birth_date, person.😀\
        \n              TableScan: person\
        \n    TableScan: person";

    quick_test(sql, expected)
}

#[test]
fn cte_with_no_column_names() {
    let sql = "WITH \
        numbers AS ( \
            SELECT 1 as a, 2 as b, 3 as c \
        ) \
        SELECT * FROM numbers;";

    let expected = "Projection: numbers.a, numbers.b, numbers.c\
        \n  SubqueryAlias: numbers\
        \n    Projection: Int64(1) AS a, Int64(2) AS b, Int64(3) AS c\
        \n      EmptyRelation";

    quick_test(sql, expected)
}

#[test]
fn cte_with_column_names() {
    let sql = "WITH \
        numbers(a, b, c) AS ( \
            SELECT 1, 2, 3 \
        ) \
        SELECT * FROM numbers;";

    let expected = "Projection: numbers.a, numbers.b, numbers.c\
        \n  SubqueryAlias: numbers\
        \n    Projection: Int64(1) AS a, Int64(2) AS b, Int64(3) AS c\
        \n      Projection: Int64(1), Int64(2), Int64(3)\
        \n        EmptyRelation";

    quick_test(sql, expected)
}

#[test]
fn cte_with_column_aliases_precedence() {
    // The end result should always be what CTE specification says
    let sql = "WITH \
        numbers(a, b, c) AS ( \
            SELECT 1 as x, 2 as y, 3 as z \
        ) \
        SELECT * FROM numbers;";

    let expected = "Projection: numbers.a, numbers.b, numbers.c\
        \n  SubqueryAlias: numbers\
        \n    Projection: x AS a, y AS b, z AS c\
        \n      Projection: Int64(1) AS x, Int64(2) AS y, Int64(3) AS z\
        \n        EmptyRelation";
    quick_test(sql, expected)
}

#[test]
fn cte_unbalanced_number_of_columns() {
    let sql = "WITH \
        numbers(a) AS ( \
            SELECT 1, 2, 3 \
        ) \
        SELECT * FROM numbers;";

    let expected = "Error during planning: Source table contains 3 columns but only 1 names given as column alias";
    let result = logical_plan(sql).err().unwrap();
    assert_eq!(result.strip_backtrace(), expected);
}

#[test]
fn aggregate_with_rollup() {
    let sql =
        "SELECT id, state, age, COUNT(*) FROM person GROUP BY id, ROLLUP (state, age)";
    let expected = "Projection: person.id, person.state, person.age, COUNT(*)\
    \n  Aggregate: groupBy=[[GROUPING SETS ((person.id), (person.id, person.state), (person.id, person.state, person.age))]], aggr=[[COUNT(*)]]\
    \n    TableScan: person";
    quick_test(sql, expected);
}

#[test]
fn aggregate_with_rollup_with_grouping() {
    let sql = "SELECT id, state, age, grouping(state), grouping(age), grouping(state) + grouping(age), COUNT(*) \
        FROM person GROUP BY id, ROLLUP (state, age)";
    let expected = "Projection: person.id, person.state, person.age, GROUPING(person.state), GROUPING(person.age), GROUPING(person.state) + GROUPING(person.age), COUNT(*)\
    \n  Aggregate: groupBy=[[GROUPING SETS ((person.id), (person.id, person.state), (person.id, person.state, person.age))]], aggr=[[GROUPING(person.state), GROUPING(person.age), COUNT(*)]]\
    \n    TableScan: person";
    quick_test(sql, expected);
}

#[test]
fn rank_partition_grouping() {
    let sql = "select
            sum(age) as total_sum,
            state,
            last_name,
            grouping(state) + grouping(last_name) as x,
            rank() over (
                partition by grouping(state) + grouping(last_name),
                case when grouping(last_name) = 0 then state end
                order by sum(age) desc
                ) as the_rank
            from
                person
            group by rollup(state, last_name)";
    let expected = "Projection: SUM(person.age) AS total_sum, person.state, person.last_name, GROUPING(person.state) + GROUPING(person.last_name) AS x, RANK() PARTITION BY [GROUPING(person.state) + GROUPING(person.last_name), CASE WHEN GROUPING(person.last_name) = Int64(0) THEN person.state END] ORDER BY [SUM(person.age) DESC NULLS FIRST] RANGE BETWEEN UNBOUNDED PRECEDING AND CURRENT ROW AS the_rank\
        \n  WindowAggr: windowExpr=[[RANK() PARTITION BY [GROUPING(person.state) + GROUPING(person.last_name), CASE WHEN GROUPING(person.last_name) = Int64(0) THEN person.state END] ORDER BY [SUM(person.age) DESC NULLS FIRST] RANGE BETWEEN UNBOUNDED PRECEDING AND CURRENT ROW]]\
        \n    Aggregate: groupBy=[[ROLLUP (person.state, person.last_name)]], aggr=[[SUM(person.age), GROUPING(person.state), GROUPING(person.last_name)]]\
        \n      TableScan: person";
    quick_test(sql, expected);
}

#[test]
fn aggregate_with_cube() {
    let sql =
        "SELECT id, state, age, COUNT(*) FROM person GROUP BY id, CUBE (state, age)";
    let expected = "Projection: person.id, person.state, person.age, COUNT(*)\
    \n  Aggregate: groupBy=[[GROUPING SETS ((person.id), (person.id, person.state), (person.id, person.age), (person.id, person.state, person.age))]], aggr=[[COUNT(*)]]\
    \n    TableScan: person";
    quick_test(sql, expected);
}

#[test]
fn round_decimal() {
    let sql = "SELECT round(price/3, 2) FROM test_decimal";
    let expected = "Projection: round(test_decimal.price / Int64(3), Int64(2))\
        \n  TableScan: test_decimal";
    quick_test(sql, expected);
}

#[test]
fn aggregate_with_grouping_sets() {
    let sql = "SELECT id, state, age, COUNT(*) FROM person GROUP BY id, GROUPING SETS ((state), (state, age), (id, state))";
    let expected = "Projection: person.id, person.state, person.age, COUNT(*)\
    \n  Aggregate: groupBy=[[GROUPING SETS ((person.id, person.state), (person.id, person.state, person.age), (person.id, person.id, person.state))]], aggr=[[COUNT(*)]]\
    \n    TableScan: person";
    quick_test(sql, expected);
}

#[test]
fn join_on_disjunction_condition() {
    let sql = "SELECT id, order_id \
            FROM person \
            JOIN orders ON id = customer_id OR person.age > 30";
    let expected = "Projection: person.id, orders.order_id\
            \n  Inner Join:  Filter: person.id = orders.customer_id OR person.age > Int64(30)\
            \n    TableScan: person\
            \n    TableScan: orders";
    quick_test(sql, expected);
}

#[test]
fn join_on_complex_condition() {
    let sql = "SELECT id, order_id \
            FROM person \
            JOIN orders ON id = customer_id AND (person.age > 30 OR person.last_name = 'X')";
    let expected = "Projection: person.id, orders.order_id\
            \n  Inner Join:  Filter: person.id = orders.customer_id AND (person.age > Int64(30) OR person.last_name = Utf8(\"X\"))\
            \n    TableScan: person\
            \n    TableScan: orders";
    quick_test(sql, expected);
}

#[test]
fn hive_aggregate_with_filter() -> Result<()> {
    let dialect = &HiveDialect {};
    let sql = "SELECT SUM(age) FILTER (WHERE age > 4) FROM person";
    let plan = logical_plan_with_dialect(sql, dialect)?;
    let expected = "Projection: SUM(person.age) FILTER (WHERE person.age > Int64(4))\
        \n  Aggregate: groupBy=[[]], aggr=[[SUM(person.age) FILTER (WHERE person.age > Int64(4))]]\
        \n    TableScan: person"
        .to_string();
    assert_eq!(plan.display_indent().to_string(), expected);
    Ok(())
}

#[test]
fn order_by_unaliased_name() {
    // https://github.com/apache/arrow-datafusion/issues/3160
    // This query was failing with:
    // SchemaError(FieldNotFound { qualifier: Some("p"), name: "state", valid_fields: ["z", "q"] })
    let sql =
        "select p.state z, sum(age) q from person p group by p.state order by p.state";
    let expected = "Projection: z, q\
        \n  Sort: p.state ASC NULLS LAST\
        \n    Projection: p.state AS z, SUM(p.age) AS q, p.state\
        \n      Aggregate: groupBy=[[p.state]], aggr=[[SUM(p.age)]]\
        \n        SubqueryAlias: p\
        \n          TableScan: person";
    quick_test(sql, expected);
}

#[test]
fn order_by_ambiguous_name() {
    let sql = "select * from person a join person b using (id) order by age";
    let expected = "Schema error: Ambiguous reference to unqualified field age";

    let err = logical_plan(sql).unwrap_err();
    assert_eq!(err.strip_backtrace(), expected);
}

#[test]
fn group_by_ambiguous_name() {
    let sql = "select max(id) from person a join person b using (id) group by age";
    let expected = "Schema error: Ambiguous reference to unqualified field age";

    let err = logical_plan(sql).unwrap_err();
    assert_eq!(err.strip_backtrace(), expected);
}

#[test]
fn test_zero_offset_with_limit() {
    let sql = "select id from person where person.id > 100 LIMIT 5 OFFSET 0;";
    let expected = "Limit: skip=0, fetch=5\
                                    \n  Projection: person.id\
                                    \n    Filter: person.id > Int64(100)\
                                    \n      TableScan: person";
    quick_test(sql, expected);

    // Flip the order of LIMIT and OFFSET in the query. Plan should remain the same.
    let sql = "SELECT id FROM person WHERE person.id > 100 OFFSET 0 LIMIT 5;";
    quick_test(sql, expected);
}

#[test]
fn test_offset_no_limit() {
    let sql = "SELECT id FROM person WHERE person.id > 100 OFFSET 5;";
    let expected = "Limit: skip=5, fetch=None\
        \n  Projection: person.id\
        \n    Filter: person.id > Int64(100)\
        \n      TableScan: person";
    quick_test(sql, expected);
}

#[test]
fn test_offset_after_limit() {
    let sql = "select id from person where person.id > 100 LIMIT 5 OFFSET 3;";
    let expected = "Limit: skip=3, fetch=5\
        \n  Projection: person.id\
        \n    Filter: person.id > Int64(100)\
        \n      TableScan: person";
    quick_test(sql, expected);
}

#[test]
fn test_offset_before_limit() {
    let sql = "select id from person where person.id > 100 OFFSET 3 LIMIT 5;";
    let expected = "Limit: skip=3, fetch=5\
        \n  Projection: person.id\
        \n    Filter: person.id > Int64(100)\
        \n      TableScan: person";
    quick_test(sql, expected);
}

#[test]
fn test_distribute_by() {
    let sql = "select id from person distribute by state";
    let expected = "Repartition: DistributeBy(state)\
        \n  Projection: person.id\
        \n    TableScan: person";
    quick_test(sql, expected);
}

#[test]
fn test_double_quoted_literal_string() {
    // Assert double quoted literal string is parsed correctly like single quoted one in specific
    // dialect.
    let dialect = &MySqlDialect {};
    let single_quoted_res = format!(
        "{:?}",
        logical_plan_with_dialect("SELECT '1'", dialect).unwrap()
    );
    let double_quoted_res = format!(
        "{:?}",
        logical_plan_with_dialect("SELECT \"1\"", dialect).unwrap()
    );
    assert_eq!(single_quoted_res, double_quoted_res);

    // It should return error in other dialect.
    assert!(logical_plan("SELECT \"1\"").is_err());
}

#[test]
fn test_constant_expr_eq_join() {
    let sql = "SELECT id, order_id \
            FROM person \
            INNER JOIN orders \
            ON person.id = 10";

    let expected = "Projection: person.id, orders.order_id\
        \n  Inner Join:  Filter: person.id = Int64(10)\
        \n    TableScan: person\
        \n    TableScan: orders";
    quick_test(sql, expected);
}

#[test]
fn test_right_left_expr_eq_join() {
    let sql = "SELECT id, order_id \
            FROM person \
            INNER JOIN orders \
            ON orders.customer_id * 2 = person.id + 10";

    let expected = "Projection: person.id, orders.order_id\
            \n  Inner Join:  Filter: orders.customer_id * Int64(2) = person.id + Int64(10)\
            \n    TableScan: person\
            \n    TableScan: orders";

    quick_test(sql, expected);
}

#[test]
fn test_single_column_expr_eq_join() {
    let sql = "SELECT id, order_id \
            FROM person \
            INNER JOIN orders \
            ON person.id + 10 = orders.customer_id * 2";

    let expected = "Projection: person.id, orders.order_id\
            \n  Inner Join:  Filter: person.id + Int64(10) = orders.customer_id * Int64(2)\
            \n    TableScan: person\
            \n    TableScan: orders";
    quick_test(sql, expected);
}

#[test]
fn test_multiple_column_expr_eq_join() {
    let sql = "SELECT id, order_id \
            FROM person \
            INNER JOIN orders \
            ON person.id + person.age + 10 = orders.customer_id * 2 - orders.price";

    let expected = "Projection: person.id, orders.order_id\
            \n  Inner Join:  Filter: person.id + person.age + Int64(10) = orders.customer_id * Int64(2) - orders.price\
            \n    TableScan: person\
            \n    TableScan: orders";
    quick_test(sql, expected);
}

#[test]
fn test_left_expr_eq_join() {
    let sql = "SELECT id, order_id \
            FROM person \
            INNER JOIN orders \
            ON person.id + person.age + 10 = orders.customer_id";

    let expected = "Projection: person.id, orders.order_id\
            \n  Inner Join:  Filter: person.id + person.age + Int64(10) = orders.customer_id\
            \n    TableScan: person\
            \n    TableScan: orders";
    quick_test(sql, expected);
}

#[test]
fn test_right_expr_eq_join() {
    let sql = "SELECT id, order_id \
            FROM person \
            INNER JOIN orders \
            ON person.id = orders.customer_id * 2 - orders.price";

    let expected = "Projection: person.id, orders.order_id\
            \n  Inner Join:  Filter: person.id = orders.customer_id * Int64(2) - orders.price\
            \n    TableScan: person\
            \n    TableScan: orders";
    quick_test(sql, expected);
}

#[test]
fn test_noneq_with_filter_join() {
    // inner join
    let sql = "SELECT person.id, person.first_name \
        FROM person INNER JOIN orders \
        ON person.age > 10";
    let expected = "Projection: person.id, person.first_name\
        \n  Inner Join:  Filter: person.age > Int64(10)\
        \n    TableScan: person\
        \n    TableScan: orders";
    quick_test(sql, expected);
    // left join
    let sql = "SELECT person.id, person.first_name \
        FROM person LEFT JOIN orders \
        ON person.age > 10";
    let expected = "Projection: person.id, person.first_name\
        \n  Left Join:  Filter: person.age > Int64(10)\
        \n    TableScan: person\
        \n    TableScan: orders";
    quick_test(sql, expected);
    // right join
    let sql = "SELECT person.id, person.first_name \
        FROM person RIGHT JOIN orders \
        ON person.age > 10";
    let expected = "Projection: person.id, person.first_name\
        \n  Right Join:  Filter: person.age > Int64(10)\
        \n    TableScan: person\
        \n    TableScan: orders";
    quick_test(sql, expected);
    // full join
    let sql = "SELECT person.id, person.first_name \
        FROM person FULL JOIN orders \
        ON person.age > 10";
    let expected = "Projection: person.id, person.first_name\
        \n  Full Join:  Filter: person.age > Int64(10)\
        \n    TableScan: person\
        \n    TableScan: orders";
    quick_test(sql, expected);
}

#[test]
fn test_one_side_constant_full_join() {
    // TODO: this sql should be parsed as join after
    // https://github.com/apache/arrow-datafusion/issues/2877 is resolved.
    let sql = "SELECT id, order_id \
            FROM person \
            FULL OUTER JOIN orders \
            ON person.id = 10";

    let expected = "Projection: person.id, orders.order_id\
            \n  Full Join:  Filter: person.id = Int64(10)\
            \n    TableScan: person\
            \n    TableScan: orders";
    quick_test(sql, expected);
}

#[test]
fn test_select_all_inner_join() {
    let sql = "SELECT *
            FROM person \
            INNER JOIN orders \
            ON orders.customer_id * 2 = person.id + 10";

    let expected = "Projection: person.id, person.first_name, person.last_name, person.age, person.state, person.salary, person.birth_date, person.😀, orders.order_id, orders.customer_id, orders.o_item_id, orders.qty, orders.price, orders.delivered\
            \n  Inner Join:  Filter: orders.customer_id * Int64(2) = person.id + Int64(10)\
            \n    TableScan: person\
            \n    TableScan: orders";
    quick_test(sql, expected);
}

#[test]
fn test_select_join_key_inner_join() {
    let sql = "SELECT  orders.customer_id * 2,  person.id + 10
            FROM person
            INNER JOIN orders
            ON orders.customer_id * 2 = person.id + 10";

    let expected = "Projection: orders.customer_id * Int64(2), person.id + Int64(10)\
            \n  Inner Join:  Filter: orders.customer_id * Int64(2) = person.id + Int64(10)\
            \n    TableScan: person\
            \n    TableScan: orders";
    quick_test(sql, expected);
}

#[test]
fn test_select_order_by() {
    let sql = "SELECT '1' from person order by id";

    let expected = "Projection: Utf8(\"1\")\n  Sort: person.id ASC NULLS LAST\n    Projection: Utf8(\"1\"), person.id\n      TableScan: person";
    quick_test(sql, expected);
}

#[test]
fn test_select_distinct_order_by() {
    let sql = "SELECT distinct '1' from person order by id";

    let expected =
        "Error during planning: For SELECT DISTINCT, ORDER BY expressions id must appear in select list";

    // It should return error.
    let result = logical_plan(sql);
    assert!(result.is_err());
    let err = result.err().unwrap();
    assert_eq!(err.strip_backtrace(), expected);
}

#[rstest]
#[case::select_cluster_by_unsupported(
    "SELECT customer_name, SUM(order_total) as total_order_amount FROM orders CLUSTER BY customer_name",
    "This feature is not implemented: CLUSTER BY"
)]
#[case::select_lateral_view_unsupported(
    "SELECT id, number FROM person LATERAL VIEW explode(numbers) exploded_table AS number",
    "This feature is not implemented: LATERAL VIEWS"
)]
#[case::select_qualify_unsupported(
    "SELECT i, p, o FROM person QUALIFY ROW_NUMBER() OVER (PARTITION BY p ORDER BY o) = 1",
    "This feature is not implemented: QUALIFY"
)]
#[case::select_top_unsupported(
    "SELECT TOP (5) * FROM person",
    "This feature is not implemented: TOP"
)]
#[case::select_sort_by_unsupported(
    "SELECT * FROM person SORT BY id",
    "This feature is not implemented: SORT BY"
)]
#[test]
fn test_select_unsupported_syntax_errors(#[case] sql: &str, #[case] error: &str) {
    let err = logical_plan(sql).unwrap_err();
    assert_eq!(err.strip_backtrace(), error)
}

#[test]
fn select_order_by_with_cast() {
    let sql =
        "SELECT first_name AS first_name FROM (SELECT first_name AS first_name FROM person) ORDER BY CAST(first_name as INT)";
    let expected = "Sort: CAST(person.first_name AS Int32) ASC NULLS LAST\
                        \n  Projection: person.first_name\
                        \n    Projection: person.first_name\
                        \n      TableScan: person";
    quick_test(sql, expected);
}

#[test]
fn test_avoid_add_alias() {
    // avoiding adding an alias if the column name is the same.
    // plan1 = plan2
    let sql = "select person.id as id from person order by person.id";
    let plan1 = logical_plan(sql).unwrap();
    let sql = "select id from person order by id";
    let plan2 = logical_plan(sql).unwrap();
    assert_eq!(format!("{plan1:?}"), format!("{plan2:?}"));
}

#[test]
fn test_duplicated_left_join_key_inner_join() {
    //  person.id * 2 happen twice in left side.
    let sql = "SELECT person.id, person.age
            FROM person
            INNER JOIN orders
            ON person.id * 2 = orders.customer_id + 10 and person.id * 2 = orders.order_id";

    let expected = "Projection: person.id, person.age\
            \n  Inner Join:  Filter: person.id * Int64(2) = orders.customer_id + Int64(10) AND person.id * Int64(2) = orders.order_id\
            \n    TableScan: person\
            \n    TableScan: orders";
    quick_test(sql, expected);
}

#[test]
fn test_duplicated_right_join_key_inner_join() {
    //  orders.customer_id + 10 happen twice in right side.
    let sql = "SELECT person.id, person.age
            FROM person
            INNER JOIN orders
            ON person.id * 2 = orders.customer_id + 10 and person.id =  orders.customer_id + 10";

    let expected = "Projection: person.id, person.age\
            \n  Inner Join:  Filter: person.id * Int64(2) = orders.customer_id + Int64(10) AND person.id = orders.customer_id + Int64(10)\
            \n    TableScan: person\
            \n    TableScan: orders";
    quick_test(sql, expected);
}

#[test]
fn test_ambiguous_column_references_in_on_join() {
    let sql = "select p1.id, p1.age, p2.id
            from person as p1
            INNER JOIN person as p2
            ON id = 1";

    let expected = "Schema error: Ambiguous reference to unqualified field id";

    // It should return error.
    let result = logical_plan(sql);
    assert!(result.is_err());
    let err = result.err().unwrap();
    assert_eq!(err.strip_backtrace(), expected);
}

#[test]
fn test_ambiguous_column_references_with_in_using_join() {
    let sql = "select p1.id, p1.age, p2.id
            from person as p1
            INNER JOIN person as p2
            using(id)";

    let expected = "Projection: p1.id, p1.age, p2.id\
            \n  Inner Join: Using p1.id = p2.id\
            \n    SubqueryAlias: p1\
            \n      TableScan: person\
            \n    SubqueryAlias: p2\
            \n      TableScan: person";
    quick_test(sql, expected);
}

#[test]
fn test_prepare_statement_to_plan_panic_param_format() {
    // param is not number following the $ sign
    // panic due to error returned from the parser
    let sql = "PREPARE my_plan(INT) AS SELECT id, age  FROM person WHERE age = $foo";
    assert_eq!(
        logical_plan(sql).unwrap_err().strip_backtrace(),
        "Error during planning: Invalid placeholder, not a number: $foo"
    );
}

#[test]
fn test_prepare_statement_to_plan_panic_param_zero() {
    // param is zero following the $ sign
    // panic due to error returned from the parser
    let sql = "PREPARE my_plan(INT) AS SELECT id, age  FROM person WHERE age = $0";
    assert_eq!(
        logical_plan(sql).unwrap_err().strip_backtrace(),
        "Error during planning: Invalid placeholder, zero is not a valid index: $0"
    );
}

#[test]
fn test_prepare_statement_to_plan_panic_prepare_wrong_syntax() {
    // param is not number following the $ sign
    // panic due to error returned from the parser
    let sql = "PREPARE AS SELECT id, age  FROM person WHERE age = $foo";
    assert_eq!(
        logical_plan(sql).unwrap_err().strip_backtrace(),
        "SQL error: ParserError(\"Expected AS, found: SELECT\")"
    )
}

#[test]
fn test_prepare_statement_to_plan_panic_no_relation_and_constant_param() {
    let sql = "PREPARE my_plan(INT) AS SELECT id + $1";
    assert_eq!(
        logical_plan(sql).unwrap_err().strip_backtrace(),
        "Schema error: No field named id."
    )
}

#[test]
fn test_prepare_statement_should_infer_types() {
    // only provide 1 data type while using 2 params
    let sql = "PREPARE my_plan(INT) AS SELECT 1 + $1 + $2";
    let plan = logical_plan(sql).unwrap();
    let actual_types = plan.get_parameter_types().unwrap();
    let expected_types = HashMap::from([
        ("$1".to_string(), Some(DataType::Int32)),
        ("$2".to_string(), Some(DataType::Int64)),
    ]);
    assert_eq!(actual_types, expected_types);
}

#[test]
fn test_non_prepare_statement_should_infer_types() {
    // Non prepared statements (like SELECT) should also have their parameter types inferred
    let sql = "SELECT 1 + $1";
    let plan = logical_plan(sql).unwrap();
    let actual_types = plan.get_parameter_types().unwrap();
    let expected_types = HashMap::from([
        // constant 1 is inferred to be int64
        ("$1".to_string(), Some(DataType::Int64)),
    ]);
    assert_eq!(actual_types, expected_types);
}

#[test]
#[should_panic(
    expected = "value: SQL(ParserError(\"Expected [NOT] NULL or TRUE|FALSE or [NOT] DISTINCT FROM after IS, found: $1\""
)]
fn test_prepare_statement_to_plan_panic_is_param() {
    let sql = "PREPARE my_plan(INT) AS SELECT id, age  FROM person WHERE age is $1";
    logical_plan(sql).unwrap();
}

#[test]
fn test_prepare_statement_to_plan_no_param() {
    // no embedded parameter but still declare it
    let sql = "PREPARE my_plan(INT) AS SELECT id, age  FROM person WHERE age = 10";

    let expected_plan = "Prepare: \"my_plan\" [Int32] \
        \n  Projection: person.id, person.age\
        \n    Filter: person.age = Int64(10)\
        \n      TableScan: person";

    let expected_dt = "[Int32]";

    let plan = prepare_stmt_quick_test(sql, expected_plan, expected_dt);

    ///////////////////
    // replace params with values
    let param_values = vec![ScalarValue::Int32(Some(10))];
    let expected_plan = "Projection: person.id, person.age\
        \n  Filter: person.age = Int64(10)\
        \n    TableScan: person";

    prepare_stmt_replace_params_quick_test(plan, param_values, expected_plan);

    //////////////////////////////////////////
    // no embedded parameter and no declare it
    let sql = "PREPARE my_plan AS SELECT id, age  FROM person WHERE age = 10";

    let expected_plan = "Prepare: \"my_plan\" [] \
        \n  Projection: person.id, person.age\
        \n    Filter: person.age = Int64(10)\
        \n      TableScan: person";

    let expected_dt = "[]";

    let plan = prepare_stmt_quick_test(sql, expected_plan, expected_dt);

    ///////////////////
    // replace params with values
    let param_values: Vec<ScalarValue> = vec![];
    let expected_plan = "Projection: person.id, person.age\
        \n  Filter: person.age = Int64(10)\
        \n    TableScan: person";

    prepare_stmt_replace_params_quick_test(plan, param_values, expected_plan);
}

#[test]
fn test_prepare_statement_to_plan_one_param_no_value_panic() {
    // no embedded parameter but still declare it
    let sql = "PREPARE my_plan(INT) AS SELECT id, age  FROM person WHERE age = 10";
    let plan = logical_plan(sql).unwrap();
    // declare 1 param but provide 0
    let param_values: Vec<ScalarValue> = vec![];
    assert_eq!(
        plan.with_param_values(param_values)
            .unwrap_err()
            .strip_backtrace(),
        "Error during planning: Expected 1 parameters, got 0"
    );
}

#[test]
fn test_prepare_statement_to_plan_one_param_one_value_different_type_panic() {
    // no embedded parameter but still declare it
    let sql = "PREPARE my_plan(INT) AS SELECT id, age  FROM person WHERE age = 10";
    let plan = logical_plan(sql).unwrap();
    // declare 1 param but provide 0
    let param_values = vec![ScalarValue::Float64(Some(20.0))];
    assert_eq!(
        plan.with_param_values(param_values)
            .unwrap_err()
            .strip_backtrace(),
        "Error during planning: Expected parameter of type Int32, got Float64 at index 0"
    );
}

#[test]
fn test_prepare_statement_to_plan_no_param_on_value_panic() {
    // no embedded parameter but still declare it
    let sql = "PREPARE my_plan AS SELECT id, age  FROM person WHERE age = 10";
    let plan = logical_plan(sql).unwrap();
    // declare 1 param but provide 0
    let param_values = vec![ScalarValue::Int32(Some(10))];
    assert_eq!(
        plan.with_param_values(param_values)
            .unwrap_err()
            .strip_backtrace(),
        "Error during planning: Expected 0 parameters, got 1"
    );
}

#[test]
fn test_prepare_statement_to_plan_params_as_constants() {
    let sql = "PREPARE my_plan(INT) AS SELECT $1";

    let expected_plan = "Prepare: \"my_plan\" [Int32] \
        \n  Projection: $1\n    EmptyRelation";
    let expected_dt = "[Int32]";

    let plan = prepare_stmt_quick_test(sql, expected_plan, expected_dt);

    ///////////////////
    // replace params with values
    let param_values = vec![ScalarValue::Int32(Some(10))];
    let expected_plan = "Projection: Int32(10)\n  EmptyRelation";

    prepare_stmt_replace_params_quick_test(plan, param_values, expected_plan);

    ///////////////////////////////////////
    let sql = "PREPARE my_plan(INT) AS SELECT 1 + $1";

    let expected_plan = "Prepare: \"my_plan\" [Int32] \
        \n  Projection: Int64(1) + $1\n    EmptyRelation";
    let expected_dt = "[Int32]";

    let plan = prepare_stmt_quick_test(sql, expected_plan, expected_dt);

    ///////////////////
    // replace params with values
    let param_values = vec![ScalarValue::Int32(Some(10))];
    let expected_plan = "Projection: Int64(1) + Int32(10)\n  EmptyRelation";

    prepare_stmt_replace_params_quick_test(plan, param_values, expected_plan);

    ///////////////////////////////////////
    let sql = "PREPARE my_plan(INT, DOUBLE) AS SELECT 1 + $1 + $2";

    let expected_plan = "Prepare: \"my_plan\" [Int32, Float64] \
        \n  Projection: Int64(1) + $1 + $2\n    EmptyRelation";
    let expected_dt = "[Int32, Float64]";

    let plan = prepare_stmt_quick_test(sql, expected_plan, expected_dt);

    ///////////////////
    // replace params with values
    let param_values = vec![
        ScalarValue::Int32(Some(10)),
        ScalarValue::Float64(Some(10.0)),
    ];
    let expected_plan = "Projection: Int64(1) + Int32(10) + Float64(10)\n  EmptyRelation";

    prepare_stmt_replace_params_quick_test(plan, param_values, expected_plan);
}

#[test]
fn test_prepare_statement_infer_types_from_join() {
    let sql =
        "SELECT id, order_id FROM person JOIN orders ON id = customer_id and age = $1";

    let expected_plan = r#"
Projection: person.id, orders.order_id
  Inner Join:  Filter: person.id = orders.customer_id AND person.age = $1
    TableScan: person
    TableScan: orders
    "#
    .trim();

    let expected_dt = "[Int32]";
    let plan = prepare_stmt_quick_test(sql, expected_plan, expected_dt);

    let actual_types = plan.get_parameter_types().unwrap();
    let expected_types = HashMap::from([("$1".to_string(), Some(DataType::Int32))]);
    assert_eq!(actual_types, expected_types);

    // replace params with values
    let param_values = vec![ScalarValue::Int32(Some(10))].into();
    let expected_plan = r#"
Projection: person.id, orders.order_id
  Inner Join:  Filter: person.id = orders.customer_id AND person.age = Int32(10)
    TableScan: person
    TableScan: orders
    "#
    .trim();
    let plan = plan.replace_params_with_values(&param_values).unwrap();

    prepare_stmt_replace_params_quick_test(plan, param_values, expected_plan);
}

#[test]
fn test_prepare_statement_infer_types_from_predicate() {
    let sql = "SELECT id, age FROM person WHERE age = $1";

    let expected_plan = r#"
Projection: person.id, person.age
  Filter: person.age = $1
    TableScan: person
        "#
    .trim();

    let expected_dt = "[Int32]";
    let plan = prepare_stmt_quick_test(sql, expected_plan, expected_dt);

    let actual_types = plan.get_parameter_types().unwrap();
    let expected_types = HashMap::from([("$1".to_string(), Some(DataType::Int32))]);
    assert_eq!(actual_types, expected_types);

    // replace params with values
    let param_values = vec![ScalarValue::Int32(Some(10))].into();
    let expected_plan = r#"
Projection: person.id, person.age
  Filter: person.age = Int32(10)
    TableScan: person
        "#
    .trim();
    let plan = plan.replace_params_with_values(&param_values).unwrap();

    prepare_stmt_replace_params_quick_test(plan, param_values, expected_plan);
}

#[test]
fn test_prepare_statement_infer_types_from_between_predicate() {
    let sql = "SELECT id, age FROM person WHERE age BETWEEN $1 AND $2";

    let expected_plan = r#"
Projection: person.id, person.age
  Filter: person.age BETWEEN $1 AND $2
    TableScan: person
        "#
    .trim();

    let expected_dt = "[Int32]";
    let plan = prepare_stmt_quick_test(sql, expected_plan, expected_dt);

    let actual_types = plan.get_parameter_types().unwrap();
    let expected_types = HashMap::from([
        ("$1".to_string(), Some(DataType::Int32)),
        ("$2".to_string(), Some(DataType::Int32)),
    ]);
    assert_eq!(actual_types, expected_types);

    // replace params with values
    let param_values =
        vec![ScalarValue::Int32(Some(10)), ScalarValue::Int32(Some(30))].into();
    let expected_plan = r#"
Projection: person.id, person.age
  Filter: person.age BETWEEN Int32(10) AND Int32(30)
    TableScan: person
        "#
    .trim();
    let plan = plan.replace_params_with_values(&param_values).unwrap();

    prepare_stmt_replace_params_quick_test(plan, param_values, expected_plan);
}

#[test]
fn test_prepare_statement_infer_types_subquery() {
    let sql = "SELECT id, age FROM person WHERE age = (select max(age) from person where id = $1)";

    let expected_plan = r#"
Projection: person.id, person.age
  Filter: person.age = (<subquery>)
    Subquery:
      Projection: MAX(person.age)
        Aggregate: groupBy=[[]], aggr=[[MAX(person.age)]]
          Filter: person.id = $1
            TableScan: person
    TableScan: person
        "#
    .trim();

    let expected_dt = "[Int32]";
    let plan = prepare_stmt_quick_test(sql, expected_plan, expected_dt);

    let actual_types = plan.get_parameter_types().unwrap();
    let expected_types = HashMap::from([("$1".to_string(), Some(DataType::UInt32))]);
    assert_eq!(actual_types, expected_types);

    // replace params with values
    let param_values = vec![ScalarValue::UInt32(Some(10))].into();
    let expected_plan = r#"
Projection: person.id, person.age
  Filter: person.age = (<subquery>)
    Subquery:
      Projection: MAX(person.age)
        Aggregate: groupBy=[[]], aggr=[[MAX(person.age)]]
          Filter: person.id = UInt32(10)
            TableScan: person
    TableScan: person
        "#
    .trim();
    let plan = plan.replace_params_with_values(&param_values).unwrap();

    prepare_stmt_replace_params_quick_test(plan, param_values, expected_plan);
}

#[test]
fn test_prepare_statement_update_infer() {
    let sql = "update person set age=$1 where id=$2";

    let expected_plan = r#"
Dml: op=[Update] table=[person]
  Projection: person.id AS id, person.first_name AS first_name, person.last_name AS last_name, $1 AS age, person.state AS state, person.salary AS salary, person.birth_date AS birth_date, person.😀 AS 😀
    Filter: person.id = $2
      TableScan: person
        "#
        .trim();

    let expected_dt = "[Int32]";
    let plan = prepare_stmt_quick_test(sql, expected_plan, expected_dt);

    let actual_types = plan.get_parameter_types().unwrap();
    let expected_types = HashMap::from([
        ("$1".to_string(), Some(DataType::Int32)),
        ("$2".to_string(), Some(DataType::UInt32)),
    ]);
    assert_eq!(actual_types, expected_types);

    // replace params with values
    let param_values =
        vec![ScalarValue::Int32(Some(42)), ScalarValue::UInt32(Some(1))].into();
    let expected_plan = r#"
Dml: op=[Update] table=[person]
  Projection: person.id AS id, person.first_name AS first_name, person.last_name AS last_name, Int32(42) AS age, person.state AS state, person.salary AS salary, person.birth_date AS birth_date, person.😀 AS 😀
    Filter: person.id = UInt32(1)
      TableScan: person
        "#
        .trim();
    let plan = plan.replace_params_with_values(&param_values).unwrap();

    prepare_stmt_replace_params_quick_test(plan, param_values, expected_plan);
}

#[test]
fn test_prepare_statement_insert_infer() {
    let sql = "insert into person (id, first_name, last_name) values ($1, $2, $3)";

    let expected_plan = "Dml: op=[Insert Into] table=[person]\
                        \n  Projection: column1 AS id, column2 AS first_name, column3 AS last_name, \
                                    CAST(NULL AS Int32) AS age, CAST(NULL AS Utf8) AS state, CAST(NULL AS Float64) AS salary, \
                                    CAST(NULL AS Timestamp(Nanosecond, None)) AS birth_date, CAST(NULL AS Int32) AS 😀\
                        \n    Values: ($1, $2, $3)";

    let expected_dt = "[Int32]";
    let plan = prepare_stmt_quick_test(sql, expected_plan, expected_dt);

    let actual_types = plan.get_parameter_types().unwrap();
    let expected_types = HashMap::from([
        ("$1".to_string(), Some(DataType::UInt32)),
        ("$2".to_string(), Some(DataType::Utf8)),
        ("$3".to_string(), Some(DataType::Utf8)),
    ]);
    assert_eq!(actual_types, expected_types);

    // replace params with values
    let param_values = vec![
        ScalarValue::UInt32(Some(1)),
        ScalarValue::from("Alan"),
        ScalarValue::from("Turing"),
    ]
    .into();
    let expected_plan = "Dml: op=[Insert Into] table=[person]\
                        \n  Projection: column1 AS id, column2 AS first_name, column3 AS last_name, \
                                    CAST(NULL AS Int32) AS age, CAST(NULL AS Utf8) AS state, CAST(NULL AS Float64) AS salary, \
                                    CAST(NULL AS Timestamp(Nanosecond, None)) AS birth_date, CAST(NULL AS Int32) AS 😀\
                        \n    Values: (UInt32(1), Utf8(\"Alan\"), Utf8(\"Turing\"))";
    let plan = plan.replace_params_with_values(&param_values).unwrap();

    prepare_stmt_replace_params_quick_test(plan, param_values, expected_plan);
}

#[test]
fn test_prepare_statement_to_plan_one_param() {
    let sql = "PREPARE my_plan(INT) AS SELECT id, age  FROM person WHERE age = $1";

    let expected_plan = "Prepare: \"my_plan\" [Int32] \
        \n  Projection: person.id, person.age\
        \n    Filter: person.age = $1\
        \n      TableScan: person";

    let expected_dt = "[Int32]";

    let plan = prepare_stmt_quick_test(sql, expected_plan, expected_dt);

    ///////////////////
    // replace params with values
    let param_values = vec![ScalarValue::Int32(Some(10))];
    let expected_plan = "Projection: person.id, person.age\
        \n  Filter: person.age = Int32(10)\
        \n    TableScan: person";

    prepare_stmt_replace_params_quick_test(plan, param_values, expected_plan);
}

#[test]
fn test_prepare_statement_to_plan_data_type() {
    let sql = "PREPARE my_plan(DOUBLE) AS SELECT id, age  FROM person WHERE age = $1";

    // age is defined as Int32 but prepare statement declares it as DOUBLE/Float64
    // Prepare statement and its logical plan should be created successfully
    let expected_plan = "Prepare: \"my_plan\" [Float64] \
        \n  Projection: person.id, person.age\
        \n    Filter: person.age = $1\
        \n      TableScan: person";

    let expected_dt = "[Float64]";

    let plan = prepare_stmt_quick_test(sql, expected_plan, expected_dt);

    ///////////////////
    // replace params with values still succeed and use Float64
    let param_values = vec![ScalarValue::Float64(Some(10.0))];
    let expected_plan = "Projection: person.id, person.age\
        \n  Filter: person.age = Float64(10)\
        \n    TableScan: person";

    prepare_stmt_replace_params_quick_test(plan, param_values, expected_plan);
}

#[test]
fn test_prepare_statement_to_plan_multi_params() {
    let sql = "PREPARE my_plan(INT, STRING, DOUBLE, INT, DOUBLE, STRING) AS
        SELECT id, age, $6
        FROM person
        WHERE age IN ($1, $4) AND salary > $3 and salary < $5 OR first_name < $2";

    let expected_plan = "Prepare: \"my_plan\" [Int32, Utf8, Float64, Int32, Float64, Utf8] \
        \n  Projection: person.id, person.age, $6\
        \n    Filter: person.age IN ([$1, $4]) AND person.salary > $3 AND person.salary < $5 OR person.first_name < $2\
        \n      TableScan: person";

    let expected_dt = "[Int32, Utf8, Float64, Int32, Float64, Utf8]";

    let plan = prepare_stmt_quick_test(sql, expected_plan, expected_dt);

    ///////////////////
    // replace params with values
    let param_values = vec![
        ScalarValue::Int32(Some(10)),
        ScalarValue::from("abc"),
        ScalarValue::Float64(Some(100.0)),
        ScalarValue::Int32(Some(20)),
        ScalarValue::Float64(Some(200.0)),
        ScalarValue::from("xyz"),
    ];
    let expected_plan =
            "Projection: person.id, person.age, Utf8(\"xyz\")\
        \n  Filter: person.age IN ([Int32(10), Int32(20)]) AND person.salary > Float64(100) AND person.salary < Float64(200) OR person.first_name < Utf8(\"abc\")\
        \n    TableScan: person";

    prepare_stmt_replace_params_quick_test(plan, param_values, expected_plan);
}

#[test]
fn test_prepare_statement_to_plan_having() {
    let sql = "PREPARE my_plan(INT, DOUBLE, DOUBLE, DOUBLE) AS
        SELECT id, SUM(age)
        FROM person \
        WHERE salary > $2
        GROUP BY id
        HAVING sum(age) < $1 AND SUM(age) > 10 OR SUM(age) in ($3, $4)\
        ";

    let expected_plan = "Prepare: \"my_plan\" [Int32, Float64, Float64, Float64] \
        \n  Projection: person.id, SUM(person.age)\
        \n    Filter: SUM(person.age) < $1 AND SUM(person.age) > Int64(10) OR SUM(person.age) IN ([$3, $4])\
        \n      Aggregate: groupBy=[[person.id]], aggr=[[SUM(person.age)]]\
        \n        Filter: person.salary > $2\
        \n          TableScan: person";

    let expected_dt = "[Int32, Float64, Float64, Float64]";

    let plan = prepare_stmt_quick_test(sql, expected_plan, expected_dt);

    ///////////////////
    // replace params with values
    let param_values = vec![
        ScalarValue::Int32(Some(10)),
        ScalarValue::Float64(Some(100.0)),
        ScalarValue::Float64(Some(200.0)),
        ScalarValue::Float64(Some(300.0)),
    ];
    let expected_plan =
            "Projection: person.id, SUM(person.age)\
        \n  Filter: SUM(person.age) < Int32(10) AND SUM(person.age) > Int64(10) OR SUM(person.age) IN ([Float64(200), Float64(300)])\
        \n    Aggregate: groupBy=[[person.id]], aggr=[[SUM(person.age)]]\
        \n      Filter: person.salary > Float64(100)\
        \n        TableScan: person";

    prepare_stmt_replace_params_quick_test(plan, param_values, expected_plan);
}

#[test]
fn test_prepare_statement_to_plan_value_list() {
    let sql = "PREPARE my_plan(STRING, STRING) AS SELECT * FROM (VALUES(1, $1), (2, $2)) AS t (num, letter);";

    let expected_plan = "Prepare: \"my_plan\" [Utf8, Utf8] \
        \n  Projection: t.num, t.letter\
        \n    SubqueryAlias: t\
        \n      Projection: column1 AS num, column2 AS letter\
        \n        Values: (Int64(1), $1), (Int64(2), $2)";

    let expected_dt = "[Utf8, Utf8]";

    let plan = prepare_stmt_quick_test(sql, expected_plan, expected_dt);

    ///////////////////
    // replace params with values
    let param_values = vec![
        ScalarValue::from("a".to_string()),
        ScalarValue::from("b".to_string()),
    ];
    let expected_plan = "Projection: t.num, t.letter\
        \n  SubqueryAlias: t\
        \n    Projection: column1 AS num, column2 AS letter\
        \n      Values: (Int64(1), Utf8(\"a\")), (Int64(2), Utf8(\"b\"))";

    prepare_stmt_replace_params_quick_test(plan, param_values, expected_plan);
}

#[test]
fn test_table_alias() {
    let sql = "select * from (\
          (select id from person) t1 \
            CROSS JOIN \
          (select age from person) t2 \
        ) as f";

    let expected = "Projection: f.id, f.age\
        \n  SubqueryAlias: f\
        \n    CrossJoin:\
        \n      SubqueryAlias: t1\
        \n        Projection: person.id\
        \n          TableScan: person\
        \n      SubqueryAlias: t2\
        \n        Projection: person.age\
        \n          TableScan: person";
    quick_test(sql, expected);

    let sql = "select * from (\
          (select id from person) t1 \
            CROSS JOIN \
          (select age from person) t2 \
        ) as f (c1, c2)";

    let expected = "Projection: f.c1, f.c2\
        \n  SubqueryAlias: f\
        \n    Projection: t1.id AS c1, t2.age AS c2\
        \n      CrossJoin:\
        \n        SubqueryAlias: t1\
        \n          Projection: person.id\
        \n            TableScan: person\
        \n        SubqueryAlias: t2\
        \n          Projection: person.age\
        \n            TableScan: person";
    quick_test(sql, expected);
}

#[test]
fn test_inner_join_with_cast_key() {
    let sql = "SELECT person.id, person.age
            FROM person
            INNER JOIN orders
            ON cast(person.id as Int) = cast(orders.customer_id as Int)";

    let expected = "Projection: person.id, person.age\
            \n  Inner Join:  Filter: CAST(person.id AS Int32) = CAST(orders.customer_id AS Int32)\
            \n    TableScan: person\
            \n    TableScan: orders";
    quick_test(sql, expected);
}

#[test]
fn test_multi_grouping_sets() {
    let sql = "SELECT person.id, person.age
            FROM person
            GROUP BY
                person.id,
                GROUPING SETS ((person.age,person.salary),(person.age))";

    let expected = "Projection: person.id, person.age\
    \n  Aggregate: groupBy=[[GROUPING SETS ((person.id, person.age, person.salary), (person.id, person.age))]], aggr=[[]]\
    \n    TableScan: person";
    quick_test(sql, expected);

    let sql = "SELECT person.id, person.age
            FROM person
            GROUP BY
                person.id,
                GROUPING SETS ((person.age, person.salary),(person.age)),
                ROLLUP(person.state, person.birth_date)";

    let expected = "Projection: person.id, person.age\
    \n  Aggregate: groupBy=[[GROUPING SETS (\
        (person.id, person.age, person.salary), \
        (person.id, person.age, person.salary, person.state), \
        (person.id, person.age, person.salary, person.state, person.birth_date), \
        (person.id, person.age), \
        (person.id, person.age, person.state), \
        (person.id, person.age, person.state, person.birth_date))]], aggr=[[]]\
    \n    TableScan: person";
    quick_test(sql, expected);
}

#[test]
fn test_field_not_found_window_function() {
    let order_by_sql = "SELECT count() OVER (order by a);";
    let order_by_err = logical_plan(order_by_sql).expect_err("query should have failed");
    assert_eq!(
        "Schema error: No field named a.",
        order_by_err.strip_backtrace()
    );

    let partition_by_sql = "SELECT count() OVER (PARTITION BY a);";
    let partition_by_err =
        logical_plan(partition_by_sql).expect_err("query should have failed");
    assert_eq!(
        "Schema error: No field named a.",
        partition_by_err.strip_backtrace()
    );

    let qualified_sql =
        "SELECT order_id, MAX(qty) OVER (PARTITION BY orders.order_id) from orders";
    let expected = "Projection: orders.order_id, MAX(orders.qty) PARTITION BY [orders.order_id] ROWS BETWEEN UNBOUNDED PRECEDING AND UNBOUNDED FOLLOWING\n  WindowAggr: windowExpr=[[MAX(orders.qty) PARTITION BY [orders.order_id] ROWS BETWEEN UNBOUNDED PRECEDING AND UNBOUNDED FOLLOWING]]\n    TableScan: orders";
    quick_test(qualified_sql, expected);
}

#[test]
fn test_parse_escaped_string_literal_value() {
    let sql = r"SELECT length('\r\n') AS len";
    let expected = "Projection: character_length(Utf8(\"\\r\\n\")) AS len\
    \n  EmptyRelation";
    quick_test(sql, expected);

    let sql = r"SELECT length(E'\r\n') AS len";
    let expected = "Projection: character_length(Utf8(\"\r\n\")) AS len\
    \n  EmptyRelation";
    quick_test(sql, expected);

    let sql = r"SELECT length(E'\445') AS len, E'\x4B' AS hex, E'\u0001' AS unicode";
    let expected =
        "Projection: character_length(Utf8(\"%\")) AS len, Utf8(\"\u{004b}\") AS hex, Utf8(\"\u{0001}\") AS unicode\
    \n  EmptyRelation";
    quick_test(sql, expected);

    let sql = r"SELECT length(E'\000') AS len";
    assert_eq!(
        logical_plan(sql).unwrap_err().strip_backtrace(),
        "SQL error: TokenizerError(\"Unterminated encoded string literal at Line: 1, Column 15\")"
    )
}

fn assert_field_not_found(err: DataFusionError, name: &str) {
    match err {
        DataFusionError::SchemaError { .. } => {
            let msg = format!("{err}");
            let expected = format!("Schema error: No field named {name}.");
            if !msg.starts_with(&expected) {
                panic!("error [{msg}] did not start with [{expected}]");
            }
        }
        _ => panic!("assert_field_not_found wrong error type"),
    }
}

struct EmptyTable {
    table_schema: SchemaRef,
}

impl EmptyTable {
    fn new(table_schema: SchemaRef) -> Self {
        Self { table_schema }
    }
}

impl TableSource for EmptyTable {
    fn as_any(&self) -> &dyn std::any::Any {
        self
    }

    fn schema(&self) -> SchemaRef {
        self.table_schema.clone()
    }
}

#[test]
fn roundtrip_expr() {
    let tests: Vec<(TableReference, &str, &str)> = vec![
        (TableReference::bare("person"), "age > 35", "(age > 35)"),
        (TableReference::bare("person"), "id = '10'", "(id = '10')"),
        (
            TableReference::bare("person"),
            "CAST(id AS VARCHAR)",
            "CAST(id AS VARCHAR)",
        ),
        (
            TableReference::bare("person"),
            "SUM((age * 2))",
            "SUM((age * 2))",
        ),
    ];

    let roundtrip = |table, sql: &str| -> Result<String> {
        let dialect = GenericDialect {};
        let sql_expr = Parser::new(&dialect).try_with_sql(sql)?.parse_expr()?;

        let context = MockContextProvider::default();
        let schema = context.get_table_source(table)?.schema();
        let df_schema = DFSchema::try_from(schema.as_ref().clone())?;
        let sql_to_rel = SqlToRel::new(&context);
        let expr =
            sql_to_rel.sql_to_expr(sql_expr, &df_schema, &mut PlannerContext::new())?;

        let ast = expr_to_sql(&expr)?;

        Ok(format!("{}", ast))
    };

    for (table, query, expected) in tests {
        let actual = roundtrip(table, query).unwrap();
        assert_eq!(actual, expected);
    }
}

#[test]
fn roundtrip_statement() {
    let tests: Vec<(&str, &str)> = vec![
        (
            "select ta.j1_id from j1 ta;",
            r#"SELECT ta.j1_id FROM j1 AS ta"#,
        ),
        (
            "select ta.j1_id from j1 ta order by ta.j1_id;",
            r#"SELECT ta.j1_id FROM j1 AS ta ORDER BY ta.j1_id ASC NULLS LAST"#,
        ),
        (
            "select * from j1 ta order by ta.j1_id, ta.j1_string desc;",
            r#"SELECT ta.j1_id, ta.j1_string FROM j1 AS ta ORDER BY ta.j1_id ASC NULLS LAST, ta.j1_string DESC NULLS FIRST"#,
        ),
        (
            "select * from j1 limit 10;",
            r#"SELECT j1.j1_id, j1.j1_string FROM j1 LIMIT 10"#,
        ),
        (
            "select ta.j1_id from j1 ta where ta.j1_id > 1;",
            r#"SELECT ta.j1_id FROM j1 AS ta WHERE (ta.j1_id > 1)"#,
        ),
        (
            "select ta.j1_id, tb.j2_string from j1 ta join j2 tb on (ta.j1_id = tb.j2_id);",
            r#"SELECT ta.j1_id, tb.j2_string FROM j1 AS ta JOIN j2 AS tb ON (ta.j1_id = tb.j2_id)"#,
        ),
        (
            "select ta.j1_id, tb.j2_string, tc.j3_string from j1 ta join j2 tb on (ta.j1_id = tb.j2_id) join j3 tc on (ta.j1_id = tc.j3_id);",
            r#"SELECT ta.j1_id, tb.j2_string, tc.j3_string FROM j1 AS ta JOIN j2 AS tb ON (ta.j1_id = tb.j2_id) JOIN j3 AS tc ON (ta.j1_id = tc.j3_id)"#,
        ),
    ];

    let roundtrip = |sql: &str| -> Result<String> {
        let dialect = GenericDialect {};
        let statement = Parser::new(&dialect).try_with_sql(sql)?.parse_statement()?;

        let context = MockContextProvider::default();
        let sql_to_rel = SqlToRel::new(&context);
        let plan = sql_to_rel.sql_statement_to_plan(statement)?;

        let ast = plan_to_sql(&plan)?;

        Ok(format!("{}", ast))
    };

    for (query, expected) in tests {
        let actual = roundtrip(query).unwrap();
        assert_eq!(actual, expected);
    }
}

#[cfg(test)]
#[ctor::ctor]
fn init() {
    // Enable RUST_LOG logging configuration for tests
    let _ = env_logger::try_init();
}<|MERGE_RESOLUTION|>--- conflicted
+++ resolved
@@ -2673,18 +2673,15 @@
             DataType::Int32,
         ))
         .with_udf(make_udf(
-<<<<<<< HEAD
             "arrow_cast",
             vec![DataType::Int64, DataType::Utf8],
             DataType::Float64,
-        ));
-
-=======
+        ))
+        .with_udf(make_udf(
             "date_trunc",
             vec![DataType::Utf8, DataType::Timestamp(Nanosecond, None)],
             DataType::Int32,
         ));
->>>>>>> 3c26e597
     let planner = SqlToRel::new_with_options(&context, options);
     let result = DFParser::parse_sql_with_dialect(sql, dialect);
     let mut ast = result?;
