--- conflicted
+++ resolved
@@ -214,13 +214,11 @@
         Some('`')
     }
 
-<<<<<<< HEAD
     fn date_field_extract_style(&self) -> DateFieldExtractStyle {
         DateFieldExtractStyle::Strftime
-=======
+
     fn date32_cast_dtype(&self) -> sqlparser::ast::DataType {
         sqlparser::ast::DataType::Text
->>>>>>> ac74cd31
     }
 }
 
