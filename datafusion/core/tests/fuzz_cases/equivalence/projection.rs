--- conflicted
+++ resolved
@@ -174,12 +174,7 @@
                         let expected =
                             is_table_same_after_sort(ordering.clone(), &projected_batch)?;
                         let err_msg = format!(
-<<<<<<< HEAD
-                            "Error in test case requirement:{:?}, expected: {:?}, eq_properties: {}, projected_eq: {}, projection_mapping: {:?}",
-                            ordering, expected, eq_properties, projected_eq, projection_mapping
-=======
-                            "Error in test case requirement:{requirement:?}, expected: {expected:?}, eq_properties: {eq_properties}, projected_eq: {projected_eq}, projection_mapping: {projection_mapping:?}"
->>>>>>> 9d06baf4
+                            "Error in test case requirement:{ordering:?}, expected: {expected:?}, eq_properties: {eq_properties}, projected_eq: {projected_eq}, projection_mapping: {projection_mapping:?}"
                         );
                         // Check whether ordering_satisfy API result and
                         // experimental result matches.
