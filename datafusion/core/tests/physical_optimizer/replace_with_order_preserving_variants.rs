--- conflicted
+++ resolved
@@ -18,13 +18,10 @@
 use std::sync::Arc;
 
 use crate::physical_optimizer::test_utils::{
-<<<<<<< HEAD
-    check_integrity, coalesce_batches_exec, coalesce_partitions_exec, sort_exec,
+    check_integrity, coalesce_batches_exec, coalesce_partitions_exec,
+    create_test_schema3, parquet_exec_with_sort, sort_exec,
     sort_exec_with_preserve_partitioning, sort_preserving_merge_exec,
-=======
-    check_integrity, create_test_schema3, sort_preserving_merge_exec,
->>>>>>> 74dc4196
-    stream_exec_ordered_with_projection,
+    sort_preserving_merge_exec_with_fetch, stream_exec_ordered_with_projection,
 };
 
 use datafusion::prelude::SessionContext;
@@ -33,7 +30,7 @@
 use arrow::datatypes::{DataType, Field, Schema, SchemaRef};
 use arrow::record_batch::RecordBatch;
 use datafusion_common::tree_node::{TransformedResult, TreeNode};
-use datafusion_common::Result;
+use datafusion_common::{assert_contains, Result};
 use datafusion_common::config::ConfigOptions;
 use datafusion_datasource::source::DataSourceExec;
 use datafusion_execution::TaskContext;
@@ -41,7 +38,7 @@
 use datafusion_physical_expr::expressions::{self, col, Column};
 use datafusion_physical_expr_common::sort_expr::{LexOrdering, PhysicalSortExpr};
 use datafusion_physical_optimizer::enforce_sorting::replace_with_order_preserving_variants::{
-    replace_with_order_preserving_variants, OrderPreservationContext
+    plan_with_order_breaking_variants, plan_with_order_preserving_variants, replace_with_order_preserving_variants, OrderPreservationContext
 };
 use datafusion_physical_plan::coalesce_batches::CoalesceBatchesExec;
 use datafusion_physical_plan::filter::FilterExec;
@@ -51,21 +48,7 @@
 use datafusion_physical_plan::{
     collect, displayable, get_plan_string, ExecutionPlan, Partitioning,
 };
-<<<<<<< HEAD
-=======
-use datafusion::datasource::source::DataSourceExec;
-use datafusion_common::tree_node::{TransformedResult, TreeNode};
-use datafusion_common::{assert_contains, Result};
-use datafusion_expr::{JoinType, Operator};
-use datafusion_physical_expr::expressions::{self, col, Column};
-use datafusion_physical_expr::PhysicalSortExpr;
-use datafusion_physical_optimizer::enforce_sorting::replace_with_order_preserving_variants::{plan_with_order_breaking_variants, plan_with_order_preserving_variants, replace_with_order_preserving_variants, OrderPreservationContext};
-use datafusion_common::config::ConfigOptions;
->>>>>>> 74dc4196
-
-use crate::physical_optimizer::enforce_sorting::parquet_exec_sorted;
-use datafusion_physical_expr_common::sort_expr::LexOrdering;
-use datafusion_physical_plan::sorts::sort_preserving_merge::SortPreservingMergeExec;
+
 use object_store::memory::InMemory;
 use object_store::ObjectStore;
 use rstest::rstest;
@@ -1242,12 +1225,11 @@
 fn test_plan_with_order_preserving_variants_preserves_fetch() -> Result<()> {
     // Create a schema
     let schema = create_test_schema3()?;
-    let parquet_sort_exprs = vec![crate::physical_optimizer::test_utils::sort_expr(
-        "a", &schema,
-    )];
-    let parquet_exec = parquet_exec_sorted(&schema, parquet_sort_exprs);
-    let coalesced =
-        Arc::new(CoalescePartitionsExec::new(parquet_exec.clone()).with_fetch(Some(10)));
+    let parquet_sort_exprs = vec![[sort_expr("a", &schema)].into()];
+    let parquet_exec = parquet_exec_with_sort(schema, parquet_sort_exprs);
+    let coalesced = coalesce_partitions_exec(parquet_exec.clone())
+        .with_fetch(Some(10))
+        .unwrap();
 
     // Test sort's fetch is greater than coalesce fetch, return error because it's not reasonable
     let requirements = OrderPreservationContext::new(
@@ -1289,17 +1271,15 @@
 #[test]
 fn test_plan_with_order_breaking_variants_preserves_fetch() -> Result<()> {
     let schema = create_test_schema3()?;
-    let parquet_sort_exprs = vec![crate::physical_optimizer::test_utils::sort_expr(
-        "a", &schema,
-    )];
-    let parquet_exec = parquet_exec_sorted(&schema, parquet_sort_exprs.clone());
-    let spm = SortPreservingMergeExec::new(
-        LexOrdering::new(parquet_sort_exprs),
+    let parquet_sort_exprs: LexOrdering = [sort_expr("a", &schema)].into();
+    let parquet_exec = parquet_exec_with_sort(schema, vec![parquet_sort_exprs.clone()]);
+    let spm = sort_preserving_merge_exec_with_fetch(
+        parquet_sort_exprs,
         parquet_exec.clone(),
-    )
-    .with_fetch(Some(10));
+        10,
+    );
     let requirements = OrderPreservationContext::new(
-        Arc::new(spm),
+        spm,
         true,
         vec![OrderPreservationContext::new(
             parquet_exec.clone(),
