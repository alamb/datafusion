// Licensed to the Apache Software Foundation (ASF) under one
// or more contributor license agreements.  See the NOTICE file
// distributed with this work for additional information
// regarding copyright ownership.  The ASF licenses this file
// to you under the Apache License, Version 2.0 (the
// "License"); you may not use this file except in compliance
// with the License.  You may obtain a copy of the License at
//
//   http://www.apache.org/licenses/LICENSE-2.0
//
// Unless required by applicable law or agreed to in writing,
// software distributed under the License is distributed on an
// "AS IS" BASIS, WITHOUT WARRANTIES OR CONDITIONS OF ANY
// KIND, either express or implied.  See the License for the
// specific language governing permissions and limitations
// under the License.

//! Tests for [`CombinePartialFinalAggregate`] physical optimizer rule
//!
//! Note these tests are not in the same module as the optimizer pass because
<<<<<<< HEAD
//! they rely on `DataSourceExec` which is in the core crate.
=======
//! they rely on `ParquetExec` which is in the core crate.

>>>>>>> 0228bee2
use std::sync::Arc;

use crate::physical_optimizer::parquet_exec;

use arrow::datatypes::{DataType, Field, Schema, SchemaRef};
<<<<<<< HEAD
use datafusion::datasource::data_source::FileSourceConfig;
use datafusion::datasource::listing::PartitionedFile;
use datafusion::datasource::physical_plan::{FileScanConfig, ParquetConfig};
=======
>>>>>>> 0228bee2
use datafusion::physical_optimizer::combine_partial_final_agg::CombinePartialFinalAggregate;
use datafusion::physical_optimizer::test_utils::trim_plan_display;
use datafusion_common::config::ConfigOptions;
use datafusion_functions_aggregate::count::count_udaf;
use datafusion_functions_aggregate::sum::sum_udaf;
use datafusion_physical_expr::aggregate::{AggregateExprBuilder, AggregateFunctionExpr};
use datafusion_physical_expr::expressions::{col, lit};
use datafusion_physical_expr::Partitioning;
use datafusion_physical_expr_common::physical_expr::PhysicalExpr;
use datafusion_physical_optimizer::PhysicalOptimizerRule;
use datafusion_physical_plan::aggregates::{
    AggregateExec, AggregateMode, PhysicalGroupBy,
};
use datafusion_physical_plan::displayable;
use datafusion_physical_plan::repartition::RepartitionExec;
use datafusion_physical_plan::source::DataSourceExec;
use datafusion_physical_plan::ExecutionPlan;

/// Runs the CombinePartialFinalAggregate optimizer and asserts the plan against the expected
macro_rules! assert_optimized {
    ($EXPECTED_LINES: expr, $PLAN: expr) => {
        let expected_lines: Vec<&str> = $EXPECTED_LINES.iter().map(|s| *s).collect();

        // run optimizer
        let optimizer = CombinePartialFinalAggregate {};
        let config = ConfigOptions::new();
        let optimized = optimizer.optimize($PLAN, &config)?;
        // Now format correctly
        let plan = displayable(optimized.as_ref()).indent(true).to_string();
        let actual_lines = trim_plan_display(&plan);

        assert_eq!(
            &expected_lines, &actual_lines,
            "\n\nexpected:\n\n{:#?}\nactual:\n\n{:#?}\n\n",
            expected_lines, actual_lines
        );
    };
}

fn schema() -> SchemaRef {
    Arc::new(Schema::new(vec![
        Field::new("a", DataType::Int64, true),
        Field::new("b", DataType::Int64, true),
        Field::new("c", DataType::Int64, true),
    ]))
}

<<<<<<< HEAD
fn parquet_exec(schema: &SchemaRef) -> Arc<DataSourceExec> {
    let base_config =
        FileScanConfig::new(ObjectStoreUrl::parse("test:///").unwrap(), schema.clone())
            .with_file(PartitionedFile::new("x".to_string(), 100));
    let source_config = Arc::new(ParquetConfig::default());

    FileSourceConfig::new_exec(base_config, source_config)
}

=======
>>>>>>> 0228bee2
fn partial_aggregate_exec(
    input: Arc<dyn ExecutionPlan>,
    group_by: PhysicalGroupBy,
    aggr_expr: Vec<Arc<AggregateFunctionExpr>>,
) -> Arc<dyn ExecutionPlan> {
    let schema = input.schema();
    let n_aggr = aggr_expr.len();
    Arc::new(
        AggregateExec::try_new(
            AggregateMode::Partial,
            group_by,
            aggr_expr,
            vec![None; n_aggr],
            input,
            schema,
        )
        .unwrap(),
    )
}

fn final_aggregate_exec(
    input: Arc<dyn ExecutionPlan>,
    group_by: PhysicalGroupBy,
    aggr_expr: Vec<Arc<AggregateFunctionExpr>>,
) -> Arc<dyn ExecutionPlan> {
    let schema = input.schema();
    let n_aggr = aggr_expr.len();
    Arc::new(
        AggregateExec::try_new(
            AggregateMode::Final,
            group_by,
            aggr_expr,
            vec![None; n_aggr],
            input,
            schema,
        )
        .unwrap(),
    )
}

fn repartition_exec(input: Arc<dyn ExecutionPlan>) -> Arc<dyn ExecutionPlan> {
    Arc::new(RepartitionExec::try_new(input, Partitioning::RoundRobinBatch(10)).unwrap())
}

// Return appropriate expr depending if COUNT is for col or table (*)
fn count_expr(
    expr: Arc<dyn PhysicalExpr>,
    name: &str,
    schema: &Schema,
) -> Arc<AggregateFunctionExpr> {
    AggregateExprBuilder::new(count_udaf(), vec![expr])
        .schema(Arc::new(schema.clone()))
        .alias(name)
        .build()
        .map(Arc::new)
        .unwrap()
}

#[test]
fn aggregations_not_combined() -> datafusion_common::Result<()> {
    let schema = schema();

    let aggr_expr = vec![count_expr(lit(1i8), "COUNT(1)", &schema)];

    let plan = final_aggregate_exec(
        repartition_exec(partial_aggregate_exec(
            parquet_exec(&schema),
            PhysicalGroupBy::default(),
            aggr_expr.clone(),
        )),
        PhysicalGroupBy::default(),
        aggr_expr,
    );
    // should not combine the Partial/Final AggregateExecs
    let expected = &[
        "AggregateExec: mode=Final, gby=[], aggr=[COUNT(1)]",
        "RepartitionExec: partitioning=RoundRobinBatch(10), input_partitions=1",
        "AggregateExec: mode=Partial, gby=[], aggr=[COUNT(1)]",
        "DataSourceExec: file_groups={1 group: [[x]]}, projection=[a, b, c], file_type=parquet",
    ];
    assert_optimized!(expected, plan);

    let aggr_expr1 = vec![count_expr(lit(1i8), "COUNT(1)", &schema)];
    let aggr_expr2 = vec![count_expr(lit(1i8), "COUNT(2)", &schema)];

    let plan = final_aggregate_exec(
        partial_aggregate_exec(
            parquet_exec(&schema),
            PhysicalGroupBy::default(),
            aggr_expr1,
        ),
        PhysicalGroupBy::default(),
        aggr_expr2,
    );
    // should not combine the Partial/Final AggregateExecs
    let expected = &[
        "AggregateExec: mode=Final, gby=[], aggr=[COUNT(2)]",
        "AggregateExec: mode=Partial, gby=[], aggr=[COUNT(1)]",
        "DataSourceExec: file_groups={1 group: [[x]]}, projection=[a, b, c], file_type=parquet",
    ];

    assert_optimized!(expected, plan);

    Ok(())
}

#[test]
fn aggregations_combined() -> datafusion_common::Result<()> {
    let schema = schema();
    let aggr_expr = vec![count_expr(lit(1i8), "COUNT(1)", &schema)];

    let plan = final_aggregate_exec(
        partial_aggregate_exec(
            parquet_exec(&schema),
            PhysicalGroupBy::default(),
            aggr_expr.clone(),
        ),
        PhysicalGroupBy::default(),
        aggr_expr,
    );
    // should combine the Partial/Final AggregateExecs to the Single AggregateExec
    let expected = &[
        "AggregateExec: mode=Single, gby=[], aggr=[COUNT(1)]",
        "DataSourceExec: file_groups={1 group: [[x]]}, projection=[a, b, c], file_type=parquet",
    ];

    assert_optimized!(expected, plan);
    Ok(())
}

#[test]
fn aggregations_with_group_combined() -> datafusion_common::Result<()> {
    let schema = schema();
    let aggr_expr = vec![
        AggregateExprBuilder::new(sum_udaf(), vec![col("b", &schema)?])
            .schema(Arc::clone(&schema))
            .alias("Sum(b)")
            .build()
            .map(Arc::new)
            .unwrap(),
    ];
    let groups: Vec<(Arc<dyn PhysicalExpr>, String)> =
        vec![(col("c", &schema)?, "c".to_string())];

    let partial_group_by = PhysicalGroupBy::new_single(groups);
    let partial_agg = partial_aggregate_exec(
        parquet_exec(&schema),
        partial_group_by,
        aggr_expr.clone(),
    );

    let groups: Vec<(Arc<dyn PhysicalExpr>, String)> =
        vec![(col("c", &partial_agg.schema())?, "c".to_string())];
    let final_group_by = PhysicalGroupBy::new_single(groups);

    let plan = final_aggregate_exec(partial_agg, final_group_by, aggr_expr);
    // should combine the Partial/Final AggregateExecs to the Single AggregateExec
    let expected = &[
        "AggregateExec: mode=Single, gby=[c@2 as c], aggr=[Sum(b)]",
        "DataSourceExec: file_groups={1 group: [[x]]}, projection=[a, b, c], file_type=parquet",
    ];

    assert_optimized!(expected, plan);
    Ok(())
}

#[test]
fn aggregations_with_limit_combined() -> datafusion_common::Result<()> {
    let schema = schema();
    let aggr_expr = vec![];

    let groups: Vec<(Arc<dyn PhysicalExpr>, String)> =
        vec![(col("c", &schema)?, "c".to_string())];

    let partial_group_by = PhysicalGroupBy::new_single(groups);
    let partial_agg = partial_aggregate_exec(
        parquet_exec(&schema),
        partial_group_by,
        aggr_expr.clone(),
    );

    let groups: Vec<(Arc<dyn PhysicalExpr>, String)> =
        vec![(col("c", &partial_agg.schema())?, "c".to_string())];
    let final_group_by = PhysicalGroupBy::new_single(groups);

    let schema = partial_agg.schema();
    let final_agg = Arc::new(
        AggregateExec::try_new(
            AggregateMode::Final,
            final_group_by,
            aggr_expr,
            vec![],
            partial_agg,
            schema,
        )
        .unwrap()
        .with_limit(Some(5)),
    );
    let plan: Arc<dyn ExecutionPlan> = final_agg;
    // should combine the Partial/Final AggregateExecs to a Single AggregateExec
    // with the final limit preserved
    let expected = &[
        "AggregateExec: mode=Single, gby=[c@2 as c], aggr=[], lim=[5]",
        "DataSourceExec: file_groups={1 group: [[x]]}, projection=[a, b, c], file_type=parquet",
    ];

    assert_optimized!(expected, plan);
    Ok(())
}<|MERGE_RESOLUTION|>--- conflicted
+++ resolved
@@ -18,23 +18,16 @@
 //! Tests for [`CombinePartialFinalAggregate`] physical optimizer rule
 //!
 //! Note these tests are not in the same module as the optimizer pass because
-<<<<<<< HEAD
 //! they rely on `DataSourceExec` which is in the core crate.
-=======
-//! they rely on `ParquetExec` which is in the core crate.
-
->>>>>>> 0228bee2
+
 use std::sync::Arc;
 
 use crate::physical_optimizer::parquet_exec;
 
 use arrow::datatypes::{DataType, Field, Schema, SchemaRef};
-<<<<<<< HEAD
 use datafusion::datasource::data_source::FileSourceConfig;
 use datafusion::datasource::listing::PartitionedFile;
 use datafusion::datasource::physical_plan::{FileScanConfig, ParquetConfig};
-=======
->>>>>>> 0228bee2
 use datafusion::physical_optimizer::combine_partial_final_agg::CombinePartialFinalAggregate;
 use datafusion::physical_optimizer::test_utils::trim_plan_display;
 use datafusion_common::config::ConfigOptions;
@@ -82,18 +75,6 @@
     ]))
 }
 
-<<<<<<< HEAD
-fn parquet_exec(schema: &SchemaRef) -> Arc<DataSourceExec> {
-    let base_config =
-        FileScanConfig::new(ObjectStoreUrl::parse("test:///").unwrap(), schema.clone())
-            .with_file(PartitionedFile::new("x".to_string(), 100));
-    let source_config = Arc::new(ParquetConfig::default());
-
-    FileSourceConfig::new_exec(base_config, source_config)
-}
-
-=======
->>>>>>> 0228bee2
 fn partial_aggregate_exec(
     input: Arc<dyn ExecutionPlan>,
     group_by: PhysicalGroupBy,
