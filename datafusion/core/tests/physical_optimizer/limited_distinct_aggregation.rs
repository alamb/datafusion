// Licensed to the Apache Software Foundation (ASF) under one
// or more contributor license agreements.  See the NOTICE file
// distributed with this work for additional information
// regarding copyright ownership.  The ASF licenses this file
// to you under the Apache License, Version 2.0 (the
// "License"); you may not use this file except in compliance
// with the License.  You may obtain a copy of the License at
//
//   http://www.apache.org/licenses/LICENSE-2.0
//
// Unless required by applicable law or agreed to in writing,
// software distributed under the License is distributed on an
// "AS IS" BASIS, WITHOUT WARRANTIES OR CONDITIONS OF ANY
// KIND, either express or implied.  See the License for the
// specific language governing permissions and limitations
// under the License.

//! Tests for the limited distinct aggregation optimizer rule

use super::test_util::{parquet_exec_with_sort, schema, trim_plan_display};

use std::sync::Arc;

use arrow::{
    array::Int32Array,
    compute::SortOptions,
    datatypes::{DataType, Field, Schema},
    record_batch::RecordBatch,
    util::pretty::pretty_format_batches,
};
use arrow_schema::SchemaRef;
use datafusion::{prelude::SessionContext, test_util::TestAggregate};
use datafusion_common::Result;
use datafusion_execution::config::SessionConfig;
use datafusion_expr::Operator;
use datafusion_physical_expr::{
    expressions::{cast, col},
    PhysicalExpr, PhysicalSortExpr,
};
use datafusion_physical_expr_common::sort_expr::LexOrdering;
use datafusion_physical_optimizer::{
    limited_distinct_aggregation::LimitedDistinctAggregation, PhysicalOptimizerRule,
};
use datafusion_physical_plan::{
    aggregates::{AggregateExec, AggregateMode, PhysicalGroupBy},
    collect, displayable, expressions,
    limit::{GlobalLimitExec, LocalLimitExec},
    memory::MemoryExec,
    ExecutionPlan,
};

fn mock_data() -> Result<Arc<MemoryExec>> {
    let schema = Arc::new(Schema::new(vec![
        Field::new("a", DataType::Int32, true),
        Field::new("b", DataType::Int32, true),
    ]));

    let batch = RecordBatch::try_new(
        Arc::clone(&schema),
        vec![
            Arc::new(Int32Array::from(vec![
                Some(1),
                Some(2),
                None,
                Some(1),
                Some(4),
                Some(5),
            ])),
            Arc::new(Int32Array::from(vec![
                Some(1),
                None,
                Some(6),
                Some(2),
                Some(8),
                Some(9),
            ])),
        ],
    )?;

    Ok(Arc::new(MemoryExec::try_new(
        &[vec![batch]],
        Arc::clone(&schema),
        None,
    )?))
}

fn assert_plan_matches_expected(
    plan: &Arc<dyn ExecutionPlan>,
    expected: &[&str],
) -> Result<()> {
    let expected_lines: Vec<&str> = expected.to_vec();
    let session_ctx = SessionContext::new();
    let state = session_ctx.state();

    let optimized = LimitedDistinctAggregation::new()
        .optimize(Arc::clone(plan), state.config_options())?;

    let optimized_result = displayable(optimized.as_ref()).indent(true).to_string();
    let actual_lines = trim_plan_display(&optimized_result);

    assert_eq!(
        &expected_lines, &actual_lines,
        "\n\nexpected:\n\n{:#?}\nactual:\n\n{:#?}\n\n",
        expected_lines, actual_lines
    );

    Ok(())
}

async fn assert_results_match_expected(
    plan: Arc<dyn ExecutionPlan>,
    expected: &str,
) -> Result<()> {
    let cfg = SessionConfig::new().with_target_partitions(1);
    let ctx = SessionContext::new_with_config(cfg);
    let batches = collect(plan, ctx.task_ctx()).await?;
    let actual = format!("{}", pretty_format_batches(&batches)?);
    assert_eq!(actual, expected);
    Ok(())
}

pub fn build_group_by(input_schema: &SchemaRef, columns: Vec<String>) -> PhysicalGroupBy {
    let mut group_by_expr: Vec<(Arc<dyn PhysicalExpr>, String)> = vec![];
    for column in columns.iter() {
        group_by_expr.push((col(column, input_schema).unwrap(), column.to_string()));
    }
    PhysicalGroupBy::new_single(group_by_expr.clone())
}

#[tokio::test]
async fn test_partial_final() -> Result<()> {
    let source = mock_data()?;
    let schema = source.schema();

    // `SELECT a FROM MemoryExec GROUP BY a LIMIT 4;`, Partial/Final AggregateExec
    let partial_agg = AggregateExec::try_new(
        AggregateMode::Partial,
        build_group_by(&schema.clone(), vec!["a".to_string()]),
        vec![],         /* aggr_expr */
        vec![],         /* filter_expr */
        source,         /* input */
        schema.clone(), /* input_schema */
    )?;
    let final_agg = AggregateExec::try_new(
        AggregateMode::Final,
        build_group_by(&schema.clone(), vec!["a".to_string()]),
        vec![],                /* aggr_expr */
        vec![],                /* filter_expr */
        Arc::new(partial_agg), /* input */
        schema.clone(),        /* input_schema */
    )?;
    let limit_exec = LocalLimitExec::new(
        Arc::new(final_agg),
        4, // fetch
    );
    // expected to push the limit to the Partial and Final AggregateExecs
    let expected = [
        "LocalLimitExec: fetch=4",
        "AggregateExec: mode=Final, gby=[a@0 as a], aggr=[], lim=[4]",
        "AggregateExec: mode=Partial, gby=[a@0 as a], aggr=[], lim=[4]",
        "MemoryExec: partitions=1, partition_sizes=[1]",
    ];
    let plan: Arc<dyn ExecutionPlan> = Arc::new(limit_exec);
    assert_plan_matches_expected(&plan, &expected)?;
    let expected = r#"
+---+
| a |
+---+
| 1 |
| 2 |
|   |
| 4 |
+---+
"#
    .trim();
    assert_results_match_expected(plan, expected).await?;
    Ok(())
}

#[tokio::test]
async fn test_single_local() -> Result<()> {
    let source = mock_data()?;
    let schema = source.schema();

    // `SELECT a FROM MemoryExec GROUP BY a LIMIT 4;`, Single AggregateExec
    let single_agg = AggregateExec::try_new(
        AggregateMode::Single,
        build_group_by(&schema.clone(), vec!["a".to_string()]),
        vec![],         /* aggr_expr */
        vec![],         /* filter_expr */
        source,         /* input */
        schema.clone(), /* input_schema */
    )?;
    let limit_exec = LocalLimitExec::new(
        Arc::new(single_agg),
        4, // fetch
    );
    // expected to push the limit to the AggregateExec
    let expected = [
        "LocalLimitExec: fetch=4",
        "AggregateExec: mode=Single, gby=[a@0 as a], aggr=[], lim=[4]",
        "MemoryExec: partitions=1, partition_sizes=[1]",
    ];
    let plan: Arc<dyn ExecutionPlan> = Arc::new(limit_exec);
    assert_plan_matches_expected(&plan, &expected)?;
    let expected = r#"
+---+
| a |
+---+
| 1 |
| 2 |
|   |
| 4 |
+---+
"#
    .trim();
    assert_results_match_expected(plan, expected).await?;
    Ok(())
}

#[tokio::test]
async fn test_single_global() -> Result<()> {
    let source = mock_data()?;
    let schema = source.schema();

    // `SELECT a FROM MemoryExec GROUP BY a LIMIT 4;`, Single AggregateExec
    let single_agg = AggregateExec::try_new(
        AggregateMode::Single,
        build_group_by(&schema.clone(), vec!["a".to_string()]),
        vec![],         /* aggr_expr */
        vec![],         /* filter_expr */
        source,         /* input */
        schema.clone(), /* input_schema */
    )?;
    let limit_exec = GlobalLimitExec::new(
        Arc::new(single_agg),
        1,       // skip
        Some(3), // fetch
    );
    // expected to push the skip+fetch limit to the AggregateExec
    let expected = [
        "GlobalLimitExec: skip=1, fetch=3",
        "AggregateExec: mode=Single, gby=[a@0 as a], aggr=[], lim=[4]",
        "MemoryExec: partitions=1, partition_sizes=[1]",
    ];
    let plan: Arc<dyn ExecutionPlan> = Arc::new(limit_exec);
    assert_plan_matches_expected(&plan, &expected)?;
    let expected = r#"
+---+
| a |
+---+
| 2 |
|   |
| 4 |
+---+
"#
    .trim();
    assert_results_match_expected(plan, expected).await?;
    Ok(())
}

#[tokio::test]
async fn test_distinct_cols_different_than_group_by_cols() -> Result<()> {
    let source = mock_data()?;
    let schema = source.schema();

    // `SELECT distinct a FROM MemoryExec GROUP BY a, b LIMIT 4;`, Single/Single AggregateExec
    let group_by_agg = AggregateExec::try_new(
        AggregateMode::Single,
        build_group_by(&schema.clone(), vec!["a".to_string(), "b".to_string()]),
        vec![],         /* aggr_expr */
        vec![],         /* filter_expr */
        source,         /* input */
        schema.clone(), /* input_schema */
    )?;
    let distinct_agg = AggregateExec::try_new(
        AggregateMode::Single,
        build_group_by(&schema.clone(), vec!["a".to_string()]),
        vec![],                 /* aggr_expr */
        vec![],                 /* filter_expr */
        Arc::new(group_by_agg), /* input */
        schema.clone(),         /* input_schema */
    )?;
    let limit_exec = LocalLimitExec::new(
        Arc::new(distinct_agg),
        4, // fetch
    );
    // expected to push the limit to the outer AggregateExec only
    let expected = [
        "LocalLimitExec: fetch=4",
        "AggregateExec: mode=Single, gby=[a@0 as a], aggr=[], lim=[4]",
        "AggregateExec: mode=Single, gby=[a@0 as a, b@1 as b], aggr=[]",
        "MemoryExec: partitions=1, partition_sizes=[1]",
    ];
    let plan: Arc<dyn ExecutionPlan> = Arc::new(limit_exec);
    assert_plan_matches_expected(&plan, &expected)?;
    let expected = r#"
+---+
| a |
+---+
| 1 |
| 2 |
|   |
| 4 |
+---+
"#
    .trim();
    assert_results_match_expected(plan, expected).await?;
    Ok(())
}

#[test]
fn test_no_group_by() -> Result<()> {
    let source = mock_data()?;
    let schema = source.schema();

    // `SELECT <aggregate with no expressions> FROM MemoryExec LIMIT 10;`, Single AggregateExec
    let single_agg = AggregateExec::try_new(
        AggregateMode::Single,
        build_group_by(&schema, vec![]),
        vec![], /* aggr_expr */
        vec![], /* filter_expr */
        source, /* input */
        schema, /* input_schema */
    )?;
    let limit_exec = LocalLimitExec::new(
        Arc::new(single_agg),
        10, // fetch
    );
    // expected not to push the limit to the AggregateExec
    let expected = [
        "LocalLimitExec: fetch=10",
        "AggregateExec: mode=Single, gby=[], aggr=[]",
        "MemoryExec: partitions=1, partition_sizes=[1]",
    ];
    let plan: Arc<dyn ExecutionPlan> = Arc::new(limit_exec);
    assert_plan_matches_expected(&plan, &expected)?;
    Ok(())
}

#[test]
fn test_has_aggregate_expression() -> Result<()> {
    let source = mock_data()?;
    let schema = source.schema();
    let agg = TestAggregate::new_count_star();

    // `SELECT <aggregate with no expressions> FROM MemoryExec LIMIT 10;`, Single AggregateExec
    let single_agg = AggregateExec::try_new(
        AggregateMode::Single,
        build_group_by(&schema, vec!["a".to_string()]),
        vec![Arc::new(agg.count_expr(&schema))], /* aggr_expr */
        vec![None],                              /* filter_expr */
        source,                                  /* input */
        schema.clone(),                          /* input_schema */
    )?;
    let limit_exec = LocalLimitExec::new(
        Arc::new(single_agg),
        10, // fetch
    );
    // expected not to push the limit to the AggregateExec
    let expected = [
        "LocalLimitExec: fetch=10",
        "AggregateExec: mode=Single, gby=[a@0 as a], aggr=[COUNT(*)]",
        "MemoryExec: partitions=1, partition_sizes=[1]",
    ];
    let plan: Arc<dyn ExecutionPlan> = Arc::new(limit_exec);
    assert_plan_matches_expected(&plan, &expected)?;
    Ok(())
}

#[test]
fn test_has_filter() -> Result<()> {
    let source = mock_data()?;
    let schema = source.schema();

    // `SELECT a FROM MemoryExec WHERE a > 1 GROUP BY a LIMIT 10;`, Single AggregateExec
    // the `a > 1` filter is applied in the AggregateExec
    let filter_expr = Some(expressions::binary(
        col("a", &schema)?,
        Operator::Gt,
        cast(expressions::lit(1u32), &schema, DataType::Int32)?,
        &schema,
    )?);
    let agg = TestAggregate::new_count_star();
    let single_agg = AggregateExec::try_new(
        AggregateMode::Single,
        build_group_by(&schema.clone(), vec!["a".to_string()]),
        vec![Arc::new(agg.count_expr(&schema))], /* aggr_expr */
        vec![filter_expr],                       /* filter_expr */
        source,                                  /* input */
        schema.clone(),                          /* input_schema */
    )?;
    let limit_exec = LocalLimitExec::new(
        Arc::new(single_agg),
        10, // fetch
    );
    // expected not to push the limit to the AggregateExec
    // TODO(msirek): open an issue for `filter_expr` of `AggregateExec` not printing out
    let expected = [
        "LocalLimitExec: fetch=10",
        "AggregateExec: mode=Single, gby=[a@0 as a], aggr=[COUNT(*)]",
        "MemoryExec: partitions=1, partition_sizes=[1]",
    ];
    let plan: Arc<dyn ExecutionPlan> = Arc::new(limit_exec);
    assert_plan_matches_expected(&plan, &expected)?;
    Ok(())
}

#[test]
fn test_has_order_by() -> Result<()> {
<<<<<<< HEAD
    let sort_key = LexOrdering::new(vec![PhysicalSortExpr {
=======
    let sort_key = vec![PhysicalSortExpr {
>>>>>>> 444a6736
        expr: col("a", &schema()).unwrap(),
        options: SortOptions::default(),
    }]);
    let source = parquet_exec_with_sort(vec![sort_key]);
    let schema = source.schema();

    // `SELECT a FROM MemoryExec WHERE a > 1 GROUP BY a LIMIT 10;`, Single AggregateExec
    // the `a > 1` filter is applied in the AggregateExec
    let single_agg = AggregateExec::try_new(
        AggregateMode::Single,
        build_group_by(&schema, vec!["a".to_string()]),
        vec![], /* aggr_expr */
        vec![], /* filter_expr */
        source, /* input */
        schema, /* input_schema */
    )?;
    let limit_exec = LocalLimitExec::new(
        Arc::new(single_agg),
        10, // fetch
    );
    // expected not to push the limit to the AggregateExec
    let expected = [
            "LocalLimitExec: fetch=10",
            "AggregateExec: mode=Single, gby=[a@0 as a], aggr=[], ordering_mode=Sorted",
            "ParquetExec: file_groups={1 group: [[x]]}, projection=[a, b, c, d, e], output_ordering=[a@0 ASC]",
        ];
    let plan: Arc<dyn ExecutionPlan> = Arc::new(limit_exec);
    assert_plan_matches_expected(&plan, &expected)?;
    Ok(())
}<|MERGE_RESOLUTION|>--- conflicted
+++ resolved
@@ -408,11 +408,7 @@
 
 #[test]
 fn test_has_order_by() -> Result<()> {
-<<<<<<< HEAD
     let sort_key = LexOrdering::new(vec![PhysicalSortExpr {
-=======
-    let sort_key = vec![PhysicalSortExpr {
->>>>>>> 444a6736
         expr: col("a", &schema()).unwrap(),
         options: SortOptions::default(),
     }]);
