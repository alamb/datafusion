--- conflicted
+++ resolved
@@ -42,13 +42,7 @@
 use arrow::datatypes::{DataType, Field, Schema, SchemaRef};
 use arrow::record_batch::RecordBatch;
 use datafusion_common::DataFusionError;
-<<<<<<< HEAD
-use datafusion_execution::{SendableRecordBatchStream, TaskContext};
-use datafusion_physical_expr::PhysicalSortExpr;
 use datafusion_physical_plan::source::DataSourceExec;
-use datafusion_physical_plan::streaming::{PartitionStream, StreamingTableExec};
-=======
->>>>>>> 0228bee2
 
 #[cfg(feature = "compression")]
 use bzip2::write::BzEncoder;
@@ -289,76 +283,5 @@
     RecordBatch::try_new(Arc::new(schema), vec![Arc::new(array)]).unwrap()
 }
 
-<<<<<<< HEAD
-/// Created a sorted Csv exec
-pub fn data_source_exec_csv_sorted(
-    schema: &SchemaRef,
-    sort_exprs: impl IntoIterator<Item = PhysicalSortExpr>,
-) -> Arc<dyn ExecutionPlan> {
-    let sort_exprs = sort_exprs.into_iter().collect();
-    let config =
-        FileScanConfig::new(ObjectStoreUrl::parse("test:///").unwrap(), schema.clone())
-            .with_file(PartitionedFile::new("x".to_string(), 100))
-            .with_output_ordering(vec![sort_exprs])
-            .with_file_compression_type(FileCompressionType::UNCOMPRESSED)
-            .with_newlines_in_values(false);
-    let source_config = Arc::new(CsvConfig::new(false, 0, 0));
-    FileSourceConfig::new_exec(config, source_config)
-}
-
-// construct a stream partition for test purposes
-#[derive(Debug)]
-pub(crate) struct TestStreamPartition {
-    pub schema: SchemaRef,
-}
-
-impl PartitionStream for TestStreamPartition {
-    fn schema(&self) -> &SchemaRef {
-        &self.schema
-    }
-    fn execute(&self, _ctx: Arc<TaskContext>) -> SendableRecordBatchStream {
-        unreachable!()
-    }
-}
-
-/// Create an unbounded stream exec
-pub fn stream_exec_ordered(
-    schema: &SchemaRef,
-    sort_exprs: impl IntoIterator<Item = PhysicalSortExpr>,
-) -> Arc<dyn ExecutionPlan> {
-    let sort_exprs = sort_exprs.into_iter().collect();
-
-    Arc::new(
-        StreamingTableExec::try_new(
-            schema.clone(),
-            vec![Arc::new(TestStreamPartition {
-                schema: schema.clone(),
-            }) as _],
-            None,
-            vec![sort_exprs],
-            true,
-            None,
-        )
-        .unwrap(),
-    )
-}
-
-/// Create a csv exec for tests
-pub fn data_source_exec_csv_ordered(
-    schema: &SchemaRef,
-    sort_exprs: impl IntoIterator<Item = PhysicalSortExpr>,
-) -> Arc<dyn ExecutionPlan> {
-    let sort_exprs = sort_exprs.into_iter().collect();
-
-    let config =
-        FileScanConfig::new(ObjectStoreUrl::parse("test:///").unwrap(), schema.clone())
-            .with_file(PartitionedFile::new("file_path".to_string(), 100))
-            .with_output_ordering(vec![sort_exprs]);
-    let source_config = Arc::new(CsvConfig::new(true, 0, b'"'));
-    FileSourceConfig::new_exec(config, source_config)
-}
-
-=======
->>>>>>> 0228bee2
 pub mod object_store;
 pub mod variable;