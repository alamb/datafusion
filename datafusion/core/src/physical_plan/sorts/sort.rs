--- conflicted
+++ resolved
@@ -957,11 +957,6 @@
     #[tokio::test]
     async fn test_sort_spill() -> Result<()> {
         // trigger spill there will be 4 batches with 5.5KB for each
-<<<<<<< HEAD
-        let config = RuntimeConfig::new().with_memory_limit(12288, 1.0);
-        let runtime = Arc::new(RuntimeEnv::new(config)?);
-        let task_ctx = Arc::new(TaskContext::default().with_runtime(runtime));
-=======
         let session_config = SessionConfig::new();
         let sort_spill_reservation_bytes = session_config
             .options()
@@ -970,8 +965,11 @@
         let rt_config = RuntimeConfig::new()
             .with_memory_limit(sort_spill_reservation_bytes + 12288, 1.0);
         let runtime = Arc::new(RuntimeEnv::new(rt_config)?);
-        let session_ctx = SessionContext::with_config_rt(session_config, runtime);
->>>>>>> c08c30f9
+        let task_ctx = Arc::new(
+            TaskContext::default()
+                .with_session_config(session_config)
+                .with_runtime(runtime),
+        );
 
         let partitions = 4;
         let csv = test::scan_partitioned_csv(partitions)?;
@@ -1050,12 +1048,6 @@
         ];
 
         for (fetch, expect_spillage) in test_options {
-<<<<<<< HEAD
-            let config = RuntimeConfig::new()
-                .with_memory_limit(avg_batch_size * (partitions - 1), 1.0);
-            let runtime = Arc::new(RuntimeEnv::new(config)?);
-            let task_ctx = Arc::new(TaskContext::default().with_runtime(runtime));
-=======
             let session_config = SessionConfig::new();
             let sort_spill_reservation_bytes = session_config
                 .options()
@@ -1067,8 +1059,11 @@
                 1.0,
             );
             let runtime = Arc::new(RuntimeEnv::new(rt_config)?);
-            let session_ctx = SessionContext::with_config_rt(session_config, runtime);
->>>>>>> c08c30f9
+            let task_ctx = Arc::new(
+                TaskContext::default()
+                    .with_runtime(runtime)
+                    .with_session_config(session_config),
+            );
 
             let csv = test::scan_partitioned_csv(partitions)?;
             let schema = csv.schema();
