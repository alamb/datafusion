--- conflicted
+++ resolved
@@ -59,11 +59,8 @@
     get_finer_ordering, ordering_satisfy_requirement_concrete,
 };
 
-<<<<<<< HEAD
 use self::row_hash2::GroupedHashAggregateStream2;
-=======
 use super::DisplayAs;
->>>>>>> 6aeea6b6
 
 /// Hash aggregate modes
 #[derive(Debug, Copy, Clone, PartialEq, Eq)]
