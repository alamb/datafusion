--- conflicted
+++ resolved
@@ -285,14 +285,11 @@
 mod tests {
     use super::*;
 
-<<<<<<< HEAD
     use crate::datasource::data_source::FileSourceConfig;
     use crate::datasource::file_format::file_compression_type::FileCompressionType;
     use crate::datasource::listing::PartitionedFile;
     use crate::datasource::physical_plan::{CsvConfig, FileScanConfig};
-=======
     use crate::execution::TaskContext;
->>>>>>> 295ffb41
     use crate::physical_optimizer::test_utils::check_integrity;
     use crate::physical_plan::coalesce_batches::CoalesceBatchesExec;
     use crate::physical_plan::filter::FilterExec;
@@ -314,7 +311,6 @@
     use datafusion_physical_expr::expressions::{self, col, Column};
     use datafusion_physical_expr::PhysicalSortExpr;
     use datafusion_physical_plan::collect;
-    use datafusion_physical_plan::memory::MemoryExec;
     use datafusion_physical_plan::streaming::StreamingTableExec;
     use object_store::memory::InMemory;
     use object_store::ObjectStore;
@@ -460,11 +456,7 @@
         let source = if source_unbounded {
             stream_exec_ordered(&schema, sort_exprs)
         } else {
-<<<<<<< HEAD
-            data_source_exec_csv_sorted(&schema, sort_exprs)
-=======
             memory_exec_sorted(&schema, sort_exprs)
->>>>>>> 295ffb41
         };
         let repartition = repartition_exec_hash(repartition_exec_round_robin(source));
         let sort = sort_exec(vec![sort_expr("a", &schema)], repartition, true);
@@ -485,11 +477,7 @@
             "  SortExec: expr=[a@0 ASC NULLS LAST], preserve_partitioning=[true]",
             "    RepartitionExec: partitioning=Hash([c@1], 8), input_partitions=8",
             "      RepartitionExec: partitioning=RoundRobinBatch(8), input_partitions=1",
-<<<<<<< HEAD
-            "        DataSourceExec: file_groups={1 group: [[file_path]]}, projection=[a, c, d], output_ordering=[a@0 ASC NULLS LAST], file_type=csv, has_header=true",
-=======
-            "        MemoryExec: partitions=1, partition_sizes=[1], output_ordering=a@0 ASC NULLS LAST",
->>>>>>> 295ffb41
+            "        DataSourceExec: partitions=1, partition_sizes=[1], output_ordering=a@0 ASC NULLS LAST",
         ];
 
         // Expected unbounded result (same for with and without flag)
@@ -506,21 +494,13 @@
             "  SortExec: expr=[a@0 ASC NULLS LAST], preserve_partitioning=[true]",
             "    RepartitionExec: partitioning=Hash([c@1], 8), input_partitions=8",
             "      RepartitionExec: partitioning=RoundRobinBatch(8), input_partitions=1",
-<<<<<<< HEAD
-            "        DataSourceExec: file_groups={1 group: [[file_path]]}, projection=[a, c, d], output_ordering=[a@0 ASC NULLS LAST], file_type=csv, has_header=true",
-=======
-            "        MemoryExec: partitions=1, partition_sizes=[1], output_ordering=a@0 ASC NULLS LAST",
->>>>>>> 295ffb41
+            "        DataSourceExec: partitions=1, partition_sizes=[1], output_ordering=a@0 ASC NULLS LAST",
         ];
         let expected_optimized_bounded_sort_preserve = [
             "SortPreservingMergeExec: [a@0 ASC NULLS LAST]",
             "  RepartitionExec: partitioning=Hash([c@1], 8), input_partitions=8, preserve_order=true, sort_exprs=a@0 ASC NULLS LAST",
             "    RepartitionExec: partitioning=RoundRobinBatch(8), input_partitions=1",
-<<<<<<< HEAD
-            "      DataSourceExec: file_groups={1 group: [[file_path]]}, projection=[a, c, d], output_ordering=[a@0 ASC NULLS LAST], file_type=csv, has_header=true",
-=======
-            "      MemoryExec: partitions=1, partition_sizes=[1], output_ordering=a@0 ASC NULLS LAST",
->>>>>>> 295ffb41
+            "      DataSourceExec: partitions=1, partition_sizes=[1], output_ordering=a@0 ASC NULLS LAST",
         ];
         assert_optimized_in_all_boundedness_situations!(
             expected_input_unbounded,
@@ -546,11 +526,7 @@
         let source = if source_unbounded {
             stream_exec_ordered(&schema, sort_exprs)
         } else {
-<<<<<<< HEAD
-            data_source_exec_csv_sorted(&schema, sort_exprs)
-=======
             memory_exec_sorted(&schema, sort_exprs)
->>>>>>> 295ffb41
         };
         let repartition_rr = repartition_exec_round_robin(source);
         let repartition_hash = repartition_exec_hash(repartition_rr);
@@ -594,11 +570,7 @@
             "            CoalescePartitionsExec",
             "              RepartitionExec: partitioning=Hash([c@1], 8), input_partitions=8",
             "                RepartitionExec: partitioning=RoundRobinBatch(8), input_partitions=1",
-<<<<<<< HEAD
-            "                  DataSourceExec: file_groups={1 group: [[file_path]]}, projection=[a, c, d], output_ordering=[a@0 ASC], file_type=csv, has_header=true",
-=======
-            "                  MemoryExec: partitions=1, partition_sizes=[1], output_ordering=a@0 ASC",
->>>>>>> 295ffb41
+            "                  DataSourceExec: partitions=1, partition_sizes=[1], output_ordering=a@0 ASC",
         ];
 
         // Expected unbounded result (same for with and without flag)
@@ -624,11 +596,7 @@
             "            CoalescePartitionsExec",
             "              RepartitionExec: partitioning=Hash([c@1], 8), input_partitions=8",
             "                RepartitionExec: partitioning=RoundRobinBatch(8), input_partitions=1",
-<<<<<<< HEAD
-            "                  DataSourceExec: file_groups={1 group: [[file_path]]}, projection=[a, c, d], output_ordering=[a@0 ASC], file_type=csv, has_header=true",
-=======
-            "                  MemoryExec: partitions=1, partition_sizes=[1], output_ordering=a@0 ASC",
->>>>>>> 295ffb41
+            "                  DataSourceExec: partitions=1, partition_sizes=[1], output_ordering=a@0 ASC",
         ];
         let expected_optimized_bounded_sort_preserve = [
             "SortPreservingMergeExec: [a@0 ASC]",
@@ -638,11 +606,7 @@
             "        SortPreservingMergeExec: [a@0 ASC]",
             "          RepartitionExec: partitioning=Hash([c@1], 8), input_partitions=8, preserve_order=true, sort_exprs=a@0 ASC",
             "            RepartitionExec: partitioning=RoundRobinBatch(8), input_partitions=1",
-<<<<<<< HEAD
-            "              DataSourceExec: file_groups={1 group: [[file_path]]}, projection=[a, c, d], output_ordering=[a@0 ASC], file_type=csv, has_header=true",
-=======
-            "              MemoryExec: partitions=1, partition_sizes=[1], output_ordering=a@0 ASC",
->>>>>>> 295ffb41
+            "              DataSourceExec: partitions=1, partition_sizes=[1], output_ordering=a@0 ASC",
         ];
         assert_optimized_in_all_boundedness_situations!(
             expected_input_unbounded,
@@ -668,11 +632,7 @@
         let source = if source_unbounded {
             stream_exec_ordered(&schema, sort_exprs)
         } else {
-<<<<<<< HEAD
-            data_source_exec_csv_sorted(&schema, sort_exprs)
-=======
             memory_exec_sorted(&schema, sort_exprs)
->>>>>>> 295ffb41
         };
         let repartition_rr = repartition_exec_round_robin(source);
         let filter = filter_exec(repartition_rr);
@@ -697,11 +657,7 @@
             "    RepartitionExec: partitioning=Hash([c@1], 8), input_partitions=8",
             "      FilterExec: c@1 > 3",
             "        RepartitionExec: partitioning=RoundRobinBatch(8), input_partitions=1",
-<<<<<<< HEAD
-            "          DataSourceExec: file_groups={1 group: [[file_path]]}, projection=[a, c, d], output_ordering=[a@0 ASC NULLS LAST], file_type=csv, has_header=true",
-=======
-            "          MemoryExec: partitions=1, partition_sizes=[1], output_ordering=a@0 ASC NULLS LAST",
->>>>>>> 295ffb41
+            "          DataSourceExec: partitions=1, partition_sizes=[1], output_ordering=a@0 ASC NULLS LAST",
         ];
 
         // Expected unbounded result (same for with and without flag)
@@ -720,22 +676,14 @@
             "    RepartitionExec: partitioning=Hash([c@1], 8), input_partitions=8",
             "      FilterExec: c@1 > 3",
             "        RepartitionExec: partitioning=RoundRobinBatch(8), input_partitions=1",
-<<<<<<< HEAD
-            "          DataSourceExec: file_groups={1 group: [[file_path]]}, projection=[a, c, d], output_ordering=[a@0 ASC NULLS LAST], file_type=csv, has_header=true",
-=======
-            "          MemoryExec: partitions=1, partition_sizes=[1], output_ordering=a@0 ASC NULLS LAST",
->>>>>>> 295ffb41
+            "          DataSourceExec: partitions=1, partition_sizes=[1], output_ordering=a@0 ASC NULLS LAST",
         ];
         let expected_optimized_bounded_sort_preserve = [
             "SortPreservingMergeExec: [a@0 ASC NULLS LAST]",
             "  RepartitionExec: partitioning=Hash([c@1], 8), input_partitions=8, preserve_order=true, sort_exprs=a@0 ASC NULLS LAST",
             "    FilterExec: c@1 > 3",
             "      RepartitionExec: partitioning=RoundRobinBatch(8), input_partitions=1",
-<<<<<<< HEAD
-            "        DataSourceExec: file_groups={1 group: [[file_path]]}, projection=[a, c, d], output_ordering=[a@0 ASC NULLS LAST], file_type=csv, has_header=true",
-=======
-            "        MemoryExec: partitions=1, partition_sizes=[1], output_ordering=a@0 ASC NULLS LAST",
->>>>>>> 295ffb41
+            "        DataSourceExec: partitions=1, partition_sizes=[1], output_ordering=a@0 ASC NULLS LAST",
         ];
         assert_optimized_in_all_boundedness_situations!(
             expected_input_unbounded,
@@ -761,11 +709,7 @@
         let source = if source_unbounded {
             stream_exec_ordered(&schema, sort_exprs)
         } else {
-<<<<<<< HEAD
-            data_source_exec_csv_sorted(&schema, sort_exprs)
-=======
             memory_exec_sorted(&schema, sort_exprs)
->>>>>>> 295ffb41
         };
         let repartition_rr = repartition_exec_round_robin(source);
         let repartition_hash = repartition_exec_hash(repartition_rr);
@@ -793,11 +737,7 @@
             "      FilterExec: c@1 > 3",
             "        RepartitionExec: partitioning=Hash([c@1], 8), input_partitions=8",
             "          RepartitionExec: partitioning=RoundRobinBatch(8), input_partitions=1",
-<<<<<<< HEAD
-            "            DataSourceExec: file_groups={1 group: [[file_path]]}, projection=[a, c, d], output_ordering=[a@0 ASC NULLS LAST], file_type=csv, has_header=true",
-=======
-            "            MemoryExec: partitions=1, partition_sizes=[1], output_ordering=a@0 ASC NULLS LAST",
->>>>>>> 295ffb41
+            "            DataSourceExec: partitions=1, partition_sizes=[1], output_ordering=a@0 ASC NULLS LAST",
         ];
 
         // Expected unbounded result (same for with and without flag)
@@ -818,11 +758,7 @@
             "      FilterExec: c@1 > 3",
             "        RepartitionExec: partitioning=Hash([c@1], 8), input_partitions=8",
             "          RepartitionExec: partitioning=RoundRobinBatch(8), input_partitions=1",
-<<<<<<< HEAD
-            "            DataSourceExec: file_groups={1 group: [[file_path]]}, projection=[a, c, d], output_ordering=[a@0 ASC NULLS LAST], file_type=csv, has_header=true",
-=======
-            "            MemoryExec: partitions=1, partition_sizes=[1], output_ordering=a@0 ASC NULLS LAST",
->>>>>>> 295ffb41
+            "            DataSourceExec: partitions=1, partition_sizes=[1], output_ordering=a@0 ASC NULLS LAST",
         ];
         let expected_optimized_bounded_sort_preserve = [
             "SortPreservingMergeExec: [a@0 ASC NULLS LAST]",
@@ -830,11 +766,7 @@
             "    FilterExec: c@1 > 3",
             "      RepartitionExec: partitioning=Hash([c@1], 8), input_partitions=8, preserve_order=true, sort_exprs=a@0 ASC NULLS LAST",
             "        RepartitionExec: partitioning=RoundRobinBatch(8), input_partitions=1",
-<<<<<<< HEAD
-            "          DataSourceExec: file_groups={1 group: [[file_path]]}, projection=[a, c, d], output_ordering=[a@0 ASC NULLS LAST], file_type=csv, has_header=true",
-=======
-            "          MemoryExec: partitions=1, partition_sizes=[1], output_ordering=a@0 ASC NULLS LAST",
->>>>>>> 295ffb41
+            "          DataSourceExec: partitions=1, partition_sizes=[1], output_ordering=a@0 ASC NULLS LAST",
         ];
         assert_optimized_in_all_boundedness_situations!(
             expected_input_unbounded,
@@ -860,11 +792,7 @@
         let source = if source_unbounded {
             stream_exec_ordered(&schema, sort_exprs)
         } else {
-<<<<<<< HEAD
-            data_source_exec_csv_sorted(&schema, sort_exprs)
-=======
             memory_exec_sorted(&schema, sort_exprs)
->>>>>>> 295ffb41
         };
         let repartition_rr = repartition_exec_round_robin(source);
         let coalesce_batches_exec_1 = coalesce_batches_exec(repartition_rr);
@@ -896,11 +824,7 @@
             "        RepartitionExec: partitioning=Hash([c@1], 8), input_partitions=8",
             "          CoalesceBatchesExec: target_batch_size=8192",
             "            RepartitionExec: partitioning=RoundRobinBatch(8), input_partitions=1",
-<<<<<<< HEAD
-            "              DataSourceExec: file_groups={1 group: [[file_path]]}, projection=[a, c, d], output_ordering=[a@0 ASC NULLS LAST], file_type=csv, has_header=true",
-=======
-            "              MemoryExec: partitions=1, partition_sizes=[1], output_ordering=a@0 ASC NULLS LAST",
->>>>>>> 295ffb41
+            "              DataSourceExec: partitions=1, partition_sizes=[1], output_ordering=a@0 ASC NULLS LAST",
         ];
 
         // Expected unbounded result (same for with and without flag)
@@ -923,11 +847,7 @@
             "        RepartitionExec: partitioning=Hash([c@1], 8), input_partitions=8",
             "          CoalesceBatchesExec: target_batch_size=8192",
             "            RepartitionExec: partitioning=RoundRobinBatch(8), input_partitions=1",
-<<<<<<< HEAD
-            "              DataSourceExec: file_groups={1 group: [[file_path]]}, projection=[a, c, d], output_ordering=[a@0 ASC NULLS LAST], file_type=csv, has_header=true",
-=======
-            "              MemoryExec: partitions=1, partition_sizes=[1], output_ordering=a@0 ASC NULLS LAST",
->>>>>>> 295ffb41
+            "              DataSourceExec: partitions=1, partition_sizes=[1], output_ordering=a@0 ASC NULLS LAST",
         ];
         let expected_optimized_bounded_sort_preserve = [
             "SortPreservingMergeExec: [a@0 ASC NULLS LAST]",
@@ -936,11 +856,7 @@
             "      RepartitionExec: partitioning=Hash([c@1], 8), input_partitions=8, preserve_order=true, sort_exprs=a@0 ASC NULLS LAST",
             "        CoalesceBatchesExec: target_batch_size=8192",
             "          RepartitionExec: partitioning=RoundRobinBatch(8), input_partitions=1",
-<<<<<<< HEAD
-            "            DataSourceExec: file_groups={1 group: [[file_path]]}, projection=[a, c, d], output_ordering=[a@0 ASC NULLS LAST], file_type=csv, has_header=true",
-=======
-            "            MemoryExec: partitions=1, partition_sizes=[1], output_ordering=a@0 ASC NULLS LAST",
->>>>>>> 295ffb41
+            "            DataSourceExec: partitions=1, partition_sizes=[1], output_ordering=a@0 ASC NULLS LAST",
         ];
         assert_optimized_in_all_boundedness_situations!(
             expected_input_unbounded,
@@ -966,11 +882,7 @@
         let source = if source_unbounded {
             stream_exec_ordered(&schema, sort_exprs)
         } else {
-<<<<<<< HEAD
-            data_source_exec_csv_sorted(&schema, sort_exprs)
-=======
             memory_exec_sorted(&schema, sort_exprs)
->>>>>>> 295ffb41
         };
         let repartition_rr = repartition_exec_round_robin(source);
         let repartition_hash = repartition_exec_hash(repartition_rr);
@@ -995,11 +907,7 @@
             "    FilterExec: c@1 > 3",
             "      RepartitionExec: partitioning=Hash([c@1], 8), input_partitions=8",
             "        RepartitionExec: partitioning=RoundRobinBatch(8), input_partitions=1",
-<<<<<<< HEAD
-            "          DataSourceExec: file_groups={1 group: [[file_path]]}, projection=[a, c, d], output_ordering=[a@0 ASC NULLS LAST], file_type=csv, has_header=true",
-=======
-            "          MemoryExec: partitions=1, partition_sizes=[1], output_ordering=a@0 ASC NULLS LAST",
->>>>>>> 295ffb41
+            "          DataSourceExec: partitions=1, partition_sizes=[1], output_ordering=a@0 ASC NULLS LAST",
         ];
 
         // Expected unbounded result (same for with and without flag)
@@ -1019,11 +927,7 @@
             "    FilterExec: c@1 > 3",
             "      RepartitionExec: partitioning=Hash([c@1], 8), input_partitions=8",
             "        RepartitionExec: partitioning=RoundRobinBatch(8), input_partitions=1",
-<<<<<<< HEAD
-            "          DataSourceExec: file_groups={1 group: [[file_path]]}, projection=[a, c, d], output_ordering=[a@0 ASC NULLS LAST], file_type=csv, has_header=true",
-=======
-            "          MemoryExec: partitions=1, partition_sizes=[1], output_ordering=a@0 ASC NULLS LAST",
->>>>>>> 295ffb41
+            "          DataSourceExec: partitions=1, partition_sizes=[1], output_ordering=a@0 ASC NULLS LAST",
         ];
         let expected_optimized_bounded_sort_preserve = expected_optimized_bounded;
 
@@ -1051,11 +955,7 @@
         let source = if source_unbounded {
             stream_exec_ordered(&schema, sort_exprs)
         } else {
-<<<<<<< HEAD
-            data_source_exec_csv_sorted(&schema, sort_exprs)
-=======
             memory_exec_sorted(&schema, sort_exprs)
->>>>>>> 295ffb41
         };
         let repartition_rr = repartition_exec_round_robin(source);
         let repartition_hash = repartition_exec_hash(repartition_rr);
@@ -1086,11 +986,7 @@
             "        FilterExec: c@1 > 3",
             "          RepartitionExec: partitioning=Hash([c@1], 8), input_partitions=8",
             "            RepartitionExec: partitioning=RoundRobinBatch(8), input_partitions=1",
-<<<<<<< HEAD
-            "              DataSourceExec: file_groups={1 group: [[file_path]]}, projection=[a, c, d], output_ordering=[a@0 ASC NULLS LAST], file_type=csv, has_header=true",
-=======
-            "              MemoryExec: partitions=1, partition_sizes=[1], output_ordering=a@0 ASC NULLS LAST",
->>>>>>> 295ffb41
+            "              DataSourceExec: partitions=1, partition_sizes=[1], output_ordering=a@0 ASC NULLS LAST",
         ];
 
         // Expected unbounded result (same for with and without flag)
@@ -1113,11 +1009,7 @@
             "        FilterExec: c@1 > 3",
             "          RepartitionExec: partitioning=Hash([c@1], 8), input_partitions=8",
             "            RepartitionExec: partitioning=RoundRobinBatch(8), input_partitions=1",
-<<<<<<< HEAD
-            "              DataSourceExec: file_groups={1 group: [[file_path]]}, projection=[a, c, d], output_ordering=[a@0 ASC NULLS LAST], file_type=csv, has_header=true",
-=======
-            "              MemoryExec: partitions=1, partition_sizes=[1], output_ordering=a@0 ASC NULLS LAST",
->>>>>>> 295ffb41
+            "              DataSourceExec: partitions=1, partition_sizes=[1], output_ordering=a@0 ASC NULLS LAST",
         ];
         let expected_optimized_bounded_sort_preserve = [
             "SortPreservingMergeExec: [a@0 ASC NULLS LAST]",
@@ -1126,11 +1018,7 @@
             "      FilterExec: c@1 > 3",
             "        RepartitionExec: partitioning=Hash([c@1], 8), input_partitions=8, preserve_order=true, sort_exprs=a@0 ASC NULLS LAST",
             "          RepartitionExec: partitioning=RoundRobinBatch(8), input_partitions=1",
-<<<<<<< HEAD
-            "            DataSourceExec: file_groups={1 group: [[file_path]]}, projection=[a, c, d], output_ordering=[a@0 ASC NULLS LAST], file_type=csv, has_header=true",
-=======
-            "            MemoryExec: partitions=1, partition_sizes=[1], output_ordering=a@0 ASC NULLS LAST",
->>>>>>> 295ffb41
+            "            DataSourceExec: partitions=1, partition_sizes=[1], output_ordering=a@0 ASC NULLS LAST",
         ];
         assert_optimized_in_all_boundedness_situations!(
             expected_input_unbounded,
@@ -1156,11 +1044,7 @@
         let source = if source_unbounded {
             stream_exec_ordered(&schema, sort_exprs)
         } else {
-<<<<<<< HEAD
-            data_source_exec_csv_sorted(&schema, sort_exprs)
-=======
             memory_exec_sorted(&schema, sort_exprs)
->>>>>>> 295ffb41
         };
         let repartition_rr = repartition_exec_round_robin(source);
         let repartition_hash = repartition_exec_hash(repartition_rr);
@@ -1188,11 +1072,7 @@
             "  SortExec: expr=[c@1 ASC], preserve_partitioning=[true]",
             "    RepartitionExec: partitioning=Hash([c@1], 8), input_partitions=8",
             "      RepartitionExec: partitioning=RoundRobinBatch(8), input_partitions=1",
-<<<<<<< HEAD
-            "        DataSourceExec: file_groups={1 group: [[file_path]]}, projection=[a, c, d], output_ordering=[a@0 ASC NULLS LAST], file_type=csv, has_header=true",
-=======
-            "        MemoryExec: partitions=1, partition_sizes=[1], output_ordering=a@0 ASC NULLS LAST",
->>>>>>> 295ffb41
+            "        DataSourceExec: partitions=1, partition_sizes=[1], output_ordering=a@0 ASC NULLS LAST",
         ];
 
         // Expected unbounded result (same for with and without flag)
@@ -1210,11 +1090,7 @@
             "  SortExec: expr=[c@1 ASC], preserve_partitioning=[true]",
             "    RepartitionExec: partitioning=Hash([c@1], 8), input_partitions=8",
             "      RepartitionExec: partitioning=RoundRobinBatch(8), input_partitions=1",
-<<<<<<< HEAD
-            "        DataSourceExec: file_groups={1 group: [[file_path]]}, projection=[a, c, d], output_ordering=[a@0 ASC NULLS LAST], file_type=csv, has_header=true",
-=======
-            "        MemoryExec: partitions=1, partition_sizes=[1], output_ordering=a@0 ASC NULLS LAST",
->>>>>>> 295ffb41
+            "        DataSourceExec: partitions=1, partition_sizes=[1], output_ordering=a@0 ASC NULLS LAST",
         ];
         let expected_optimized_bounded_sort_preserve = expected_optimized_bounded;
 
@@ -1242,11 +1118,7 @@
         let source = if source_unbounded {
             stream_exec_ordered(&schema, sort_exprs)
         } else {
-<<<<<<< HEAD
-            data_source_exec_csv_sorted(&schema, sort_exprs)
-=======
             memory_exec_sorted(&schema, sort_exprs)
->>>>>>> 295ffb41
         };
         let repartition_rr = repartition_exec_round_robin(source);
         let repartition_hash = repartition_exec_hash(repartition_rr);
@@ -1267,11 +1139,7 @@
             "  CoalescePartitionsExec",
             "    RepartitionExec: partitioning=Hash([c@1], 8), input_partitions=8",
             "      RepartitionExec: partitioning=RoundRobinBatch(8), input_partitions=1",
-<<<<<<< HEAD
-            "        DataSourceExec: file_groups={1 group: [[file_path]]}, projection=[a, c, d], output_ordering=[a@0 ASC NULLS LAST], file_type=csv, has_header=true",
-=======
-            "        MemoryExec: partitions=1, partition_sizes=[1], output_ordering=a@0 ASC NULLS LAST",
->>>>>>> 295ffb41
+            "        DataSourceExec: partitions=1, partition_sizes=[1], output_ordering=a@0 ASC NULLS LAST",
         ];
 
         // Expected unbounded result (same for with and without flag)
@@ -1288,21 +1156,13 @@
             "  CoalescePartitionsExec",
             "    RepartitionExec: partitioning=Hash([c@1], 8), input_partitions=8",
             "      RepartitionExec: partitioning=RoundRobinBatch(8), input_partitions=1",
-<<<<<<< HEAD
-            "        DataSourceExec: file_groups={1 group: [[file_path]]}, projection=[a, c, d], output_ordering=[a@0 ASC NULLS LAST], file_type=csv, has_header=true",
-=======
-            "        MemoryExec: partitions=1, partition_sizes=[1], output_ordering=a@0 ASC NULLS LAST",
->>>>>>> 295ffb41
+            "        DataSourceExec: partitions=1, partition_sizes=[1], output_ordering=a@0 ASC NULLS LAST",
         ];
         let expected_optimized_bounded_sort_preserve = [
             "SortPreservingMergeExec: [a@0 ASC NULLS LAST]",
             "  RepartitionExec: partitioning=Hash([c@1], 8), input_partitions=8, preserve_order=true, sort_exprs=a@0 ASC NULLS LAST",
             "    RepartitionExec: partitioning=RoundRobinBatch(8), input_partitions=1",
-<<<<<<< HEAD
-            "      DataSourceExec: file_groups={1 group: [[file_path]]}, projection=[a, c, d], output_ordering=[a@0 ASC NULLS LAST], file_type=csv, has_header=true",
-=======
-            "      MemoryExec: partitions=1, partition_sizes=[1], output_ordering=a@0 ASC NULLS LAST",
->>>>>>> 295ffb41
+            "      DataSourceExec: partitions=1, partition_sizes=[1], output_ordering=a@0 ASC NULLS LAST",
         ];
         assert_optimized_in_all_boundedness_situations!(
             expected_input_unbounded,
@@ -1328,11 +1188,7 @@
         let source = if source_unbounded {
             stream_exec_ordered(&schema, sort_exprs)
         } else {
-<<<<<<< HEAD
-            data_source_exec_csv_sorted(&schema, sort_exprs)
-=======
             memory_exec_sorted(&schema, sort_exprs)
->>>>>>> 295ffb41
         };
         let repartition_rr = repartition_exec_round_robin(source);
         let repartition_hash = repartition_exec_hash(repartition_rr);
@@ -1376,11 +1232,7 @@
             "            CoalescePartitionsExec",
             "              RepartitionExec: partitioning=Hash([c@1], 8), input_partitions=8",
             "                RepartitionExec: partitioning=RoundRobinBatch(8), input_partitions=1",
-<<<<<<< HEAD
-            "                  DataSourceExec: file_groups={1 group: [[file_path]]}, projection=[a, c, d], output_ordering=[a@0 ASC NULLS LAST], file_type=csv, has_header=true",
-=======
-            "                  MemoryExec: partitions=1, partition_sizes=[1], output_ordering=a@0 ASC NULLS LAST",
->>>>>>> 295ffb41
+            "                  DataSourceExec: partitions=1, partition_sizes=[1], output_ordering=a@0 ASC NULLS LAST",
         ];
 
         // Expected unbounded result (same for with and without flag)
@@ -1407,11 +1259,7 @@
             "            CoalescePartitionsExec",
             "              RepartitionExec: partitioning=Hash([c@1], 8), input_partitions=8",
             "                RepartitionExec: partitioning=RoundRobinBatch(8), input_partitions=1",
-<<<<<<< HEAD
-            "                  DataSourceExec: file_groups={1 group: [[file_path]]}, projection=[a, c, d], output_ordering=[a@0 ASC NULLS LAST], file_type=csv, has_header=true",
-=======
-            "                  MemoryExec: partitions=1, partition_sizes=[1], output_ordering=a@0 ASC NULLS LAST",
->>>>>>> 295ffb41
+            "                  DataSourceExec: partitions=1, partition_sizes=[1], output_ordering=a@0 ASC NULLS LAST",
         ];
         let expected_optimized_bounded_sort_preserve = [
             "SortPreservingMergeExec: [c@1 ASC]",
@@ -1422,11 +1270,7 @@
             "          CoalescePartitionsExec",
             "            RepartitionExec: partitioning=Hash([c@1], 8), input_partitions=8",
             "              RepartitionExec: partitioning=RoundRobinBatch(8), input_partitions=1",
-<<<<<<< HEAD
-            "                DataSourceExec: file_groups={1 group: [[file_path]]}, projection=[a, c, d], output_ordering=[a@0 ASC NULLS LAST], file_type=csv, has_header=true",
-=======
-            "                MemoryExec: partitions=1, partition_sizes=[1], output_ordering=a@0 ASC NULLS LAST",
->>>>>>> 295ffb41
+            "                DataSourceExec: partitions=1, partition_sizes=[1], output_ordering=a@0 ASC NULLS LAST",
         ];
         assert_optimized_in_all_boundedness_situations!(
             expected_input_unbounded,
@@ -1453,11 +1297,7 @@
         let left_source = if source_unbounded {
             stream_exec_ordered(&schema, left_sort_exprs)
         } else {
-<<<<<<< HEAD
-            data_source_exec_csv_sorted(&schema, left_sort_exprs)
-=======
             memory_exec_sorted(&schema, left_sort_exprs)
->>>>>>> 295ffb41
         };
         let left_repartition_rr = repartition_exec_round_robin(left_source);
         let left_repartition_hash = repartition_exec_hash(left_repartition_rr);
@@ -1468,11 +1308,7 @@
         let right_source = if source_unbounded {
             stream_exec_ordered(&schema, right_sort_exprs)
         } else {
-<<<<<<< HEAD
-            data_source_exec_csv_sorted(&schema, right_sort_exprs)
-=======
             memory_exec_sorted(&schema, right_sort_exprs)
->>>>>>> 295ffb41
         };
         let right_repartition_rr = repartition_exec_round_robin(right_source);
         let right_repartition_hash = repartition_exec_hash(right_repartition_rr);
@@ -1513,19 +1349,11 @@
             "      CoalesceBatchesExec: target_batch_size=4096",
             "        RepartitionExec: partitioning=Hash([c@1], 8), input_partitions=8",
             "          RepartitionExec: partitioning=RoundRobinBatch(8), input_partitions=1",
-<<<<<<< HEAD
-            "            DataSourceExec: file_groups={1 group: [[file_path]]}, projection=[a, c, d], output_ordering=[a@0 ASC NULLS LAST], file_type=csv, has_header=true",
+            "            DataSourceExec: partitions=1, partition_sizes=[1], output_ordering=a@0 ASC NULLS LAST",
             "      CoalesceBatchesExec: target_batch_size=4096",
             "        RepartitionExec: partitioning=Hash([c@1], 8), input_partitions=8",
             "          RepartitionExec: partitioning=RoundRobinBatch(8), input_partitions=1",
-            "            DataSourceExec: file_groups={1 group: [[file_path]]}, projection=[a, c, d], output_ordering=[a@0 ASC NULLS LAST], file_type=csv, has_header=true",
-=======
-            "            MemoryExec: partitions=1, partition_sizes=[1], output_ordering=a@0 ASC NULLS LAST",
-            "      CoalesceBatchesExec: target_batch_size=4096",
-            "        RepartitionExec: partitioning=Hash([c@1], 8), input_partitions=8",
-            "          RepartitionExec: partitioning=RoundRobinBatch(8), input_partitions=1",
-            "            MemoryExec: partitions=1, partition_sizes=[1], output_ordering=a@0 ASC NULLS LAST",
->>>>>>> 295ffb41
+            "            DataSourceExec: partitions=1, partition_sizes=[1], output_ordering=a@0 ASC NULLS LAST",
         ];
 
         // Expected unbounded result (same for with and without flag)
@@ -1552,19 +1380,11 @@
             "      CoalesceBatchesExec: target_batch_size=4096",
             "        RepartitionExec: partitioning=Hash([c@1], 8), input_partitions=8",
             "          RepartitionExec: partitioning=RoundRobinBatch(8), input_partitions=1",
-<<<<<<< HEAD
-            "            DataSourceExec: file_groups={1 group: [[file_path]]}, projection=[a, c, d], output_ordering=[a@0 ASC NULLS LAST], file_type=csv, has_header=true",
+            "            DataSourceExec: partitions=1, partition_sizes=[1], output_ordering=a@0 ASC NULLS LAST",
             "      CoalesceBatchesExec: target_batch_size=4096",
             "        RepartitionExec: partitioning=Hash([c@1], 8), input_partitions=8",
             "          RepartitionExec: partitioning=RoundRobinBatch(8), input_partitions=1",
-            "            DataSourceExec: file_groups={1 group: [[file_path]]}, projection=[a, c, d], output_ordering=[a@0 ASC NULLS LAST], file_type=csv, has_header=true",
-=======
-            "            MemoryExec: partitions=1, partition_sizes=[1], output_ordering=a@0 ASC NULLS LAST",
-            "      CoalesceBatchesExec: target_batch_size=4096",
-            "        RepartitionExec: partitioning=Hash([c@1], 8), input_partitions=8",
-            "          RepartitionExec: partitioning=RoundRobinBatch(8), input_partitions=1",
-            "            MemoryExec: partitions=1, partition_sizes=[1], output_ordering=a@0 ASC NULLS LAST",
->>>>>>> 295ffb41
+            "            DataSourceExec: partitions=1, partition_sizes=[1], output_ordering=a@0 ASC NULLS LAST",
         ];
         let expected_optimized_bounded_sort_preserve = expected_optimized_bounded;
 
@@ -1723,15 +1543,9 @@
         )
     }
 
-<<<<<<< HEAD
-    // creates a csv exec source for the test purposes
-    // projection and has_header parameters are given static due to testing needs
-    fn data_source_exec_csv_sorted(
-=======
     // creates a memory exec source for the test purposes
     // projection parameter is given static due to testing needs
     fn memory_exec_sorted(
->>>>>>> 295ffb41
         schema: &SchemaRef,
         sort_exprs: impl IntoIterator<Item = PhysicalSortExpr>,
     ) -> Arc<dyn ExecutionPlan> {
@@ -1740,20 +1554,6 @@
             let arr = Arc::new(Int32Array::from(values));
             let arr = arr as ArrayRef;
 
-<<<<<<< HEAD
-        let conf = FileScanConfig::new(
-            ObjectStoreUrl::parse("test:///").unwrap(),
-            schema.clone(),
-        )
-        .with_file(PartitionedFile::new("file_path".to_string(), 100))
-        .with_projection(Some(projection))
-        .with_output_ordering(vec![sort_exprs])
-        .with_newlines_in_values(false)
-        .with_file_compression_type(FileCompressionType::UNCOMPRESSED);
-
-        let source_config = Arc::new(CsvConfig::new(true, 0, b'"'));
-        FileSourceConfig::new_exec(conf, source_config)
-=======
             RecordBatch::try_new(
                 schema.clone(),
                 vec![arr.clone(), arr.clone(), arr.clone(), arr],
@@ -1769,11 +1569,10 @@
                 .map(|_| vec![make_partition(schema, rows)])
                 .collect();
             let projection: Vec<usize> = vec![0, 2, 3];
-            MemoryExec::try_new(&data, schema.clone(), Some(projection))
+            DataSourceExec::try_new(&data, schema.clone(), Some(projection))
                 .unwrap()
                 .try_with_sort_information(vec![sort_exprs])
                 .unwrap()
         })
->>>>>>> 295ffb41
     }
 }