// Licensed to the Apache Software Foundation (ASF) under one
// or more contributor license agreements.  See the NOTICE file
// distributed with this work for additional information
// regarding copyright ownership.  The ASF licenses this file
// to you under the Apache License, Version 2.0 (the
// "License"); you may not use this file except in compliance
// with the License.  You may obtain a copy of the License at
//
//   http://www.apache.org/licenses/LICENSE-2.0
//
// Unless required by applicable law or agreed to in writing,
// software distributed under the License is distributed on an
// "AS IS" BASIS, WITHOUT WARRANTIES OR CONDITIONS OF ANY
// KIND, either express or implied.  See the License for the
// specific language governing permissions and limitations
// under the License.

//! EnforceSorting optimizer rule inspects the physical plan with respect
//! to local sorting requirements and does the following:
//! - Adds a [SortExec] when a requirement is not met,
//! - Removes an already-existing [SortExec] if it is possible to prove
//!   that this sort is unnecessary
//! The rule can work on valid *and* invalid physical plans with respect to
//! sorting requirements, but always produces a valid physical plan in this sense.
//!
//! A non-realistic but easy to follow example for sort removals: Assume that we
//! somehow get the fragment
//!
//! ```text
//! SortExec: expr=[nullable_col@0 ASC]
//!   SortExec: expr=[non_nullable_col@1 ASC]
//! ```
//!
//! in the physical plan. The first sort is unnecessary since its result is overwritten
//! by another [`SortExec`]. Therefore, this rule removes it from the physical plan.

use std::sync::Arc;

use crate::config::ConfigOptions;
use crate::error::Result;
use crate::physical_optimizer::replace_with_order_preserving_variants::{
    replace_with_order_preserving_variants, OrderPreservationContext,
};
use crate::physical_optimizer::sort_pushdown::{pushdown_sorts, SortPushDown};
use crate::physical_optimizer::utils::{
    add_sort_above, is_coalesce_partitions, is_limit, is_repartition, is_sort,
    is_sort_preserving_merge, is_union, is_window, ExecTree,
};
use crate::physical_optimizer::PhysicalOptimizerRule;
use crate::physical_plan::coalesce_partitions::CoalescePartitionsExec;
use crate::physical_plan::sorts::sort::SortExec;
use crate::physical_plan::sorts::sort_preserving_merge::SortPreservingMergeExec;
use crate::physical_plan::windows::{
    get_best_fitting_window, BoundedWindowAggExec, PartitionSearchMode, WindowAggExec,
};
use crate::physical_plan::{with_new_children_if_necessary, Distribution, ExecutionPlan};

use datafusion_common::tree_node::{Transformed, TreeNode, VisitRecursion};
use datafusion_common::{plan_err, DataFusionError};
<<<<<<< HEAD
use datafusion_physical_expr::utils::{convert_to_expr, get_indices_of_matching_exprs};
use datafusion_physical_expr::{PhysicalExpr, PhysicalSortExpr, PhysicalSortRequirement};
=======
use datafusion_physical_expr::utils::{
    ordering_satisfy, ordering_satisfy_requirement_concrete,
};
use datafusion_physical_expr::{PhysicalSortExpr, PhysicalSortRequirement};
>>>>>>> f9591275

use itertools::izip;

/// This rule inspects [`SortExec`]'s in the given physical plan and removes the
/// ones it can prove unnecessary.
#[derive(Default)]
pub struct EnforceSorting {}

impl EnforceSorting {
    #[allow(missing_docs)]
    pub fn new() -> Self {
        Self {}
    }
}

/// This object is used within the [`EnforceSorting`] rule to track the closest
/// [`SortExec`] descendant(s) for every child of a plan.
#[derive(Debug, Clone)]
struct PlanWithCorrespondingSort {
    plan: Arc<dyn ExecutionPlan>,
    // For every child, keep a subtree of `ExecutionPlan`s starting from the
    // child until the `SortExec`(s) -- could be multiple for n-ary plans like
    // Union -- that determine the output ordering of the child. If the child
    // has no connection to any sort, simply store None (and not a subtree).
    sort_onwards: Vec<Option<ExecTree>>,
}

impl PlanWithCorrespondingSort {
    fn new(plan: Arc<dyn ExecutionPlan>) -> Self {
        let length = plan.children().len();
        PlanWithCorrespondingSort {
            plan,
            sort_onwards: vec![None; length],
        }
    }

    fn new_from_children_nodes(
        children_nodes: Vec<PlanWithCorrespondingSort>,
        parent_plan: Arc<dyn ExecutionPlan>,
    ) -> Result<Self> {
        let children_plans = children_nodes
            .iter()
            .map(|item| item.plan.clone())
            .collect::<Vec<_>>();
        let sort_onwards = children_nodes
            .into_iter()
            .enumerate()
            .map(|(idx, item)| {
                let plan = &item.plan;
                // Leaves of `sort_onwards` are `SortExec` operators, which impose
                // an ordering. This tree collects all the intermediate executors
                // that maintain this ordering. If we just saw a order imposing
                // operator, we reset the tree and start accumulating.
                if is_sort(plan) {
                    return Some(ExecTree::new(item.plan, idx, vec![]));
                } else if is_limit(plan) {
                    // There is no sort linkage for this path, it starts at a limit.
                    return None;
                }
                let is_spm = is_sort_preserving_merge(plan);
                let required_orderings = plan.required_input_ordering();
                let flags = plan.maintains_input_order();
                let children = izip!(flags, item.sort_onwards, required_orderings)
                    .filter_map(|(maintains, element, required_ordering)| {
                        if (required_ordering.is_none() && maintains) || is_spm {
                            element
                        } else {
                            None
                        }
                    })
                    .collect::<Vec<ExecTree>>();
                if !children.is_empty() {
                    // Add parent node to the tree if there is at least one
                    // child with a subtree:
                    Some(ExecTree::new(item.plan, idx, children))
                } else {
                    // There is no sort linkage for this child, do nothing.
                    None
                }
            })
            .collect();

        let plan = with_new_children_if_necessary(parent_plan, children_plans)?.into();
        Ok(PlanWithCorrespondingSort { plan, sort_onwards })
    }

    fn children(&self) -> Vec<PlanWithCorrespondingSort> {
        self.plan
            .children()
            .into_iter()
            .map(|child| PlanWithCorrespondingSort::new(child))
            .collect()
    }
}

impl TreeNode for PlanWithCorrespondingSort {
    fn apply_children<F>(&self, op: &mut F) -> Result<VisitRecursion>
    where
        F: FnMut(&Self) -> Result<VisitRecursion>,
    {
        let children = self.children();
        for child in children {
            match op(&child)? {
                VisitRecursion::Continue => {}
                VisitRecursion::Skip => return Ok(VisitRecursion::Continue),
                VisitRecursion::Stop => return Ok(VisitRecursion::Stop),
            }
        }

        Ok(VisitRecursion::Continue)
    }

    fn map_children<F>(self, transform: F) -> Result<Self>
    where
        F: FnMut(Self) -> Result<Self>,
    {
        let children = self.children();
        if children.is_empty() {
            Ok(self)
        } else {
            let children_nodes = children
                .into_iter()
                .map(transform)
                .collect::<Result<Vec<_>>>()?;
            PlanWithCorrespondingSort::new_from_children_nodes(children_nodes, self.plan)
        }
    }
}

/// This object is used within the [EnforceSorting] rule to track the closest
/// [`CoalescePartitionsExec`] descendant(s) for every child of a plan.
#[derive(Debug, Clone)]
struct PlanWithCorrespondingCoalescePartitions {
    plan: Arc<dyn ExecutionPlan>,
    // For every child, keep a subtree of `ExecutionPlan`s starting from the
    // child until the `CoalescePartitionsExec`(s) -- could be multiple for
    // n-ary plans like Union -- that affect the output partitioning of the
    // child. If the child has no connection to any `CoalescePartitionsExec`,
    // simply store None (and not a subtree).
    coalesce_onwards: Vec<Option<ExecTree>>,
}

impl PlanWithCorrespondingCoalescePartitions {
    fn new(plan: Arc<dyn ExecutionPlan>) -> Self {
        let length = plan.children().len();
        PlanWithCorrespondingCoalescePartitions {
            plan,
            coalesce_onwards: vec![None; length],
        }
    }

    fn new_from_children_nodes(
        children_nodes: Vec<PlanWithCorrespondingCoalescePartitions>,
        parent_plan: Arc<dyn ExecutionPlan>,
    ) -> Result<Self> {
        let children_plans = children_nodes
            .iter()
            .map(|item| item.plan.clone())
            .collect();
        let coalesce_onwards = children_nodes
            .into_iter()
            .enumerate()
            .map(|(idx, item)| {
                // Leaves of the `coalesce_onwards` tree are `CoalescePartitionsExec`
                // operators. This tree collects all the intermediate executors that
                // maintain a single partition. If we just saw a `CoalescePartitionsExec`
                // operator, we reset the tree and start accumulating.
                let plan = item.plan;
                if plan.children().is_empty() {
                    // Plan has no children, there is nothing to propagate.
                    None
                } else if is_coalesce_partitions(&plan) {
                    Some(ExecTree::new(plan, idx, vec![]))
                } else {
                    let children = item
                        .coalesce_onwards
                        .into_iter()
                        .flatten()
                        .filter(|item| {
                            // Only consider operators that don't require a
                            // single partition.
                            !matches!(
                                plan.required_input_distribution()[item.idx],
                                Distribution::SinglePartition
                            )
                        })
                        .collect::<Vec<_>>();
                    if children.is_empty() {
                        None
                    } else {
                        Some(ExecTree::new(plan, idx, children))
                    }
                }
            })
            .collect();
        let plan = with_new_children_if_necessary(parent_plan, children_plans)?.into();
        Ok(PlanWithCorrespondingCoalescePartitions {
            plan,
            coalesce_onwards,
        })
    }

    fn children(&self) -> Vec<PlanWithCorrespondingCoalescePartitions> {
        self.plan
            .children()
            .into_iter()
            .map(|child| PlanWithCorrespondingCoalescePartitions::new(child))
            .collect()
    }
}

impl TreeNode for PlanWithCorrespondingCoalescePartitions {
    fn apply_children<F>(&self, op: &mut F) -> Result<VisitRecursion>
    where
        F: FnMut(&Self) -> Result<VisitRecursion>,
    {
        let children = self.children();
        for child in children {
            match op(&child)? {
                VisitRecursion::Continue => {}
                VisitRecursion::Skip => return Ok(VisitRecursion::Continue),
                VisitRecursion::Stop => return Ok(VisitRecursion::Stop),
            }
        }

        Ok(VisitRecursion::Continue)
    }

    fn map_children<F>(self, transform: F) -> Result<Self>
    where
        F: FnMut(Self) -> Result<Self>,
    {
        let children = self.children();
        if children.is_empty() {
            Ok(self)
        } else {
            let children_nodes = children
                .into_iter()
                .map(transform)
                .collect::<Result<Vec<_>>>()?;
            PlanWithCorrespondingCoalescePartitions::new_from_children_nodes(
                children_nodes,
                self.plan,
            )
        }
    }
}

#[allow(dead_code)]
fn print_plan(plan: &Arc<dyn ExecutionPlan>) {
    let formatted = crate::physical_plan::displayable(plan.as_ref())
        .indent(true)
        .to_string();
    let actual: Vec<&str> = formatted.trim().lines().collect();
    println!("{:#?}", actual);
}

/// The boolean flag `repartition_sorts` defined in the config indicates
/// whether we elect to transform [`CoalescePartitionsExec`] + [`SortExec`] cascades
/// into [`SortExec`] + [`SortPreservingMergeExec`] cascades, which enables us to
/// perform sorting in parallel.
impl PhysicalOptimizerRule for EnforceSorting {
    fn optimize(
        &self,
        plan: Arc<dyn ExecutionPlan>,
        config: &ConfigOptions,
    ) -> Result<Arc<dyn ExecutionPlan>> {
        let plan_requirements = PlanWithCorrespondingSort::new(plan);
        // Execute a bottom-up traversal to enforce sorting requirements,
        // remove unnecessary sorts, and optimize sort-sensitive operators:
        let adjusted = plan_requirements.transform_up(&ensure_sorting)?;
        let new_plan = if config.optimizer.repartition_sorts {
            let plan_with_coalesce_partitions =
                PlanWithCorrespondingCoalescePartitions::new(adjusted.plan);
            let parallel =
                plan_with_coalesce_partitions.transform_up(&parallelize_sorts)?;
            parallel.plan
        } else {
            adjusted.plan
        };
        let plan_with_pipeline_fixer = OrderPreservationContext::new(new_plan);
        let updated_plan =
            plan_with_pipeline_fixer.transform_up(&|plan_with_pipeline_fixer| {
                replace_with_order_preserving_variants(
                    plan_with_pipeline_fixer,
                    false,
                    true,
                    config,
                )
            })?;

        // Execute a top-down traversal to exploit sort push-down opportunities
        // missed by the bottom-up traversal:
        // print_plan(&updated_plan.plan);
        let sort_pushdown = SortPushDown::init(updated_plan.plan);
        let adjusted = sort_pushdown.transform_down(&pushdown_sorts)?;
        // print_plan(&adjusted.plan);
        Ok(adjusted.plan)
    }

    fn name(&self) -> &str {
        "EnforceSorting"
    }

    fn schema_check(&self) -> bool {
        true
    }
}

/// This function turns plans of the form
/// ```text
///      "SortExec: expr=\[a@0 ASC\]",
///      "  CoalescePartitionsExec",
///      "    RepartitionExec: partitioning=RoundRobinBatch(8), input_partitions=1",
/// ```
/// to
/// ```text
///      "SortPreservingMergeExec: \[a@0 ASC\]",
///      "  SortExec: expr=\[a@0 ASC\]",
///      "    RepartitionExec: partitioning=RoundRobinBatch(8), input_partitions=1",
/// ```
/// by following connections from [`CoalescePartitionsExec`]s to [`SortExec`]s.
/// By performing sorting in parallel, we can increase performance in some scenarios.
fn parallelize_sorts(
    requirements: PlanWithCorrespondingCoalescePartitions,
) -> Result<Transformed<PlanWithCorrespondingCoalescePartitions>> {
    let plan = requirements.plan;
    let mut coalesce_onwards = requirements.coalesce_onwards;
    if plan.children().is_empty() || coalesce_onwards[0].is_none() {
        // We only take an action when the plan is either a SortExec, a
        // SortPreservingMergeExec or a CoalescePartitionsExec, and they
        // all have a single child. Therefore, if the first child is `None`,
        // we can return immediately.
        return Ok(Transformed::No(PlanWithCorrespondingCoalescePartitions {
            plan,
            coalesce_onwards,
        }));
    } else if (is_sort(&plan) || is_sort_preserving_merge(&plan))
        && plan.output_partitioning().partition_count() <= 1
    {
        // If there is a connection between a CoalescePartitionsExec and a
        // global sort that satisfy the requirements (i.e. intermediate
        // executors don't require single partition), then we can replace
        // the CoalescePartitionsExec + Sort cascade with a SortExec +
        // SortPreservingMergeExec cascade to parallelize sorting.
        let mut prev_layer = plan.clone();
        update_child_to_remove_coalesce(&mut prev_layer, &mut coalesce_onwards[0])?;
        let (sort_exprs, fetch) = get_sort_exprs(&plan)?;
        add_sort_above(&mut prev_layer, sort_exprs.to_vec(), fetch)?;
        let spm = SortPreservingMergeExec::new(sort_exprs.to_vec(), prev_layer)
            .with_fetch(fetch);
        return Ok(Transformed::Yes(PlanWithCorrespondingCoalescePartitions {
            plan: Arc::new(spm),
            coalesce_onwards: vec![None],
        }));
    } else if is_coalesce_partitions(&plan) {
        // There is an unnecessary `CoalescePartitionsExec` in the plan.
        let mut prev_layer = plan.clone();
        update_child_to_remove_coalesce(&mut prev_layer, &mut coalesce_onwards[0])?;
        let new_plan = plan.with_new_children(vec![prev_layer])?;
        return Ok(Transformed::Yes(PlanWithCorrespondingCoalescePartitions {
            plan: new_plan,
            coalesce_onwards: vec![None],
        }));
    }

    Ok(Transformed::Yes(PlanWithCorrespondingCoalescePartitions {
        plan,
        coalesce_onwards,
    }))
}

/// This function enforces sorting requirements and makes optimizations without
/// violating these requirements whenever possible.
fn ensure_sorting(
    requirements: PlanWithCorrespondingSort,
) -> Result<Transformed<PlanWithCorrespondingSort>> {
    // Perform naive analysis at the beginning -- remove already-satisfied sorts:
    if requirements.plan.children().is_empty() {
        return Ok(Transformed::No(requirements));
    }
    let plan = requirements.plan;
    let mut children = plan.children();
    let mut sort_onwards = requirements.sort_onwards;
    // print_plan(&plan);
    if let Some(result) = analyze_immediate_sort_removal(&plan, &sort_onwards) {
        return Ok(Transformed::Yes(result));
    }
    for (idx, (child, sort_onwards, required_ordering)) in izip!(
        children.iter_mut(),
        sort_onwards.iter_mut(),
        plan.required_input_ordering()
    )
    .enumerate()
    {
        let physical_ordering = child.output_ordering();
        match (required_ordering, physical_ordering) {
            (Some(required_ordering), Some(_)) => {
                // println!("child");
                // print_plan(&child);
                if !child
                    .ordering_equivalence_properties()
                    .ordering_satisfy_requirement_concrete(&required_ordering)
                {
                    // Make sure we preserve the ordering requirements:
                    update_child_to_remove_unnecessary_sort(child, sort_onwards, &plan)?;
                    // println!("child after update");
                    // print_plan(&child);
                    let sort_expr =
                        PhysicalSortRequirement::to_sort_exprs(required_ordering);
                    add_sort_above(child, sort_expr, None)?;
                    if is_sort(child) {
                        *sort_onwards = Some(ExecTree::new(child.clone(), idx, vec![]));
                    } else {
                        *sort_onwards = None;
                    }
                }
            }
            (Some(required), None) => {
                // Ordering requirement is not met, we should add a `SortExec` to the plan.
                let sort_expr = PhysicalSortRequirement::to_sort_exprs(required);
                add_sort_above(child, sort_expr, None)?;
                *sort_onwards = Some(ExecTree::new(child.clone(), idx, vec![]));
            }
            (None, Some(_)) => {
                // We have a `SortExec` whose effect may be neutralized by
                // another order-imposing operator. Remove this sort.
                if !plan.maintains_input_order()[idx] || is_union(&plan) {
                    update_child_to_remove_unnecessary_sort(child, sort_onwards, &plan)?;
                }
            }
            (None, None) => {}
        }
    }
    // For window expressions, we can remove some sorts when we can
    // calculate the result in reverse:
    if is_window(&plan) {
        if let Some(tree) = &mut sort_onwards[0] {
            if let Some(result) = analyze_window_sort_removal(tree, &plan)? {
                return Ok(Transformed::Yes(result));
            }
        }
    } else if is_sort_preserving_merge(&plan)
        && children[0].output_partitioning().partition_count() <= 1
    {
        // This SortPreservingMergeExec is unnecessary, input already has a
        // single partition.
        return Ok(Transformed::Yes(PlanWithCorrespondingSort {
            plan: children[0].clone(),
            sort_onwards: vec![sort_onwards[0].clone()],
        }));
    }
    Ok(Transformed::Yes(PlanWithCorrespondingSort {
        plan: plan.with_new_children(children)?,
        sort_onwards,
    }))
}

/// Analyzes a given [`SortExec`] (`plan`) to determine whether its input
/// already has a finer ordering than it enforces.
fn analyze_immediate_sort_removal(
    plan: &Arc<dyn ExecutionPlan>,
    sort_onwards: &[Option<ExecTree>],
) -> Option<PlanWithCorrespondingSort> {
    if let Some(sort_exec) = plan.as_any().downcast_ref::<SortExec>() {
        let sort_input = sort_exec.input().clone();
        // println!("sort input");
        // print_plan(&plan);
        // println!(
        //     "sort_input.output_ordering(): {:?}",
        //     sort_input.output_ordering()
        // );
        // println!(
        //     "sort_exec.output_ordering(): {:?}",
        //     sort_exec.output_ordering()
        // );
        // println!(
        //     "sort_input.ordering_equivalence_properties(): {:?}",
        //     sort_input.ordering_equivalence_properties()
        // );

        // If this sort is unnecessary, we should remove it:
        if sort_input
            .ordering_equivalence_properties()
            .ordering_satisfy(sort_exec.output_ordering())
        {
            // Since we know that a `SortExec` has exactly one child,
            // we can use the zero index safely:
            return Some(
                if !sort_exec.preserve_partitioning()
                    && sort_input.output_partitioning().partition_count() > 1
                {
                    // Replace the sort with a sort-preserving merge:
                    let new_plan: Arc<dyn ExecutionPlan> =
                        Arc::new(SortPreservingMergeExec::new(
                            sort_exec.expr().to_vec(),
                            sort_input,
                        ));
                    let new_tree = ExecTree::new(
                        new_plan.clone(),
                        0,
                        sort_onwards.iter().flat_map(|e| e.clone()).collect(),
                    );
                    PlanWithCorrespondingSort {
                        plan: new_plan,
                        sort_onwards: vec![Some(new_tree)],
                    }
                } else {
                    // Remove the sort:
                    PlanWithCorrespondingSort {
                        plan: sort_input,
                        sort_onwards: sort_onwards.to_vec(),
                    }
                },
            );
        }
    }
    None
}

/// Analyzes a [`WindowAggExec`] or a [`BoundedWindowAggExec`] to determine
/// whether it may allow removing a sort.
fn analyze_window_sort_removal(
    sort_tree: &mut ExecTree,
    window_exec: &Arc<dyn ExecutionPlan>,
) -> Result<Option<PlanWithCorrespondingSort>> {
    let requires_single_partition = matches!(
        window_exec.required_input_distribution()[sort_tree.idx],
        Distribution::SinglePartition
    );
    let mut window_child =
        remove_corresponding_sort_from_sub_plan(sort_tree, requires_single_partition)?;

    let (window_expr, new_window) =
        if let Some(exec) = window_exec.as_any().downcast_ref::<BoundedWindowAggExec>() {
            (
                exec.window_expr(),
                get_best_fitting_window(
                    exec.window_expr(),
                    &window_child,
                    &exec.partition_keys,
                )?,
            )
        } else if let Some(exec) = window_exec.as_any().downcast_ref::<WindowAggExec>() {
            (
                exec.window_expr(),
                get_best_fitting_window(
                    exec.window_expr(),
                    &window_child,
                    &exec.partition_keys,
                )?,
            )
        } else {
            return plan_err!(
                "Expects to receive either WindowAggExec of BoundedWindowAggExec"
            );
        };
    let partitionby_exprs = window_expr[0].partition_by();

    if let Some(new_window) = new_window {
        // We were able to change the window to accommodate the input, use it:
        Ok(Some(PlanWithCorrespondingSort::new(new_window)))
    } else {
        // We were unable to change the window to accommodate the input, so we
        // will insert a sort.
        let reqs = window_exec
            .required_input_ordering()
            .swap_remove(0)
            .unwrap_or(vec![]);
        let sort_expr = PhysicalSortRequirement::to_sort_exprs(reqs);
        // Satisfy the ordering requirement so that the window can run:
        add_sort_above(&mut window_child, sort_expr, None)?;

        let uses_bounded_memory = window_expr.iter().all(|e| e.uses_bounded_memory());
        let input_schema = window_child.schema();
        let new_window = if uses_bounded_memory {
            Arc::new(BoundedWindowAggExec::try_new(
                window_expr.to_vec(),
                window_child,
                input_schema,
                partitionby_exprs.to_vec(),
                PartitionSearchMode::Sorted,
            )?) as _
        } else {
            Arc::new(WindowAggExec::try_new(
                window_expr.to_vec(),
                window_child,
                input_schema,
                partitionby_exprs.to_vec(),
            )?) as _
        };
        Ok(Some(PlanWithCorrespondingSort::new(new_window)))
    }
}

/// Updates child to remove the unnecessary [`CoalescePartitionsExec`] below it.
fn update_child_to_remove_coalesce(
    child: &mut Arc<dyn ExecutionPlan>,
    coalesce_onwards: &mut Option<ExecTree>,
) -> Result<()> {
    if let Some(coalesce_onwards) = coalesce_onwards {
        *child = remove_corresponding_coalesce_in_sub_plan(coalesce_onwards, child)?;
    }
    Ok(())
}

/// Removes the [`CoalescePartitionsExec`] from the plan in `coalesce_onwards`.
fn remove_corresponding_coalesce_in_sub_plan(
    coalesce_onwards: &mut ExecTree,
    parent: &Arc<dyn ExecutionPlan>,
) -> Result<Arc<dyn ExecutionPlan>> {
    Ok(if is_coalesce_partitions(&coalesce_onwards.plan) {
        // We can safely use the 0th index since we have a `CoalescePartitionsExec`.
        let mut new_plan = coalesce_onwards.plan.children()[0].clone();
        while new_plan.output_partitioning() == parent.output_partitioning()
            && is_repartition(&new_plan)
            && is_repartition(parent)
        {
            new_plan = new_plan.children()[0].clone()
        }
        new_plan
    } else {
        let plan = coalesce_onwards.plan.clone();
        let mut children = plan.children();
        for item in &mut coalesce_onwards.children {
            children[item.idx] = remove_corresponding_coalesce_in_sub_plan(item, &plan)?;
        }
        plan.with_new_children(children)?
    })
}

/// Updates child to remove the unnecessary sort below it.
fn update_child_to_remove_unnecessary_sort(
    child: &mut Arc<dyn ExecutionPlan>,
    sort_onwards: &mut Option<ExecTree>,
    parent: &Arc<dyn ExecutionPlan>,
) -> Result<()> {
    if let Some(sort_onwards) = sort_onwards {
        let requires_single_partition = matches!(
            parent.required_input_distribution()[sort_onwards.idx],
            Distribution::SinglePartition
        );
        *child = remove_corresponding_sort_from_sub_plan(
            sort_onwards,
            requires_single_partition,
        )?;
    }
    *sort_onwards = None;
    Ok(())
}

/// Removes the sort from the plan in `sort_onwards`.
fn remove_corresponding_sort_from_sub_plan(
    sort_onwards: &mut ExecTree,
    requires_single_partition: bool,
) -> Result<Arc<dyn ExecutionPlan>> {
    // A `SortExec` is always at the bottom of the tree.
    let mut updated_plan = if is_sort(&sort_onwards.plan) {
        sort_onwards.plan.children()[0].clone()
    } else {
        let plan = &sort_onwards.plan;
        let mut children = plan.children();
        for item in &mut sort_onwards.children {
            let requires_single_partition = matches!(
                plan.required_input_distribution()[item.idx],
                Distribution::SinglePartition
            );
            children[item.idx] =
                remove_corresponding_sort_from_sub_plan(item, requires_single_partition)?;
        }
        if is_sort_preserving_merge(plan) {
            children[0].clone()
        } else {
            plan.clone().with_new_children(children)?
        }
    };
    // Deleting a merging sort may invalidate distribution requirements.
    // Ensure that we stay compliant with such requirements:
    if requires_single_partition
        && updated_plan.output_partitioning().partition_count() > 1
    {
        // If there is existing ordering, to preserve ordering use SortPreservingMergeExec
        // instead of CoalescePartitionsExec.
        if let Some(ordering) = updated_plan.output_ordering() {
            updated_plan = Arc::new(SortPreservingMergeExec::new(
                ordering.to_vec(),
                updated_plan,
            ));
        } else {
            updated_plan = Arc::new(CoalescePartitionsExec::new(updated_plan.clone()));
        }
    }
    Ok(updated_plan)
}

/// Converts an [ExecutionPlan] trait object to a [PhysicalSortExpr] slice when possible.
fn get_sort_exprs(
    sort_any: &Arc<dyn ExecutionPlan>,
) -> Result<(&[PhysicalSortExpr], Option<usize>)> {
    if let Some(sort_exec) = sort_any.as_any().downcast_ref::<SortExec>() {
        Ok((sort_exec.expr(), sort_exec.fetch()))
    } else if let Some(sort_preserving_merge_exec) =
        sort_any.as_any().downcast_ref::<SortPreservingMergeExec>()
    {
        Ok((
            sort_preserving_merge_exec.expr(),
            sort_preserving_merge_exec.fetch(),
        ))
    } else {
        plan_err!("Given ExecutionPlan is not a SortExec or a SortPreservingMergeExec")
    }
}

<<<<<<< HEAD
/// Compares physical ordering (output ordering of input executor) with
/// `partitionby_exprs` and `orderby_keys`
/// to decide whether existing ordering is sufficient to run current window executor.
/// A `None` return value indicates that we can not remove the sort in question (input ordering is not
/// sufficient to run current window executor).
/// A `Some((bool, PartitionSearchMode))` value indicates window executor can be run with existing input ordering
/// (Hence we can remove [`SortExec`] before it).
/// `bool` represents whether we should reverse window executor to remove [`SortExec`] before it.
/// `PartitionSearchMode` represents, in which mode Window Executor should work with existing ordering.
fn can_skip_sort(
    partitionby_exprs: &[Arc<dyn PhysicalExpr>],
    orderby_keys: &[PhysicalSortExpr],
    input: &Arc<dyn ExecutionPlan>,
) -> Result<Option<(bool, PartitionSearchMode)>> {
    let physical_ordering = if let Some(physical_ordering) = input.output_ordering() {
        physical_ordering
    } else {
        // If there is no physical ordering, there is no way to remove a
        // sort, so immediately return.
        return Ok(None);
    };
    let orderby_exprs = convert_to_expr(orderby_keys);
    let physical_ordering_exprs = convert_to_expr(physical_ordering);
    // indices of the order by expressions among input ordering expressions
    let ob_indices =
        get_indices_of_matching_exprs(&orderby_exprs, &physical_ordering_exprs);
    if ob_indices.len() != orderby_exprs.len() {
        // If all order by expressions are not in the input ordering,
        // there is no way to remove a sort -- immediately return:
        return Ok(None);
    }
    // indices of the partition by expressions among input ordering expressions
    let pb_indices =
        get_indices_of_matching_exprs(partitionby_exprs, &physical_ordering_exprs);
    let ordered_merged_indices = merge_and_order_indices(&pb_indices, &ob_indices);
    // Indices of order by columns that doesn't seen in partition by
    // Equivalently (Order by columns) ∖ (Partition by columns) where `∖` represents set difference.
    let unique_ob_indices = set_difference(&ob_indices, &pb_indices);
    if !is_sorted(&unique_ob_indices) {
        // ORDER BY indices should be ascending ordered
        return Ok(None);
    }
    let first_n = longest_consecutive_prefix(ordered_merged_indices);
    let furthest_ob_index = *unique_ob_indices.last().unwrap_or(&0);
    // Cannot skip sort if last order by index is not within consecutive prefix.
    // For instance, if input is ordered by a,b,c,d
    // for expression `PARTITION BY a, ORDER BY b, d`, `first_n` would be 2 (meaning a, b defines a prefix for input ordering)
    // Whereas `furthest_ob_index` would be 3 (column d occurs at the 3rd index of the existing ordering.)
    // Hence existing ordering is not sufficient to run current Executor.
    // However, for expression `PARTITION BY a, ORDER BY b, c, d`, `first_n` would be 4 (meaning a, b, c, d defines a prefix for input ordering)
    // Similarly, `furthest_ob_index` would be 3 (column d occurs at the 3rd index of the existing ordering.)
    // Hence existing ordering would be sufficient to run current Executor.
    if first_n <= furthest_ob_index {
        return Ok(None);
    }
    let input_orderby_columns = get_at_indices(physical_ordering, &unique_ob_indices)?;
    let expected_orderby_columns =
        get_at_indices(orderby_keys, find_indices(&ob_indices, &unique_ob_indices)?)?;
    let should_reverse = if let Some(should_reverse) = check_alignments(
        &input.schema(),
        &input_orderby_columns,
        &expected_orderby_columns,
    )? {
        should_reverse
    } else {
        // If ordering directions are not aligned. We cannot calculate result without changing existing ordering.
        return Ok(None);
    };

    let ordered_pb_indices = pb_indices.iter().copied().sorted().collect::<Vec<_>>();
    // Determine how many elements in the partition by columns defines a consecutive range from zero.
    let first_n = longest_consecutive_prefix(&ordered_pb_indices);
    let mode = if first_n == partitionby_exprs.len() {
        // All of the partition by columns defines a consecutive range from zero.
        PartitionSearchMode::Sorted
    } else if first_n > 0 {
        // All of the partition by columns defines a consecutive range from zero.
        let ordered_range = &ordered_pb_indices[0..first_n];
        let input_pb_exprs = get_at_indices(&physical_ordering_exprs, ordered_range)?;
        let partially_ordered_indices =
            get_indices_of_matching_exprs(&input_pb_exprs, partitionby_exprs);
        PartitionSearchMode::PartiallySorted(partially_ordered_indices)
    } else {
        // None of the partition by columns defines a consecutive range from zero.
        PartitionSearchMode::Linear
    };

    Ok(Some((should_reverse, mode)))
}

fn check_alignments(
    schema: &SchemaRef,
    physical_ordering: &[PhysicalSortExpr],
    required: &[PhysicalSortExpr],
) -> Result<Option<bool>> {
    let res = izip!(physical_ordering, required)
        .map(|(lhs, rhs)| check_alignment(schema, lhs, rhs))
        .collect::<Result<Option<Vec<_>>>>()?;
    Ok(if let Some(res) = res {
        if !res.is_empty() {
            let first = res[0];
            let all_same = res.into_iter().all(|elem| elem == first);
            all_same.then_some(first)
        } else {
            Some(false)
        }
    } else {
        // Cannot skip some of the requirements in the input.
        None
    })
}

/// Compares `physical_ordering` and `required` ordering, decides whether
/// alignments match. A `None` return value indicates that current column is
/// not aligned. A `Some(bool)` value indicates otherwise, and signals whether
/// we should reverse the window expression in order to avoid sorting.
fn check_alignment(
    input_schema: &SchemaRef,
    physical_ordering: &PhysicalSortExpr,
    required: &PhysicalSortExpr,
) -> Result<Option<bool>> {
    Ok(if required.expr.eq(&physical_ordering.expr) {
        let physical_opts = physical_ordering.options;
        let required_opts = required.options;
        if required.expr.nullable(input_schema)? {
            let reverse = physical_opts == !required_opts;
            (reverse || physical_opts == required_opts).then_some(reverse)
        } else {
            // If the column is not nullable, NULLS FIRST/LAST is not important.
            Some(physical_opts.descending != required_opts.descending)
        }
    } else {
        None
    })
}

=======
>>>>>>> f9591275
#[cfg(test)]
mod tests {
    use std::sync::Arc;

    use super::*;
    use crate::physical_optimizer::enforce_distribution::EnforceDistribution;
    use crate::physical_optimizer::test_utils::{
        aggregate_exec, bounded_window_exec, coalesce_batches_exec,
        coalesce_partitions_exec, filter_exec, global_limit_exec, hash_join_exec,
        limit_exec, local_limit_exec, memory_exec, parquet_exec, parquet_exec_sorted,
        repartition_exec, sort_exec, sort_expr, sort_expr_options, sort_merge_join_exec,
        sort_preserving_merge_exec, union_exec,
    };
    use crate::physical_optimizer::utils::get_plan_string;
    use crate::physical_plan::repartition::RepartitionExec;
    use crate::physical_plan::{displayable, Partitioning};
    use crate::prelude::{SessionConfig, SessionContext};
    use crate::test::csv_exec_sorted;

    use arrow::compute::SortOptions;
    use arrow::datatypes::{DataType, Field, Schema, SchemaRef};
    use datafusion_common::Result;
    use datafusion_expr::JoinType;
    use datafusion_physical_expr::expressions::Column;
    use datafusion_physical_expr::expressions::{col, NotExpr};

    fn create_test_schema() -> Result<SchemaRef> {
        let nullable_column = Field::new("nullable_col", DataType::Int32, true);
        let non_nullable_column = Field::new("non_nullable_col", DataType::Int32, false);
        let schema = Arc::new(Schema::new(vec![nullable_column, non_nullable_column]));

        Ok(schema)
    }

    fn create_test_schema2() -> Result<SchemaRef> {
        let col_a = Field::new("col_a", DataType::Int32, true);
        let col_b = Field::new("col_b", DataType::Int32, true);
        let schema = Arc::new(Schema::new(vec![col_a, col_b]));
        Ok(schema)
    }

    // Generate a schema which consists of 5 columns (a, b, c, d, e)
    fn create_test_schema3() -> Result<SchemaRef> {
        let a = Field::new("a", DataType::Int32, true);
        let b = Field::new("b", DataType::Int32, false);
        let c = Field::new("c", DataType::Int32, true);
        let d = Field::new("d", DataType::Int32, false);
        let e = Field::new("e", DataType::Int32, false);
        let schema = Arc::new(Schema::new(vec![a, b, c, d, e]));
        Ok(schema)
    }

    /// Runs the sort enforcement optimizer and asserts the plan
    /// against the original and expected plans
    ///
    /// `$EXPECTED_PLAN_LINES`: input plan
    /// `$EXPECTED_OPTIMIZED_PLAN_LINES`: optimized plan
    /// `$PLAN`: the plan to optimized
    /// `REPARTITION_SORTS`: Flag to set `config.options.optimizer.repartition_sorts` option.
    ///
    macro_rules! assert_optimized {
        ($EXPECTED_PLAN_LINES: expr, $EXPECTED_OPTIMIZED_PLAN_LINES: expr, $PLAN: expr, $REPARTITION_SORTS: expr) => {
            let config = SessionConfig::new().with_repartition_sorts($REPARTITION_SORTS);
            let session_ctx = SessionContext::with_config(config);
            let state = session_ctx.state();

            let physical_plan = $PLAN;
            let formatted = displayable(physical_plan.as_ref()).indent(true).to_string();
            let actual: Vec<&str> = formatted.trim().lines().collect();

            let expected_plan_lines: Vec<&str> = $EXPECTED_PLAN_LINES
                .iter().map(|s| *s).collect();

            assert_eq!(
                expected_plan_lines, actual,
                "\n**Original Plan Mismatch\n\nexpected:\n\n{expected_plan_lines:#?}\nactual:\n\n{actual:#?}\n\n"
            );

            let expected_optimized_lines: Vec<&str> = $EXPECTED_OPTIMIZED_PLAN_LINES
                .iter().map(|s| *s).collect();

            // Run the actual optimizer
            let optimized_physical_plan =
                EnforceSorting::new().optimize(physical_plan, state.config_options())?;

            // Get string representation of the plan
            let actual = get_plan_string(&optimized_physical_plan);
            assert_eq!(
                expected_optimized_lines, actual,
                "\n**Optimized Plan Mismatch\n\nexpected:\n\n{expected_optimized_lines:#?}\nactual:\n\n{actual:#?}\n\n"
            );

        };
    }

    #[tokio::test]
    async fn test_remove_unnecessary_sort() -> Result<()> {
        let schema = create_test_schema()?;
        let source = memory_exec(&schema);
        let input = sort_exec(vec![sort_expr("non_nullable_col", &schema)], source);
        let physical_plan = sort_exec(vec![sort_expr("nullable_col", &schema)], input);

        let expected_input = [
            "SortExec: expr=[nullable_col@0 ASC]",
            "  SortExec: expr=[non_nullable_col@1 ASC]",
            "    MemoryExec: partitions=1, partition_sizes=[0]",
        ];
        let expected_optimized = [
            "SortExec: expr=[nullable_col@0 ASC]",
            "  MemoryExec: partitions=1, partition_sizes=[0]",
        ];
        assert_optimized!(expected_input, expected_optimized, physical_plan, true);
        Ok(())
    }

    #[tokio::test]
    async fn test_remove_unnecessary_sort_window_multilayer() -> Result<()> {
        let schema = create_test_schema()?;
        let source = memory_exec(&schema);

        let sort_exprs = vec![sort_expr_options(
            "non_nullable_col",
            &source.schema(),
            SortOptions {
                descending: true,
                nulls_first: true,
            },
        )];
        let sort = sort_exec(sort_exprs.clone(), source);
        // Add dummy layer propagating Sort above, to test whether sort can be removed from multi layer before
        let coalesce_batches = coalesce_batches_exec(sort);

        let window_agg =
            bounded_window_exec("non_nullable_col", sort_exprs, coalesce_batches);

        let sort_exprs = vec![sort_expr_options(
            "non_nullable_col",
            &window_agg.schema(),
            SortOptions {
                descending: false,
                nulls_first: false,
            },
        )];

        let sort = sort_exec(sort_exprs.clone(), window_agg);

        // Add dummy layer propagating Sort above, to test whether sort can be removed from multi layer before
        let filter = filter_exec(
            Arc::new(NotExpr::new(
                col("non_nullable_col", schema.as_ref()).unwrap(),
            )),
            sort,
        );

        let physical_plan = bounded_window_exec("non_nullable_col", sort_exprs, filter);

        let expected_input = ["BoundedWindowAggExec: wdw=[count: Ok(Field { name: \"count\", data_type: Int64, nullable: true, dict_id: 0, dict_is_ordered: false, metadata: {} }), frame: WindowFrame { units: Range, start_bound: Preceding(NULL), end_bound: CurrentRow }], mode=[Sorted]",
            "  FilterExec: NOT non_nullable_col@1",
            "    SortExec: expr=[non_nullable_col@1 ASC NULLS LAST]",
            "      BoundedWindowAggExec: wdw=[count: Ok(Field { name: \"count\", data_type: Int64, nullable: true, dict_id: 0, dict_is_ordered: false, metadata: {} }), frame: WindowFrame { units: Range, start_bound: Preceding(NULL), end_bound: CurrentRow }], mode=[Sorted]",
            "        CoalesceBatchesExec: target_batch_size=128",
            "          SortExec: expr=[non_nullable_col@1 DESC]",
            "            MemoryExec: partitions=1, partition_sizes=[0]"];

        let expected_optimized = ["WindowAggExec: wdw=[count: Ok(Field { name: \"count\", data_type: Int64, nullable: true, dict_id: 0, dict_is_ordered: false, metadata: {} }), frame: WindowFrame { units: Range, start_bound: CurrentRow, end_bound: Following(NULL) }]",
            "  FilterExec: NOT non_nullable_col@1",
            "    BoundedWindowAggExec: wdw=[count: Ok(Field { name: \"count\", data_type: Int64, nullable: true, dict_id: 0, dict_is_ordered: false, metadata: {} }), frame: WindowFrame { units: Range, start_bound: Preceding(NULL), end_bound: CurrentRow }], mode=[Sorted]",
            "      CoalesceBatchesExec: target_batch_size=128",
            "        SortExec: expr=[non_nullable_col@1 DESC]",
            "          MemoryExec: partitions=1, partition_sizes=[0]"];
        assert_optimized!(expected_input, expected_optimized, physical_plan, true);
        Ok(())
    }

    #[tokio::test]
    async fn test_add_required_sort() -> Result<()> {
        let schema = create_test_schema()?;
        let source = memory_exec(&schema);

        let sort_exprs = vec![sort_expr("nullable_col", &schema)];

        let physical_plan = sort_preserving_merge_exec(sort_exprs, source);

        let expected_input = [
            "SortPreservingMergeExec: [nullable_col@0 ASC]",
            "  MemoryExec: partitions=1, partition_sizes=[0]",
        ];
        let expected_optimized = [
            "SortExec: expr=[nullable_col@0 ASC]",
            "  MemoryExec: partitions=1, partition_sizes=[0]",
        ];
        assert_optimized!(expected_input, expected_optimized, physical_plan, true);
        Ok(())
    }

    #[tokio::test]
    async fn test_remove_unnecessary_sort1() -> Result<()> {
        let schema = create_test_schema()?;
        let source = memory_exec(&schema);
        let sort_exprs = vec![sort_expr("nullable_col", &schema)];
        let sort = sort_exec(sort_exprs.clone(), source);
        let spm = sort_preserving_merge_exec(sort_exprs, sort);

        let sort_exprs = vec![sort_expr("nullable_col", &schema)];
        let sort = sort_exec(sort_exprs.clone(), spm);
        let physical_plan = sort_preserving_merge_exec(sort_exprs, sort);
        let expected_input = [
            "SortPreservingMergeExec: [nullable_col@0 ASC]",
            "  SortExec: expr=[nullable_col@0 ASC]",
            "    SortPreservingMergeExec: [nullable_col@0 ASC]",
            "      SortExec: expr=[nullable_col@0 ASC]",
            "        MemoryExec: partitions=1, partition_sizes=[0]",
        ];
        let expected_optimized = [
            "SortExec: expr=[nullable_col@0 ASC]",
            "  MemoryExec: partitions=1, partition_sizes=[0]",
        ];
        assert_optimized!(expected_input, expected_optimized, physical_plan, true);
        Ok(())
    }

    #[tokio::test]
    async fn test_remove_unnecessary_sort2() -> Result<()> {
        let schema = create_test_schema()?;
        let source = memory_exec(&schema);
        let sort_exprs = vec![sort_expr("non_nullable_col", &schema)];
        let sort = sort_exec(sort_exprs.clone(), source);
        let spm = sort_preserving_merge_exec(sort_exprs, sort);

        let sort_exprs = vec![
            sort_expr("nullable_col", &schema),
            sort_expr("non_nullable_col", &schema),
        ];
        let sort2 = sort_exec(sort_exprs.clone(), spm);
        let spm2 = sort_preserving_merge_exec(sort_exprs, sort2);

        let sort_exprs = vec![sort_expr("nullable_col", &schema)];
        let sort3 = sort_exec(sort_exprs, spm2);
        let physical_plan = repartition_exec(repartition_exec(sort3));

        let expected_input = [
            "RepartitionExec: partitioning=RoundRobinBatch(10), input_partitions=10",
            "  RepartitionExec: partitioning=RoundRobinBatch(10), input_partitions=1",
            "    SortExec: expr=[nullable_col@0 ASC]",
            "      SortPreservingMergeExec: [nullable_col@0 ASC,non_nullable_col@1 ASC]",
            "        SortExec: expr=[nullable_col@0 ASC,non_nullable_col@1 ASC]",
            "          SortPreservingMergeExec: [non_nullable_col@1 ASC]",
            "            SortExec: expr=[non_nullable_col@1 ASC]",
            "              MemoryExec: partitions=1, partition_sizes=[0]",
        ];

        let expected_optimized = [
            "RepartitionExec: partitioning=RoundRobinBatch(10), input_partitions=10",
            "  RepartitionExec: partitioning=RoundRobinBatch(10), input_partitions=1",
            "    MemoryExec: partitions=1, partition_sizes=[0]",
        ];
        assert_optimized!(expected_input, expected_optimized, physical_plan, true);
        Ok(())
    }

    #[tokio::test]
    async fn test_remove_unnecessary_sort3() -> Result<()> {
        let schema = create_test_schema()?;
        let source = memory_exec(&schema);
        let sort_exprs = vec![sort_expr("non_nullable_col", &schema)];
        let sort = sort_exec(sort_exprs.clone(), source);
        let spm = sort_preserving_merge_exec(sort_exprs, sort);

        let sort_exprs = vec![
            sort_expr("nullable_col", &schema),
            sort_expr("non_nullable_col", &schema),
        ];
        let repartition_exec = repartition_exec(spm);
        let sort2 = Arc::new(
            SortExec::new(sort_exprs.clone(), repartition_exec)
                .with_preserve_partitioning(true),
        ) as _;
        let spm2 = sort_preserving_merge_exec(sort_exprs, sort2);

        let physical_plan = aggregate_exec(spm2);

        // When removing a `SortPreservingMergeExec`, make sure that partitioning
        // requirements are not violated. In some cases, we may need to replace
        // it with a `CoalescePartitionsExec` instead of directly removing it.
        let expected_input = [
            "AggregateExec: mode=Final, gby=[], aggr=[]",
            "  SortPreservingMergeExec: [nullable_col@0 ASC,non_nullable_col@1 ASC]",
            "    SortExec: expr=[nullable_col@0 ASC,non_nullable_col@1 ASC]",
            "      RepartitionExec: partitioning=RoundRobinBatch(10), input_partitions=1",
            "        SortPreservingMergeExec: [non_nullable_col@1 ASC]",
            "          SortExec: expr=[non_nullable_col@1 ASC]",
            "            MemoryExec: partitions=1, partition_sizes=[0]",
        ];

        let expected_optimized = [
            "AggregateExec: mode=Final, gby=[], aggr=[]",
            "  CoalescePartitionsExec",
            "    RepartitionExec: partitioning=RoundRobinBatch(10), input_partitions=1",
            "      MemoryExec: partitions=1, partition_sizes=[0]",
        ];
        assert_optimized!(expected_input, expected_optimized, physical_plan, true);
        Ok(())
    }

    #[tokio::test]
    async fn test_remove_unnecessary_sort4() -> Result<()> {
        let schema = create_test_schema()?;
        let source1 = repartition_exec(memory_exec(&schema));

        let source2 = repartition_exec(memory_exec(&schema));
        let union = union_exec(vec![source1, source2]);

        let sort_exprs = vec![sort_expr("non_nullable_col", &schema)];
        // let sort = sort_exec(sort_exprs.clone(), union);
        let sort = Arc::new(
            SortExec::new(sort_exprs.clone(), union).with_preserve_partitioning(true),
        ) as _;
        let spm = sort_preserving_merge_exec(sort_exprs, sort);

        let filter = filter_exec(
            Arc::new(NotExpr::new(
                col("non_nullable_col", schema.as_ref()).unwrap(),
            )),
            spm,
        );

        let sort_exprs = vec![
            sort_expr("nullable_col", &schema),
            sort_expr("non_nullable_col", &schema),
        ];
        let physical_plan = sort_exec(sort_exprs, filter);

        // When removing a `SortPreservingMergeExec`, make sure that partitioning
        // requirements are not violated. In some cases, we may need to replace
        // it with a `CoalescePartitionsExec` instead of directly removing it.
        let expected_input = ["SortExec: expr=[nullable_col@0 ASC,non_nullable_col@1 ASC]",
            "  FilterExec: NOT non_nullable_col@1",
            "    SortPreservingMergeExec: [non_nullable_col@1 ASC]",
            "      SortExec: expr=[non_nullable_col@1 ASC]",
            "        UnionExec",
            "          RepartitionExec: partitioning=RoundRobinBatch(10), input_partitions=1",
            "            MemoryExec: partitions=1, partition_sizes=[0]",
            "          RepartitionExec: partitioning=RoundRobinBatch(10), input_partitions=1",
            "            MemoryExec: partitions=1, partition_sizes=[0]"];

        let expected_optimized = ["SortPreservingMergeExec: [nullable_col@0 ASC,non_nullable_col@1 ASC]",
            "  SortExec: expr=[nullable_col@0 ASC,non_nullable_col@1 ASC]",
            "    FilterExec: NOT non_nullable_col@1",
            "      UnionExec",
            "        RepartitionExec: partitioning=RoundRobinBatch(10), input_partitions=1",
            "          MemoryExec: partitions=1, partition_sizes=[0]",
            "        RepartitionExec: partitioning=RoundRobinBatch(10), input_partitions=1",
            "          MemoryExec: partitions=1, partition_sizes=[0]"];
        assert_optimized!(expected_input, expected_optimized, physical_plan, true);
        Ok(())
    }

    #[tokio::test]
    async fn test_remove_unnecessary_sort5() -> Result<()> {
        let left_schema = create_test_schema2()?;
        let right_schema = create_test_schema3()?;
        let left_input = memory_exec(&left_schema);
        let parquet_sort_exprs = vec![sort_expr("a", &right_schema)];
        let right_input = parquet_exec_sorted(&right_schema, parquet_sort_exprs);

        let on = vec![(
            Column::new_with_schema("col_a", &left_schema)?,
            Column::new_with_schema("c", &right_schema)?,
        )];
        let join = hash_join_exec(left_input, right_input, on, None, &JoinType::Inner)?;
        let physical_plan = sort_exec(vec![sort_expr("a", &join.schema())], join);

        let expected_input = ["SortExec: expr=[a@2 ASC]",
            "  HashJoinExec: mode=Partitioned, join_type=Inner, on=[(col_a@0, c@2)]",
            "    MemoryExec: partitions=1, partition_sizes=[0]",
            "    ParquetExec: file_groups={1 group: [[x]]}, projection=[a, b, c, d, e], output_ordering=[a@0 ASC]"];

        let expected_optimized = ["HashJoinExec: mode=Partitioned, join_type=Inner, on=[(col_a@0, c@2)]",
            "  MemoryExec: partitions=1, partition_sizes=[0]",
            "  ParquetExec: file_groups={1 group: [[x]]}, projection=[a, b, c, d, e], output_ordering=[a@0 ASC]"];
        assert_optimized!(expected_input, expected_optimized, physical_plan, true);
        Ok(())
    }

    #[tokio::test]
    async fn test_remove_unnecessary_spm1() -> Result<()> {
        let schema = create_test_schema()?;
        let source = memory_exec(&schema);
        let input = sort_preserving_merge_exec(
            vec![sort_expr("non_nullable_col", &schema)],
            source,
        );
        let input2 = sort_preserving_merge_exec(
            vec![sort_expr("non_nullable_col", &schema)],
            input,
        );
        let physical_plan =
            sort_preserving_merge_exec(vec![sort_expr("nullable_col", &schema)], input2);

        let expected_input = [
            "SortPreservingMergeExec: [nullable_col@0 ASC]",
            "  SortPreservingMergeExec: [non_nullable_col@1 ASC]",
            "    SortPreservingMergeExec: [non_nullable_col@1 ASC]",
            "      MemoryExec: partitions=1, partition_sizes=[0]",
        ];
        let expected_optimized = [
            "SortExec: expr=[nullable_col@0 ASC]",
            "  MemoryExec: partitions=1, partition_sizes=[0]",
        ];
        assert_optimized!(expected_input, expected_optimized, physical_plan, true);
        Ok(())
    }

    #[tokio::test]
    async fn test_do_not_remove_sort_with_limit() -> Result<()> {
        let schema = create_test_schema()?;

        let source1 = parquet_exec(&schema);
        let sort_exprs = vec![
            sort_expr("nullable_col", &schema),
            sort_expr("non_nullable_col", &schema),
        ];
        let sort = sort_exec(sort_exprs.clone(), source1);
        let limit = limit_exec(sort);

        let parquet_sort_exprs = vec![sort_expr("nullable_col", &schema)];
        let source2 = parquet_exec_sorted(&schema, parquet_sort_exprs);

        let union = union_exec(vec![source2, limit]);
        let repartition = repartition_exec(union);
        let physical_plan = sort_preserving_merge_exec(sort_exprs, repartition);

        let expected_input = ["SortPreservingMergeExec: [nullable_col@0 ASC,non_nullable_col@1 ASC]",
            "  RepartitionExec: partitioning=RoundRobinBatch(10), input_partitions=2",
            "    UnionExec",
            "      ParquetExec: file_groups={1 group: [[x]]}, projection=[nullable_col, non_nullable_col], output_ordering=[nullable_col@0 ASC]",
            "      GlobalLimitExec: skip=0, fetch=100",
            "        LocalLimitExec: fetch=100",
            "          SortExec: expr=[nullable_col@0 ASC,non_nullable_col@1 ASC]",
            "            ParquetExec: file_groups={1 group: [[x]]}, projection=[nullable_col, non_nullable_col]"];

        // We should keep the bottom `SortExec`.
        let expected_optimized = ["SortPreservingMergeExec: [nullable_col@0 ASC,non_nullable_col@1 ASC]",
            "  SortExec: expr=[nullable_col@0 ASC,non_nullable_col@1 ASC]",
            "    RepartitionExec: partitioning=RoundRobinBatch(10), input_partitions=2",
            "      UnionExec",
            "        ParquetExec: file_groups={1 group: [[x]]}, projection=[nullable_col, non_nullable_col], output_ordering=[nullable_col@0 ASC]",
            "        GlobalLimitExec: skip=0, fetch=100",
            "          LocalLimitExec: fetch=100",
            "            SortExec: expr=[nullable_col@0 ASC,non_nullable_col@1 ASC]",
            "              ParquetExec: file_groups={1 group: [[x]]}, projection=[nullable_col, non_nullable_col]"];
        assert_optimized!(expected_input, expected_optimized, physical_plan, true);
        Ok(())
    }

    #[tokio::test]
    async fn test_change_wrong_sorting() -> Result<()> {
        let schema = create_test_schema()?;
        let source = memory_exec(&schema);
        let sort_exprs = vec![
            sort_expr("nullable_col", &schema),
            sort_expr("non_nullable_col", &schema),
        ];
        let sort = sort_exec(vec![sort_exprs[0].clone()], source);
        let physical_plan = sort_preserving_merge_exec(sort_exprs, sort);
        let expected_input = [
            "SortPreservingMergeExec: [nullable_col@0 ASC,non_nullable_col@1 ASC]",
            "  SortExec: expr=[nullable_col@0 ASC]",
            "    MemoryExec: partitions=1, partition_sizes=[0]",
        ];
        let expected_optimized = [
            "SortExec: expr=[nullable_col@0 ASC,non_nullable_col@1 ASC]",
            "  MemoryExec: partitions=1, partition_sizes=[0]",
        ];
        assert_optimized!(expected_input, expected_optimized, physical_plan, true);
        Ok(())
    }

    #[tokio::test]
    async fn test_change_wrong_sorting2() -> Result<()> {
        let schema = create_test_schema()?;
        let source = memory_exec(&schema);
        let sort_exprs = vec![
            sort_expr("nullable_col", &schema),
            sort_expr("non_nullable_col", &schema),
        ];
        let spm1 = sort_preserving_merge_exec(sort_exprs.clone(), source);
        let sort2 = sort_exec(vec![sort_exprs[0].clone()], spm1);
        let physical_plan =
            sort_preserving_merge_exec(vec![sort_exprs[1].clone()], sort2);

        let expected_input = [
            "SortPreservingMergeExec: [non_nullable_col@1 ASC]",
            "  SortExec: expr=[nullable_col@0 ASC]",
            "    SortPreservingMergeExec: [nullable_col@0 ASC,non_nullable_col@1 ASC]",
            "      MemoryExec: partitions=1, partition_sizes=[0]",
        ];
        let expected_optimized = [
            "SortExec: expr=[non_nullable_col@1 ASC]",
            "  MemoryExec: partitions=1, partition_sizes=[0]",
        ];
        assert_optimized!(expected_input, expected_optimized, physical_plan, true);
        Ok(())
    }

    #[tokio::test]
    async fn test_union_inputs_sorted() -> Result<()> {
        let schema = create_test_schema()?;

        let source1 = parquet_exec(&schema);
        let sort_exprs = vec![sort_expr("nullable_col", &schema)];
        let sort = sort_exec(sort_exprs.clone(), source1);

        let source2 = parquet_exec_sorted(&schema, sort_exprs.clone());

        let union = union_exec(vec![source2, sort]);
        let physical_plan = sort_preserving_merge_exec(sort_exprs, union);

        // one input to the union is already sorted, one is not.
        let expected_input = vec![
            "SortPreservingMergeExec: [nullable_col@0 ASC]",
            "  UnionExec",
            "    ParquetExec: file_groups={1 group: [[x]]}, projection=[nullable_col, non_nullable_col], output_ordering=[nullable_col@0 ASC]",
            "    SortExec: expr=[nullable_col@0 ASC]",
            "      ParquetExec: file_groups={1 group: [[x]]}, projection=[nullable_col, non_nullable_col]",
        ];
        // should not add a sort at the output of the union, input plan should not be changed
        let expected_optimized = expected_input.clone();
        assert_optimized!(expected_input, expected_optimized, physical_plan, true);
        Ok(())
    }

    #[tokio::test]
    async fn test_union_inputs_different_sorted() -> Result<()> {
        let schema = create_test_schema()?;

        let source1 = parquet_exec(&schema);
        let sort_exprs = vec![sort_expr("nullable_col", &schema)];
        let sort = sort_exec(sort_exprs.clone(), source1);

        let parquet_sort_exprs = vec![
            sort_expr("nullable_col", &schema),
            sort_expr("non_nullable_col", &schema),
        ];
        let source2 = parquet_exec_sorted(&schema, parquet_sort_exprs);

        let union = union_exec(vec![source2, sort]);
        let physical_plan = sort_preserving_merge_exec(sort_exprs, union);

        // one input to the union is already sorted, one is not.
        let expected_input = vec![
            "SortPreservingMergeExec: [nullable_col@0 ASC]",
            "  UnionExec",
            "    ParquetExec: file_groups={1 group: [[x]]}, projection=[nullable_col, non_nullable_col], output_ordering=[nullable_col@0 ASC, non_nullable_col@1 ASC]",
            "    SortExec: expr=[nullable_col@0 ASC]",
            "      ParquetExec: file_groups={1 group: [[x]]}, projection=[nullable_col, non_nullable_col]",
        ];
        // should not add a sort at the output of the union, input plan should not be changed
        let expected_optimized = expected_input.clone();
        assert_optimized!(expected_input, expected_optimized, physical_plan, true);
        Ok(())
    }

    #[tokio::test]
    async fn test_union_inputs_different_sorted2() -> Result<()> {
        let schema = create_test_schema()?;

        let source1 = parquet_exec(&schema);
        let sort_exprs = vec![
            sort_expr("nullable_col", &schema),
            sort_expr("non_nullable_col", &schema),
        ];
        let sort = sort_exec(sort_exprs.clone(), source1);

        let parquet_sort_exprs = vec![sort_expr("nullable_col", &schema)];
        let source2 = parquet_exec_sorted(&schema, parquet_sort_exprs);

        let union = union_exec(vec![source2, sort]);
        let physical_plan = sort_preserving_merge_exec(sort_exprs, union);

        // Input is an invalid plan. In this case rule should add required sorting in appropriate places.
        // First ParquetExec has output ordering(nullable_col@0 ASC). However, it doesn't satisfy the
        // required ordering of SortPreservingMergeExec.
        let expected_input = ["SortPreservingMergeExec: [nullable_col@0 ASC,non_nullable_col@1 ASC]",
            "  UnionExec",
            "    ParquetExec: file_groups={1 group: [[x]]}, projection=[nullable_col, non_nullable_col], output_ordering=[nullable_col@0 ASC]",
            "    SortExec: expr=[nullable_col@0 ASC,non_nullable_col@1 ASC]",
            "      ParquetExec: file_groups={1 group: [[x]]}, projection=[nullable_col, non_nullable_col]"];

        let expected_optimized = ["SortPreservingMergeExec: [nullable_col@0 ASC,non_nullable_col@1 ASC]",
            "  UnionExec",
            "    SortExec: expr=[nullable_col@0 ASC,non_nullable_col@1 ASC]",
            "      ParquetExec: file_groups={1 group: [[x]]}, projection=[nullable_col, non_nullable_col], output_ordering=[nullable_col@0 ASC]",
            "    SortExec: expr=[nullable_col@0 ASC,non_nullable_col@1 ASC]",
            "      ParquetExec: file_groups={1 group: [[x]]}, projection=[nullable_col, non_nullable_col]"];
        assert_optimized!(expected_input, expected_optimized, physical_plan, true);
        Ok(())
    }

    #[tokio::test]
    async fn test_union_inputs_different_sorted3() -> Result<()> {
        let schema = create_test_schema()?;

        let source1 = parquet_exec(&schema);
        let sort_exprs1 = vec![
            sort_expr("nullable_col", &schema),
            sort_expr("non_nullable_col", &schema),
        ];
        let sort1 = sort_exec(sort_exprs1, source1.clone());
        let sort_exprs2 = vec![sort_expr("nullable_col", &schema)];
        let sort2 = sort_exec(sort_exprs2, source1);

        let parquet_sort_exprs = vec![sort_expr("nullable_col", &schema)];
        let source2 = parquet_exec_sorted(&schema, parquet_sort_exprs.clone());

        let union = union_exec(vec![sort1, source2, sort2]);
        let physical_plan = sort_preserving_merge_exec(parquet_sort_exprs, union);

        // First input to the union is not Sorted (SortExec is finer than required ordering by the SortPreservingMergeExec above).
        // Second input to the union is already Sorted (matches with the required ordering by the SortPreservingMergeExec above).
        // Third input to the union is not Sorted (SortExec is matches required ordering by the SortPreservingMergeExec above).
        let expected_input = ["SortPreservingMergeExec: [nullable_col@0 ASC]",
            "  UnionExec",
            "    SortExec: expr=[nullable_col@0 ASC,non_nullable_col@1 ASC]",
            "      ParquetExec: file_groups={1 group: [[x]]}, projection=[nullable_col, non_nullable_col]",
            "    ParquetExec: file_groups={1 group: [[x]]}, projection=[nullable_col, non_nullable_col], output_ordering=[nullable_col@0 ASC]",
            "    SortExec: expr=[nullable_col@0 ASC]",
            "      ParquetExec: file_groups={1 group: [[x]]}, projection=[nullable_col, non_nullable_col]"];
        // should adjust sorting in the first input of the union such that it is not unnecessarily fine
        let expected_optimized = ["SortPreservingMergeExec: [nullable_col@0 ASC]",
            "  UnionExec",
            "    SortExec: expr=[nullable_col@0 ASC]",
            "      ParquetExec: file_groups={1 group: [[x]]}, projection=[nullable_col, non_nullable_col]",
            "    ParquetExec: file_groups={1 group: [[x]]}, projection=[nullable_col, non_nullable_col], output_ordering=[nullable_col@0 ASC]",
            "    SortExec: expr=[nullable_col@0 ASC]",
            "      ParquetExec: file_groups={1 group: [[x]]}, projection=[nullable_col, non_nullable_col]"];
        assert_optimized!(expected_input, expected_optimized, physical_plan, true);
        Ok(())
    }

    #[tokio::test]
    async fn test_union_inputs_different_sorted4() -> Result<()> {
        let schema = create_test_schema()?;

        let source1 = parquet_exec(&schema);
        let sort_exprs1 = vec![
            sort_expr("nullable_col", &schema),
            sort_expr("non_nullable_col", &schema),
        ];
        let sort_exprs2 = vec![sort_expr("nullable_col", &schema)];
        let sort1 = sort_exec(sort_exprs2.clone(), source1.clone());
        let sort2 = sort_exec(sort_exprs2.clone(), source1);

        let source2 = parquet_exec_sorted(&schema, sort_exprs2);

        let union = union_exec(vec![sort1, source2, sort2]);
        let physical_plan = sort_preserving_merge_exec(sort_exprs1, union);

        // Ordering requirement of the `SortPreservingMergeExec` is not met.
        // Should modify the plan to ensure that all three inputs to the
        // `UnionExec` satisfy the ordering, OR add a single sort after
        // the `UnionExec` (both of which are equally good for this example).
        let expected_input = ["SortPreservingMergeExec: [nullable_col@0 ASC,non_nullable_col@1 ASC]",
            "  UnionExec",
            "    SortExec: expr=[nullable_col@0 ASC]",
            "      ParquetExec: file_groups={1 group: [[x]]}, projection=[nullable_col, non_nullable_col]",
            "    ParquetExec: file_groups={1 group: [[x]]}, projection=[nullable_col, non_nullable_col], output_ordering=[nullable_col@0 ASC]",
            "    SortExec: expr=[nullable_col@0 ASC]",
            "      ParquetExec: file_groups={1 group: [[x]]}, projection=[nullable_col, non_nullable_col]"];
        let expected_optimized = ["SortPreservingMergeExec: [nullable_col@0 ASC,non_nullable_col@1 ASC]",
            "  UnionExec",
            "    SortExec: expr=[nullable_col@0 ASC,non_nullable_col@1 ASC]",
            "      ParquetExec: file_groups={1 group: [[x]]}, projection=[nullable_col, non_nullable_col]",
            "    SortExec: expr=[nullable_col@0 ASC,non_nullable_col@1 ASC]",
            "      ParquetExec: file_groups={1 group: [[x]]}, projection=[nullable_col, non_nullable_col], output_ordering=[nullable_col@0 ASC]",
            "    SortExec: expr=[nullable_col@0 ASC,non_nullable_col@1 ASC]",
            "      ParquetExec: file_groups={1 group: [[x]]}, projection=[nullable_col, non_nullable_col]"];
        assert_optimized!(expected_input, expected_optimized, physical_plan, true);
        Ok(())
    }

    #[tokio::test]
    async fn test_union_inputs_different_sorted5() -> Result<()> {
        let schema = create_test_schema()?;

        let source1 = parquet_exec(&schema);
        let sort_exprs1 = vec![
            sort_expr("nullable_col", &schema),
            sort_expr("non_nullable_col", &schema),
        ];
        let sort_exprs2 = vec![
            sort_expr("nullable_col", &schema),
            sort_expr_options(
                "non_nullable_col",
                &schema,
                SortOptions {
                    descending: true,
                    nulls_first: false,
                },
            ),
        ];
        let sort_exprs3 = vec![sort_expr("nullable_col", &schema)];
        let sort1 = sort_exec(sort_exprs1, source1.clone());
        let sort2 = sort_exec(sort_exprs2, source1);

        let union = union_exec(vec![sort1, sort2]);
        let physical_plan = sort_preserving_merge_exec(sort_exprs3, union);

        // The `UnionExec` doesn't preserve any of the inputs ordering in the
        // example below. However, we should be able to change the unnecessarily
        // fine `SortExec`s below with required `SortExec`s that are absolutely necessary.
        let expected_input = ["SortPreservingMergeExec: [nullable_col@0 ASC]",
            "  UnionExec",
            "    SortExec: expr=[nullable_col@0 ASC,non_nullable_col@1 ASC]",
            "      ParquetExec: file_groups={1 group: [[x]]}, projection=[nullable_col, non_nullable_col]",
            "    SortExec: expr=[nullable_col@0 ASC,non_nullable_col@1 DESC NULLS LAST]",
            "      ParquetExec: file_groups={1 group: [[x]]}, projection=[nullable_col, non_nullable_col]"];
        let expected_optimized = ["SortPreservingMergeExec: [nullable_col@0 ASC]",
            "  UnionExec",
            "    SortExec: expr=[nullable_col@0 ASC]",
            "      ParquetExec: file_groups={1 group: [[x]]}, projection=[nullable_col, non_nullable_col]",
            "    SortExec: expr=[nullable_col@0 ASC]",
            "      ParquetExec: file_groups={1 group: [[x]]}, projection=[nullable_col, non_nullable_col]"];
        assert_optimized!(expected_input, expected_optimized, physical_plan, true);
        Ok(())
    }

    #[tokio::test]
    async fn test_union_inputs_different_sorted6() -> Result<()> {
        let schema = create_test_schema()?;

        let source1 = parquet_exec(&schema);
        let sort_exprs1 = vec![sort_expr("nullable_col", &schema)];
        let sort1 = sort_exec(sort_exprs1, source1.clone());
        let sort_exprs2 = vec![
            sort_expr("nullable_col", &schema),
            sort_expr("non_nullable_col", &schema),
        ];
        let repartition = repartition_exec(source1);
        let spm = sort_preserving_merge_exec(sort_exprs2, repartition);

        let parquet_sort_exprs = vec![sort_expr("nullable_col", &schema)];
        let source2 = parquet_exec_sorted(&schema, parquet_sort_exprs.clone());

        let union = union_exec(vec![sort1, source2, spm]);
        let physical_plan = sort_preserving_merge_exec(parquet_sort_exprs, union);

        // The plan is not valid as it is -- the input ordering requirement
        // of the `SortPreservingMergeExec` under the third child of the
        // `UnionExec` is not met. We should add a `SortExec` below it.
        // At the same time, this ordering requirement is unnecessarily fine.
        // The final plan should be valid AND the ordering of the third child
        // shouldn't be finer than necessary.
        let expected_input = ["SortPreservingMergeExec: [nullable_col@0 ASC]",
            "  UnionExec",
            "    SortExec: expr=[nullable_col@0 ASC]",
            "      ParquetExec: file_groups={1 group: [[x]]}, projection=[nullable_col, non_nullable_col]",
            "    ParquetExec: file_groups={1 group: [[x]]}, projection=[nullable_col, non_nullable_col], output_ordering=[nullable_col@0 ASC]",
            "    SortPreservingMergeExec: [nullable_col@0 ASC,non_nullable_col@1 ASC]",
            "      RepartitionExec: partitioning=RoundRobinBatch(10), input_partitions=1",
            "        ParquetExec: file_groups={1 group: [[x]]}, projection=[nullable_col, non_nullable_col]"];
        // Should adjust the requirement in the third input of the union so
        // that it is not unnecessarily fine.
        let expected_optimized = ["SortPreservingMergeExec: [nullable_col@0 ASC]",
            "  UnionExec",
            "    SortExec: expr=[nullable_col@0 ASC]",
            "      ParquetExec: file_groups={1 group: [[x]]}, projection=[nullable_col, non_nullable_col]",
            "    ParquetExec: file_groups={1 group: [[x]]}, projection=[nullable_col, non_nullable_col], output_ordering=[nullable_col@0 ASC]",
            "    SortExec: expr=[nullable_col@0 ASC]",
            "      RepartitionExec: partitioning=RoundRobinBatch(10), input_partitions=1",
            "        ParquetExec: file_groups={1 group: [[x]]}, projection=[nullable_col, non_nullable_col]"];
        assert_optimized!(expected_input, expected_optimized, physical_plan, true);
        Ok(())
    }

    #[tokio::test]
    async fn test_union_inputs_different_sorted7() -> Result<()> {
        let schema = create_test_schema()?;

        let source1 = parquet_exec(&schema);
        let sort_exprs1 = vec![
            sort_expr("nullable_col", &schema),
            sort_expr("non_nullable_col", &schema),
        ];
        let sort_exprs3 = vec![sort_expr("nullable_col", &schema)];
        let sort1 = sort_exec(sort_exprs1.clone(), source1.clone());
        let sort2 = sort_exec(sort_exprs1, source1);

        let union = union_exec(vec![sort1, sort2]);
        let physical_plan = sort_preserving_merge_exec(sort_exprs3, union);

        // Union has unnecessarily fine ordering below it. We should be able to replace them with absolutely necessary ordering.
        let expected_input = ["SortPreservingMergeExec: [nullable_col@0 ASC]",
            "  UnionExec",
            "    SortExec: expr=[nullable_col@0 ASC,non_nullable_col@1 ASC]",
            "      ParquetExec: file_groups={1 group: [[x]]}, projection=[nullable_col, non_nullable_col]",
            "    SortExec: expr=[nullable_col@0 ASC,non_nullable_col@1 ASC]",
            "      ParquetExec: file_groups={1 group: [[x]]}, projection=[nullable_col, non_nullable_col]"];
        // Union preserves the inputs ordering and we should not change any of the SortExecs under UnionExec
        let expected_output = ["SortPreservingMergeExec: [nullable_col@0 ASC]",
            "  UnionExec",
            "    SortExec: expr=[nullable_col@0 ASC]",
            "      ParquetExec: file_groups={1 group: [[x]]}, projection=[nullable_col, non_nullable_col]",
            "    SortExec: expr=[nullable_col@0 ASC]",
            "      ParquetExec: file_groups={1 group: [[x]]}, projection=[nullable_col, non_nullable_col]"];
        assert_optimized!(expected_input, expected_output, physical_plan, true);
        Ok(())
    }

    #[tokio::test]
    async fn test_union_inputs_different_sorted8() -> Result<()> {
        let schema = create_test_schema()?;

        let source1 = parquet_exec(&schema);
        let sort_exprs1 = vec![
            sort_expr("nullable_col", &schema),
            sort_expr("non_nullable_col", &schema),
        ];
        let sort_exprs2 = vec![
            sort_expr_options(
                "nullable_col",
                &schema,
                SortOptions {
                    descending: true,
                    nulls_first: false,
                },
            ),
            sort_expr_options(
                "non_nullable_col",
                &schema,
                SortOptions {
                    descending: true,
                    nulls_first: false,
                },
            ),
        ];
        let sort1 = sort_exec(sort_exprs1, source1.clone());
        let sort2 = sort_exec(sort_exprs2, source1);

        let physical_plan = union_exec(vec![sort1, sort2]);

        // The `UnionExec` doesn't preserve any of the inputs ordering in the
        // example below.
        let expected_input = ["UnionExec",
            "  SortExec: expr=[nullable_col@0 ASC,non_nullable_col@1 ASC]",
            "    ParquetExec: file_groups={1 group: [[x]]}, projection=[nullable_col, non_nullable_col]",
            "  SortExec: expr=[nullable_col@0 DESC NULLS LAST,non_nullable_col@1 DESC NULLS LAST]",
            "    ParquetExec: file_groups={1 group: [[x]]}, projection=[nullable_col, non_nullable_col]"];
        // Since `UnionExec` doesn't preserve ordering in the plan above.
        // We shouldn't keep SortExecs in the plan.
        let expected_optimized = ["UnionExec",
            "  ParquetExec: file_groups={1 group: [[x]]}, projection=[nullable_col, non_nullable_col]",
            "  ParquetExec: file_groups={1 group: [[x]]}, projection=[nullable_col, non_nullable_col]"];
        assert_optimized!(expected_input, expected_optimized, physical_plan, true);
        Ok(())
    }

    #[tokio::test]
    #[ignore]
    async fn test_window_multi_path_sort() -> Result<()> {
        let schema = create_test_schema()?;

        let sort_exprs1 = vec![
            sort_expr("nullable_col", &schema),
            sort_expr("non_nullable_col", &schema),
        ];
        let sort_exprs2 = vec![sort_expr("nullable_col", &schema)];
        // reverse sorting of sort_exprs2
        let sort_exprs3 = vec![sort_expr_options(
            "nullable_col",
            &schema,
            SortOptions {
                descending: true,
                nulls_first: false,
            },
        )];
        let source1 = parquet_exec_sorted(&schema, sort_exprs1);
        let source2 = parquet_exec_sorted(&schema, sort_exprs2);
        let sort1 = sort_exec(sort_exprs3.clone(), source1);
        let sort2 = sort_exec(sort_exprs3.clone(), source2);

        let union = union_exec(vec![sort1, sort2]);
        let spm = sort_preserving_merge_exec(sort_exprs3.clone(), union);
        let physical_plan = bounded_window_exec("nullable_col", sort_exprs3, spm);

        // The `WindowAggExec` gets its sorting from multiple children jointly.
        // During the removal of `SortExec`s, it should be able to remove the
        // corresponding SortExecs together. Also, the inputs of these `SortExec`s
        // are not necessarily the same to be able to remove them.
        let expected_input = ["BoundedWindowAggExec: wdw=[count: Ok(Field { name: \"count\", data_type: Int64, nullable: true, dict_id: 0, dict_is_ordered: false, metadata: {} }), frame: WindowFrame { units: Range, start_bound: Preceding(NULL), end_bound: CurrentRow }], mode=[Sorted]",
            "  SortPreservingMergeExec: [nullable_col@0 DESC NULLS LAST]",
            "    UnionExec",
            "      SortExec: expr=[nullable_col@0 DESC NULLS LAST]",
            "        ParquetExec: file_groups={1 group: [[x]]}, projection=[nullable_col, non_nullable_col], output_ordering=[nullable_col@0 ASC, non_nullable_col@1 ASC]",
            "      SortExec: expr=[nullable_col@0 DESC NULLS LAST]",
            "        ParquetExec: file_groups={1 group: [[x]]}, projection=[nullable_col, non_nullable_col], output_ordering=[nullable_col@0 ASC]"];
        let expected_optimized = ["WindowAggExec: wdw=[count: Ok(Field { name: \"count\", data_type: Int64, nullable: true, dict_id: 0, dict_is_ordered: false, metadata: {} }), frame: WindowFrame { units: Range, start_bound: CurrentRow, end_bound: Following(NULL) }]",
            "  SortPreservingMergeExec: [nullable_col@0 ASC]",
            "    UnionExec",
            "      ParquetExec: file_groups={1 group: [[x]]}, projection=[nullable_col, non_nullable_col], output_ordering=[nullable_col@0 ASC, non_nullable_col@1 ASC]",
            "      ParquetExec: file_groups={1 group: [[x]]}, projection=[nullable_col, non_nullable_col], output_ordering=[nullable_col@0 ASC]"];
        assert_optimized!(expected_input, expected_optimized, physical_plan, true);
        Ok(())
    }

    #[tokio::test]
    async fn test_window_multi_path_sort2() -> Result<()> {
        let schema = create_test_schema()?;

        let sort_exprs1 = vec![
            sort_expr("nullable_col", &schema),
            sort_expr("non_nullable_col", &schema),
        ];
        let sort_exprs2 = vec![sort_expr("nullable_col", &schema)];
        let source1 = parquet_exec_sorted(&schema, sort_exprs2.clone());
        let source2 = parquet_exec_sorted(&schema, sort_exprs2.clone());
        let sort1 = sort_exec(sort_exprs1.clone(), source1);
        let sort2 = sort_exec(sort_exprs1.clone(), source2);

        let union = union_exec(vec![sort1, sort2]);
        let spm = Arc::new(SortPreservingMergeExec::new(sort_exprs1, union)) as _;
        let physical_plan = bounded_window_exec("nullable_col", sort_exprs2, spm);

        // The `WindowAggExec` can get its required sorting from the leaf nodes directly.
        // The unnecessary SortExecs should be removed
        let expected_input = ["BoundedWindowAggExec: wdw=[count: Ok(Field { name: \"count\", data_type: Int64, nullable: true, dict_id: 0, dict_is_ordered: false, metadata: {} }), frame: WindowFrame { units: Range, start_bound: Preceding(NULL), end_bound: CurrentRow }], mode=[Sorted]",
            "  SortPreservingMergeExec: [nullable_col@0 ASC,non_nullable_col@1 ASC]",
            "    UnionExec",
            "      SortExec: expr=[nullable_col@0 ASC,non_nullable_col@1 ASC]",
            "        ParquetExec: file_groups={1 group: [[x]]}, projection=[nullable_col, non_nullable_col], output_ordering=[nullable_col@0 ASC]",
            "      SortExec: expr=[nullable_col@0 ASC,non_nullable_col@1 ASC]",
            "        ParquetExec: file_groups={1 group: [[x]]}, projection=[nullable_col, non_nullable_col], output_ordering=[nullable_col@0 ASC]"];
        let expected_optimized = ["BoundedWindowAggExec: wdw=[count: Ok(Field { name: \"count\", data_type: Int64, nullable: true, dict_id: 0, dict_is_ordered: false, metadata: {} }), frame: WindowFrame { units: Range, start_bound: Preceding(NULL), end_bound: CurrentRow }], mode=[Sorted]",
            "  SortPreservingMergeExec: [nullable_col@0 ASC]",
            "    UnionExec",
            "      ParquetExec: file_groups={1 group: [[x]]}, projection=[nullable_col, non_nullable_col], output_ordering=[nullable_col@0 ASC]",
            "      ParquetExec: file_groups={1 group: [[x]]}, projection=[nullable_col, non_nullable_col], output_ordering=[nullable_col@0 ASC]"];
        assert_optimized!(expected_input, expected_optimized, physical_plan, true);
        Ok(())
    }

    #[tokio::test]
    async fn test_union_inputs_different_sorted_with_limit() -> Result<()> {
        let schema = create_test_schema()?;

        let source1 = parquet_exec(&schema);
        let sort_exprs1 = vec![
            sort_expr("nullable_col", &schema),
            sort_expr("non_nullable_col", &schema),
        ];
        let sort_exprs2 = vec![
            sort_expr("nullable_col", &schema),
            sort_expr_options(
                "non_nullable_col",
                &schema,
                SortOptions {
                    descending: true,
                    nulls_first: false,
                },
            ),
        ];
        let sort_exprs3 = vec![sort_expr("nullable_col", &schema)];
        let sort1 = sort_exec(sort_exprs1, source1.clone());

        let sort2 = sort_exec(sort_exprs2, source1);
        let limit = local_limit_exec(sort2);
        let limit = global_limit_exec(limit);

        let union = union_exec(vec![sort1, limit]);
        let physical_plan = sort_preserving_merge_exec(sort_exprs3, union);

        // Should not change the unnecessarily fine `SortExec`s because there is `LimitExec`
        let expected_input = ["SortPreservingMergeExec: [nullable_col@0 ASC]",
            "  UnionExec",
            "    SortExec: expr=[nullable_col@0 ASC,non_nullable_col@1 ASC]",
            "      ParquetExec: file_groups={1 group: [[x]]}, projection=[nullable_col, non_nullable_col]",
            "    GlobalLimitExec: skip=0, fetch=100",
            "      LocalLimitExec: fetch=100",
            "        SortExec: expr=[nullable_col@0 ASC,non_nullable_col@1 DESC NULLS LAST]",
            "          ParquetExec: file_groups={1 group: [[x]]}, projection=[nullable_col, non_nullable_col]"];
        let expected_optimized = ["SortPreservingMergeExec: [nullable_col@0 ASC]",
            "  UnionExec",
            "    SortExec: expr=[nullable_col@0 ASC]",
            "      ParquetExec: file_groups={1 group: [[x]]}, projection=[nullable_col, non_nullable_col]",
            "    GlobalLimitExec: skip=0, fetch=100",
            "      LocalLimitExec: fetch=100",
            "        SortExec: expr=[nullable_col@0 ASC,non_nullable_col@1 DESC NULLS LAST]",
            "          ParquetExec: file_groups={1 group: [[x]]}, projection=[nullable_col, non_nullable_col]"];
        assert_optimized!(expected_input, expected_optimized, physical_plan, true);
        Ok(())
    }

    #[tokio::test]
    async fn test_sort_merge_join_order_by_left() -> Result<()> {
        let left_schema = create_test_schema()?;
        let right_schema = create_test_schema2()?;

        let left = parquet_exec(&left_schema);
        let right = parquet_exec(&right_schema);

        // Join on (nullable_col == col_a)
        let join_on = vec![(
            Column::new_with_schema("nullable_col", &left.schema()).unwrap(),
            Column::new_with_schema("col_a", &right.schema()).unwrap(),
        )];

        let join_types = vec![
            JoinType::Inner,
            JoinType::Left,
            JoinType::Right,
            JoinType::Full,
            JoinType::LeftSemi,
            JoinType::LeftAnti,
        ];
        for join_type in join_types {
            let join =
                sort_merge_join_exec(left.clone(), right.clone(), &join_on, &join_type);
            let sort_exprs = vec![
                sort_expr("nullable_col", &join.schema()),
                sort_expr("non_nullable_col", &join.schema()),
            ];
            let physical_plan = sort_preserving_merge_exec(sort_exprs.clone(), join);

            let join_plan = format!(
                "SortMergeJoin: join_type={join_type}, on=[(nullable_col@0, col_a@0)]"
            );
            let join_plan2 = format!(
                "  SortMergeJoin: join_type={join_type}, on=[(nullable_col@0, col_a@0)]"
            );
            let expected_input = ["SortPreservingMergeExec: [nullable_col@0 ASC,non_nullable_col@1 ASC]",
                join_plan2.as_str(),
                "    ParquetExec: file_groups={1 group: [[x]]}, projection=[nullable_col, non_nullable_col]",
                "    ParquetExec: file_groups={1 group: [[x]]}, projection=[col_a, col_b]"];
            let expected_optimized = match join_type {
                JoinType::Inner
                | JoinType::Left
                | JoinType::LeftSemi
                | JoinType::LeftAnti => {
                    // can push down the sort requirements and save 1 SortExec
                    vec![
                        join_plan.as_str(),
                        "  SortExec: expr=[nullable_col@0 ASC,non_nullable_col@1 ASC]",
                        "    ParquetExec: file_groups={1 group: [[x]]}, projection=[nullable_col, non_nullable_col]",
                        "  SortExec: expr=[col_a@0 ASC]",
                        "    ParquetExec: file_groups={1 group: [[x]]}, projection=[col_a, col_b]",
                    ]
                }
                _ => {
                    // can not push down the sort requirements
                    vec![
                        "SortExec: expr=[nullable_col@0 ASC,non_nullable_col@1 ASC]",
                        join_plan2.as_str(),
                        "    SortExec: expr=[nullable_col@0 ASC]",
                        "      ParquetExec: file_groups={1 group: [[x]]}, projection=[nullable_col, non_nullable_col]",
                        "    SortExec: expr=[col_a@0 ASC]",
                        "      ParquetExec: file_groups={1 group: [[x]]}, projection=[col_a, col_b]",
                    ]
                }
            };
            assert_optimized!(expected_input, expected_optimized, physical_plan, true);
        }
        Ok(())
    }

    #[tokio::test]
    async fn test_sort_merge_join_order_by_right() -> Result<()> {
        let left_schema = create_test_schema()?;
        let right_schema = create_test_schema2()?;

        let left = parquet_exec(&left_schema);
        let right = parquet_exec(&right_schema);

        // Join on (nullable_col == col_a)
        let join_on = vec![(
            Column::new_with_schema("nullable_col", &left.schema()).unwrap(),
            Column::new_with_schema("col_a", &right.schema()).unwrap(),
        )];

        let join_types = vec![
            JoinType::Inner,
            JoinType::Left,
            JoinType::Right,
            JoinType::Full,
            JoinType::RightAnti,
        ];
        for join_type in join_types {
            let join =
                sort_merge_join_exec(left.clone(), right.clone(), &join_on, &join_type);
            let sort_exprs = vec![
                sort_expr("col_a", &join.schema()),
                sort_expr("col_b", &join.schema()),
            ];
            let physical_plan = sort_preserving_merge_exec(sort_exprs, join);

            let join_plan = format!(
                "SortMergeJoin: join_type={join_type}, on=[(nullable_col@0, col_a@0)]"
            );
            let spm_plan = match join_type {
                JoinType::RightAnti => {
                    "SortPreservingMergeExec: [col_a@0 ASC,col_b@1 ASC]"
                }
                _ => "SortPreservingMergeExec: [col_a@2 ASC,col_b@3 ASC]",
            };
            let join_plan2 = format!(
                "  SortMergeJoin: join_type={join_type}, on=[(nullable_col@0, col_a@0)]"
            );
            let expected_input = [spm_plan,
                join_plan2.as_str(),
                "    ParquetExec: file_groups={1 group: [[x]]}, projection=[nullable_col, non_nullable_col]",
                "    ParquetExec: file_groups={1 group: [[x]]}, projection=[col_a, col_b]"];
            let expected_optimized = match join_type {
                JoinType::Inner | JoinType::Right | JoinType::RightAnti => {
                    // can push down the sort requirements and save 1 SortExec
                    vec![
                        join_plan.as_str(),
                        "  SortExec: expr=[nullable_col@0 ASC]",
                        "    ParquetExec: file_groups={1 group: [[x]]}, projection=[nullable_col, non_nullable_col]",
                        "  SortExec: expr=[col_a@0 ASC,col_b@1 ASC]",
                        "    ParquetExec: file_groups={1 group: [[x]]}, projection=[col_a, col_b]",
                    ]
                }
                _ => {
                    // can not push down the sort requirements for Left and Full join.
                    vec![
                        "SortExec: expr=[col_a@2 ASC,col_b@3 ASC]",
                        join_plan2.as_str(),
                        "    SortExec: expr=[nullable_col@0 ASC]",
                        "      ParquetExec: file_groups={1 group: [[x]]}, projection=[nullable_col, non_nullable_col]",
                        "    SortExec: expr=[col_a@0 ASC]",
                        "      ParquetExec: file_groups={1 group: [[x]]}, projection=[col_a, col_b]",
                    ]
                }
            };
            assert_optimized!(expected_input, expected_optimized, physical_plan, true);
        }
        Ok(())
    }

    #[tokio::test]
    async fn test_sort_merge_join_complex_order_by() -> Result<()> {
        let left_schema = create_test_schema()?;
        let right_schema = create_test_schema2()?;

        let left = parquet_exec(&left_schema);
        let right = parquet_exec(&right_schema);

        // Join on (nullable_col == col_a)
        let join_on = vec![(
            Column::new_with_schema("nullable_col", &left.schema()).unwrap(),
            Column::new_with_schema("col_a", &right.schema()).unwrap(),
        )];

        let join = sort_merge_join_exec(left, right, &join_on, &JoinType::Inner);

        // order by (col_b, col_a)
        let sort_exprs1 = vec![
            sort_expr("col_b", &join.schema()),
            sort_expr("col_a", &join.schema()),
        ];
        let physical_plan = sort_preserving_merge_exec(sort_exprs1, join.clone());

        let expected_input = ["SortPreservingMergeExec: [col_b@3 ASC,col_a@2 ASC]",
            "  SortMergeJoin: join_type=Inner, on=[(nullable_col@0, col_a@0)]",
            "    ParquetExec: file_groups={1 group: [[x]]}, projection=[nullable_col, non_nullable_col]",
            "    ParquetExec: file_groups={1 group: [[x]]}, projection=[col_a, col_b]"];

        // can not push down the sort requirements, need to add SortExec
        let expected_optimized = ["SortExec: expr=[col_b@3 ASC,col_a@2 ASC]",
            "  SortMergeJoin: join_type=Inner, on=[(nullable_col@0, col_a@0)]",
            "    SortExec: expr=[nullable_col@0 ASC]",
            "      ParquetExec: file_groups={1 group: [[x]]}, projection=[nullable_col, non_nullable_col]",
            "    SortExec: expr=[col_a@0 ASC]",
            "      ParquetExec: file_groups={1 group: [[x]]}, projection=[col_a, col_b]"];
        assert_optimized!(expected_input, expected_optimized, physical_plan, true);

        // order by (nullable_col, col_b, col_a)
        let sort_exprs2 = vec![
            sort_expr("nullable_col", &join.schema()),
            sort_expr("col_b", &join.schema()),
            sort_expr("col_a", &join.schema()),
        ];
        let physical_plan = sort_preserving_merge_exec(sort_exprs2, join);

        let expected_input = ["SortPreservingMergeExec: [nullable_col@0 ASC,col_b@3 ASC,col_a@2 ASC]",
            "  SortMergeJoin: join_type=Inner, on=[(nullable_col@0, col_a@0)]",
            "    ParquetExec: file_groups={1 group: [[x]]}, projection=[nullable_col, non_nullable_col]",
            "    ParquetExec: file_groups={1 group: [[x]]}, projection=[col_a, col_b]"];

        // can not push down the sort requirements, need to add SortExec
        let expected_optimized = ["SortExec: expr=[nullable_col@0 ASC,col_b@3 ASC,col_a@2 ASC]",
            "  SortMergeJoin: join_type=Inner, on=[(nullable_col@0, col_a@0)]",
            "    SortExec: expr=[nullable_col@0 ASC]",
            "      ParquetExec: file_groups={1 group: [[x]]}, projection=[nullable_col, non_nullable_col]",
            "    SortExec: expr=[col_a@0 ASC]",
            "      ParquetExec: file_groups={1 group: [[x]]}, projection=[col_a, col_b]"];
        assert_optimized!(expected_input, expected_optimized, physical_plan, true);

        Ok(())
    }

    #[tokio::test]
    async fn test_multiple_sort_window_exec() -> Result<()> {
        let schema = create_test_schema()?;
        let source = memory_exec(&schema);

        let sort_exprs1 = vec![sort_expr("nullable_col", &schema)];
        let sort_exprs2 = vec![
            sort_expr("nullable_col", &schema),
            sort_expr("non_nullable_col", &schema),
        ];

        let sort1 = sort_exec(sort_exprs1.clone(), source);
        let window_agg1 =
            bounded_window_exec("non_nullable_col", sort_exprs1.clone(), sort1);
        let window_agg2 =
            bounded_window_exec("non_nullable_col", sort_exprs2, window_agg1);
        // let filter_exec = sort_exec;
        let physical_plan =
            bounded_window_exec("non_nullable_col", sort_exprs1, window_agg2);

        let expected_input = ["BoundedWindowAggExec: wdw=[count: Ok(Field { name: \"count\", data_type: Int64, nullable: true, dict_id: 0, dict_is_ordered: false, metadata: {} }), frame: WindowFrame { units: Range, start_bound: Preceding(NULL), end_bound: CurrentRow }], mode=[Sorted]",
            "  BoundedWindowAggExec: wdw=[count: Ok(Field { name: \"count\", data_type: Int64, nullable: true, dict_id: 0, dict_is_ordered: false, metadata: {} }), frame: WindowFrame { units: Range, start_bound: Preceding(NULL), end_bound: CurrentRow }], mode=[Sorted]",
            "    BoundedWindowAggExec: wdw=[count: Ok(Field { name: \"count\", data_type: Int64, nullable: true, dict_id: 0, dict_is_ordered: false, metadata: {} }), frame: WindowFrame { units: Range, start_bound: Preceding(NULL), end_bound: CurrentRow }], mode=[Sorted]",
            "      SortExec: expr=[nullable_col@0 ASC]",
            "        MemoryExec: partitions=1, partition_sizes=[0]"];

        let expected_optimized = ["BoundedWindowAggExec: wdw=[count: Ok(Field { name: \"count\", data_type: Int64, nullable: true, dict_id: 0, dict_is_ordered: false, metadata: {} }), frame: WindowFrame { units: Range, start_bound: Preceding(NULL), end_bound: CurrentRow }], mode=[Sorted]",
            "  BoundedWindowAggExec: wdw=[count: Ok(Field { name: \"count\", data_type: Int64, nullable: true, dict_id: 0, dict_is_ordered: false, metadata: {} }), frame: WindowFrame { units: Range, start_bound: Preceding(NULL), end_bound: CurrentRow }], mode=[Sorted]",
            "    BoundedWindowAggExec: wdw=[count: Ok(Field { name: \"count\", data_type: Int64, nullable: true, dict_id: 0, dict_is_ordered: false, metadata: {} }), frame: WindowFrame { units: Range, start_bound: Preceding(NULL), end_bound: CurrentRow }], mode=[Sorted]",
            "      SortExec: expr=[nullable_col@0 ASC,non_nullable_col@1 ASC]",
            "        MemoryExec: partitions=1, partition_sizes=[0]"];
        assert_optimized!(expected_input, expected_optimized, physical_plan, true);
        Ok(())
    }

    #[tokio::test]
    async fn test_multilayer_coalesce_partitions() -> Result<()> {
        let schema = create_test_schema()?;

        let source1 = parquet_exec(&schema);
        let repartition = repartition_exec(source1);
        let coalesce = Arc::new(CoalescePartitionsExec::new(repartition)) as _;
        // Add dummy layer propagating Sort above, to test whether sort can be removed from multi layer before
        let filter = filter_exec(
            Arc::new(NotExpr::new(
                col("non_nullable_col", schema.as_ref()).unwrap(),
            )),
            coalesce,
        );
        let sort_exprs = vec![sort_expr("nullable_col", &schema)];
        let physical_plan = sort_exec(sort_exprs, filter);

        // CoalescePartitionsExec and SortExec are not directly consecutive. In this case
        // we should be able to parallelize Sorting also (given that executors in between don't require)
        // single partition.
        let expected_input = ["SortExec: expr=[nullable_col@0 ASC]",
            "  FilterExec: NOT non_nullable_col@1",
            "    CoalescePartitionsExec",
            "      RepartitionExec: partitioning=RoundRobinBatch(10), input_partitions=1",
            "        ParquetExec: file_groups={1 group: [[x]]}, projection=[nullable_col, non_nullable_col]"];
        let expected_optimized = ["SortPreservingMergeExec: [nullable_col@0 ASC]",
            "  SortExec: expr=[nullable_col@0 ASC]",
            "    FilterExec: NOT non_nullable_col@1",
            "      RepartitionExec: partitioning=RoundRobinBatch(10), input_partitions=1",
            "        ParquetExec: file_groups={1 group: [[x]]}, projection=[nullable_col, non_nullable_col]"];
        assert_optimized!(expected_input, expected_optimized, physical_plan, true);
        Ok(())
    }

    #[tokio::test]
    // With new change in SortEnforcement EnforceSorting->EnforceDistribution->EnforceSorting
    // should produce same result with EnforceDistribution+EnforceSorting
    // This enables us to use EnforceSorting possibly before EnforceDistribution
    // Given that it will be called at least once after last EnforceDistribution. The reason is that
    // EnforceDistribution may invalidate ordering invariant.
    async fn test_commutativity() -> Result<()> {
        let schema = create_test_schema()?;

        let session_ctx = SessionContext::new();
        let state = session_ctx.state();

        let memory_exec = memory_exec(&schema);
        let sort_exprs = vec![sort_expr("nullable_col", &schema)];
        let window = bounded_window_exec("nullable_col", sort_exprs.clone(), memory_exec);
        let repartition = repartition_exec(window);

        let orig_plan =
            Arc::new(SortExec::new(sort_exprs, repartition)) as Arc<dyn ExecutionPlan>;
        let actual = get_plan_string(&orig_plan);
        let expected_input = vec![
            "SortExec: expr=[nullable_col@0 ASC]",
            "  RepartitionExec: partitioning=RoundRobinBatch(10), input_partitions=1",
            "    BoundedWindowAggExec: wdw=[count: Ok(Field { name: \"count\", data_type: Int64, nullable: true, dict_id: 0, dict_is_ordered: false, metadata: {} }), frame: WindowFrame { units: Range, start_bound: Preceding(NULL), end_bound: CurrentRow }], mode=[Sorted]",
            "      MemoryExec: partitions=1, partition_sizes=[0]",
        ];
        assert_eq!(
            expected_input, actual,
            "\n**Original Plan Mismatch\n\nexpected:\n\n{expected_input:#?}\nactual:\n\n{actual:#?}\n\n"
        );

        let mut plan = orig_plan.clone();
        let rules = vec![
            Arc::new(EnforceDistribution::new()) as Arc<dyn PhysicalOptimizerRule>,
            Arc::new(EnforceSorting::new()) as Arc<dyn PhysicalOptimizerRule>,
        ];
        for rule in rules {
            plan = rule.optimize(plan, state.config_options())?;
        }
        let first_plan = plan.clone();

        let mut plan = orig_plan.clone();
        let rules = vec![
            Arc::new(EnforceSorting::new()) as Arc<dyn PhysicalOptimizerRule>,
            Arc::new(EnforceDistribution::new()) as Arc<dyn PhysicalOptimizerRule>,
            Arc::new(EnforceSorting::new()) as Arc<dyn PhysicalOptimizerRule>,
        ];
        for rule in rules {
            plan = rule.optimize(plan, state.config_options())?;
        }
        let second_plan = plan.clone();

        assert_eq!(get_plan_string(&first_plan), get_plan_string(&second_plan));
        Ok(())
    }

    #[tokio::test]
    async fn test_coalesce_propagate() -> Result<()> {
        let schema = create_test_schema()?;
        let source = memory_exec(&schema);
        let repartition = repartition_exec(source);
        let coalesce_partitions = Arc::new(CoalescePartitionsExec::new(repartition));
        let repartition = repartition_exec(coalesce_partitions);
        let sort_exprs = vec![sort_expr("nullable_col", &schema)];
        // Add local sort
        let sort = Arc::new(
            SortExec::new(sort_exprs.clone(), repartition)
                .with_preserve_partitioning(true),
        ) as _;
        let spm = sort_preserving_merge_exec(sort_exprs.clone(), sort);
        let sort = sort_exec(sort_exprs, spm);

        let physical_plan = sort.clone();
        // Sort Parallelize rule should end Coalesce + Sort linkage when Sort is Global Sort
        // Also input plan is not valid as it is. We need to add SortExec before SortPreservingMergeExec.
        let expected_input = ["SortExec: expr=[nullable_col@0 ASC]",
            "  SortPreservingMergeExec: [nullable_col@0 ASC]",
            "    SortExec: expr=[nullable_col@0 ASC]",
            "      RepartitionExec: partitioning=RoundRobinBatch(10), input_partitions=1",
            "        CoalescePartitionsExec",
            "          RepartitionExec: partitioning=RoundRobinBatch(10), input_partitions=1",
            "            MemoryExec: partitions=1, partition_sizes=[0]"];
        let expected_optimized = [
            "SortPreservingMergeExec: [nullable_col@0 ASC]",
            "  SortExec: expr=[nullable_col@0 ASC]",
            "    RepartitionExec: partitioning=RoundRobinBatch(10), input_partitions=1",
            "      MemoryExec: partitions=1, partition_sizes=[0]",
        ];
        assert_optimized!(expected_input, expected_optimized, physical_plan, true);
        Ok(())
    }

    #[tokio::test]
    async fn test_with_lost_ordering_bounded() -> Result<()> {
        let schema = create_test_schema3()?;
        let sort_exprs = vec![sort_expr("a", &schema)];
        let source = csv_exec_sorted(&schema, sort_exprs, false);
        let repartition_rr = repartition_exec(source);
        let repartition_hash = Arc::new(RepartitionExec::try_new(
            repartition_rr,
            Partitioning::Hash(vec![col("c", &schema).unwrap()], 10),
        )?) as _;
        let coalesce_partitions = coalesce_partitions_exec(repartition_hash);
        let physical_plan = sort_exec(vec![sort_expr("a", &schema)], coalesce_partitions);

        let expected_input = ["SortExec: expr=[a@0 ASC]",
            "  CoalescePartitionsExec",
            "    RepartitionExec: partitioning=Hash([c@2], 10), input_partitions=10",
            "      RepartitionExec: partitioning=RoundRobinBatch(10), input_partitions=1",
            "        CsvExec: file_groups={1 group: [[x]]}, projection=[a, b, c, d, e], output_ordering=[a@0 ASC], has_header=false"];
        let expected_optimized = ["SortPreservingMergeExec: [a@0 ASC]",
            "  SortExec: expr=[a@0 ASC]",
            "    RepartitionExec: partitioning=Hash([c@2], 10), input_partitions=10",
            "      RepartitionExec: partitioning=RoundRobinBatch(10), input_partitions=1",
            "        CsvExec: file_groups={1 group: [[x]]}, projection=[a, b, c, d, e], output_ordering=[a@0 ASC], has_header=false"];
        assert_optimized!(expected_input, expected_optimized, physical_plan, true);
        Ok(())
    }

    #[tokio::test]
    async fn test_with_lost_ordering_unbounded() -> Result<()> {
        let schema = create_test_schema3()?;
        let sort_exprs = vec![sort_expr("a", &schema)];
        let source = csv_exec_sorted(&schema, sort_exprs, true);
        let repartition_rr = repartition_exec(source);
        let repartition_hash = Arc::new(RepartitionExec::try_new(
            repartition_rr,
            Partitioning::Hash(vec![col("c", &schema).unwrap()], 10),
        )?) as _;
        let coalesce_partitions = coalesce_partitions_exec(repartition_hash);
        let physical_plan = sort_exec(vec![sort_expr("a", &schema)], coalesce_partitions);

        let expected_input = ["SortExec: expr=[a@0 ASC]",
            "  CoalescePartitionsExec",
            "    RepartitionExec: partitioning=Hash([c@2], 10), input_partitions=10",
            "      RepartitionExec: partitioning=RoundRobinBatch(10), input_partitions=1",
            "        CsvExec: file_groups={1 group: [[x]]}, projection=[a, b, c, d, e], infinite_source=true, output_ordering=[a@0 ASC], has_header=false"];
        let expected_optimized = ["SortPreservingMergeExec: [a@0 ASC]",
            "  SortPreservingRepartitionExec: partitioning=Hash([c@2], 10), input_partitions=10",
            "    RepartitionExec: partitioning=RoundRobinBatch(10), input_partitions=1",
            "      CsvExec: file_groups={1 group: [[x]]}, projection=[a, b, c, d, e], infinite_source=true, output_ordering=[a@0 ASC], has_header=false"];
        assert_optimized!(expected_input, expected_optimized, physical_plan, true);
        Ok(())
    }

    #[tokio::test]
    async fn test_with_lost_ordering_unbounded_parallelize_off() -> Result<()> {
        let schema = create_test_schema3()?;
        let sort_exprs = vec![sort_expr("a", &schema)];
        let source = csv_exec_sorted(&schema, sort_exprs, true);
        let repartition_rr = repartition_exec(source);
        let repartition_hash = Arc::new(RepartitionExec::try_new(
            repartition_rr,
            Partitioning::Hash(vec![col("c", &schema).unwrap()], 10),
        )?) as _;
        let coalesce_partitions = coalesce_partitions_exec(repartition_hash);
        let physical_plan = sort_exec(vec![sort_expr("a", &schema)], coalesce_partitions);

        let expected_input = ["SortExec: expr=[a@0 ASC]",
            "  CoalescePartitionsExec",
            "    RepartitionExec: partitioning=Hash([c@2], 10), input_partitions=10",
            "      RepartitionExec: partitioning=RoundRobinBatch(10), input_partitions=1",
            "        CsvExec: file_groups={1 group: [[x]]}, projection=[a, b, c, d, e], infinite_source=true, output_ordering=[a@0 ASC], has_header=false"];
        let expected_optimized = ["SortPreservingMergeExec: [a@0 ASC]",
            "  SortPreservingRepartitionExec: partitioning=Hash([c@2], 10), input_partitions=10",
            "    RepartitionExec: partitioning=RoundRobinBatch(10), input_partitions=1",
            "      CsvExec: file_groups={1 group: [[x]]}, projection=[a, b, c, d, e], infinite_source=true, output_ordering=[a@0 ASC], has_header=false"];
        assert_optimized!(expected_input, expected_optimized, physical_plan, false);
        Ok(())
    }

    #[tokio::test]
    async fn test_do_not_pushdown_through_spm() -> Result<()> {
        let schema = create_test_schema3()?;
        let sort_exprs = vec![sort_expr("a", &schema), sort_expr("b", &schema)];
        let source = csv_exec_sorted(&schema, sort_exprs.clone(), false);
        let repartition_rr = repartition_exec(source);
        let spm = sort_preserving_merge_exec(sort_exprs, repartition_rr);
        let physical_plan = sort_exec(vec![sort_expr("b", &schema)], spm);

        let expected_input = ["SortExec: expr=[b@1 ASC]",
            "  SortPreservingMergeExec: [a@0 ASC,b@1 ASC]",
            "    RepartitionExec: partitioning=RoundRobinBatch(10), input_partitions=1",
            "      CsvExec: file_groups={1 group: [[x]]}, projection=[a, b, c, d, e], output_ordering=[a@0 ASC, b@1 ASC], has_header=false",];
        let expected_optimized = ["SortExec: expr=[b@1 ASC]",
            "  SortPreservingMergeExec: [a@0 ASC,b@1 ASC]",
            "    RepartitionExec: partitioning=RoundRobinBatch(10), input_partitions=1",
            "      CsvExec: file_groups={1 group: [[x]]}, projection=[a, b, c, d, e], output_ordering=[a@0 ASC, b@1 ASC], has_header=false",];
        assert_optimized!(expected_input, expected_optimized, physical_plan, false);
        Ok(())
    }

    #[tokio::test]
    #[ignore]
    async fn test_pushdown_through_spm() -> Result<()> {
        let schema = create_test_schema3()?;
        let sort_exprs = vec![sort_expr("a", &schema), sort_expr("b", &schema)];
        let source = csv_exec_sorted(&schema, sort_exprs.clone(), false);
        let repartition_rr = repartition_exec(source);
        let spm = sort_preserving_merge_exec(sort_exprs, repartition_rr);
        let physical_plan = sort_exec(
            vec![
                sort_expr("a", &schema),
                sort_expr("b", &schema),
                sort_expr("c", &schema),
            ],
            spm,
        );

        let expected_input = ["SortExec: expr=[a@0 ASC,b@1 ASC,c@2 ASC]",
            "  SortPreservingMergeExec: [a@0 ASC,b@1 ASC]",
            "    RepartitionExec: partitioning=RoundRobinBatch(10), input_partitions=1",
            "      CsvExec: file_groups={1 group: [[x]]}, projection=[a, b, c, d, e], output_ordering=[a@0 ASC, b@1 ASC], has_header=false",];
        let expected_optimized = ["SortPreservingMergeExec: [a@0 ASC,b@1 ASC]",
            "  SortExec: expr=[a@0 ASC,b@1 ASC,c@2 ASC]",
            "    RepartitionExec: partitioning=RoundRobinBatch(10), input_partitions=1",
            "      CsvExec: file_groups={1 group: [[x]]}, projection=[a, b, c, d, e], output_ordering=[a@0 ASC, b@1 ASC], has_header=false",];
        assert_optimized!(expected_input, expected_optimized, physical_plan, false);
        Ok(())
    }
}

#[cfg(test)]
mod tmp_tests {
    use crate::physical_optimizer::utils::get_plan_string;
    use crate::physical_plan::{collect, displayable, ExecutionPlan};
    use crate::prelude::SessionContext;
    use arrow::util::pretty::print_batches;
    use datafusion_common::Result;
    use datafusion_execution::config::SessionConfig;
    use std::sync::Arc;

    fn print_plan(plan: &Arc<dyn ExecutionPlan>) -> Result<()> {
        let formatted = displayable(plan.as_ref()).indent(true).to_string();
        let actual: Vec<&str> = formatted.trim().lines().collect();
        println!("{:#?}", actual);
        Ok(())
    }

    #[tokio::test]
    async fn test_query() -> Result<()> {
        let config = SessionConfig::new().with_target_partitions(1);
        let ctx = SessionContext::with_config(config);

        ctx.sql("CREATE TABLE tab0(col0 INTEGER, col1 INTEGER, col2 INTEGER)")
            .await?;

        let sql = "SELECT l.col0, LAST_VALUE(r.col1 ORDER BY r.col0) as last_col1
            FROM tab0 as l
            JOIN tab0 as r
            ON l.col0 = r.col0
            GROUP BY l.col0, l.col1, l.col2
            ORDER BY l.col0;";

        let msg = format!("Creating logical plan for '{sql}'");
        let dataframe = ctx.sql(sql).await.expect(&msg);
        let physical_plan = dataframe.create_physical_plan().await?;
        print_plan(&physical_plan)?;
        let actual = collect(physical_plan.clone(), ctx.task_ctx()).await?;
        print_batches(&actual)?;

        let expected_optimized_lines: Vec<&str> = vec![
            "ProjectionExec: expr=[col0@0 as col0, LAST_VALUE(r.col1) ORDER BY [r.col0 ASC NULLS LAST]@3 as last_col1]",
            "  AggregateExec: mode=Final, gby=[col0@0 as col0, col1@1 as col1, col2@2 as col2], aggr=[LAST_VALUE(r.col1)], ordering_mode=PartiallyOrdered",
            "    AggregateExec: mode=Partial, gby=[col0@0 as col0, col1@1 as col1, col2@2 as col2], aggr=[LAST_VALUE(r.col1)], ordering_mode=PartiallyOrdered",
            "      SortExec: expr=[col0@3 ASC NULLS LAST]",
            "        CoalesceBatchesExec: target_batch_size=8192",
            "          HashJoinExec: mode=CollectLeft, join_type=Inner, on=[(col0@0, col0@0)]",
            "            MemoryExec: partitions=1, partition_sizes=[0]",
            "            MemoryExec: partitions=1, partition_sizes=[0]",
        ];

        // Get string representation of the plan
        let actual = get_plan_string(&physical_plan);
        assert_eq!(
            expected_optimized_lines, actual,
            "\n**Optimized Plan Mismatch\n\nexpected:\n\n{expected_optimized_lines:#?}\nactual:\n\n{actual:#?}\n\n"
        );

        Ok(())
    }

    #[tokio::test]
    async fn test_query2() -> Result<()> {
        let config = SessionConfig::new().with_target_partitions(2);
        let ctx = SessionContext::with_config(config);

        ctx.sql("CREATE TABLE tab0(col0 INTEGER, col1 INTEGER, col2 INTEGER)")
            .await?;

        let sql = "SELECT l.col0, LAST_VALUE(r.col1 ORDER BY r.col0) as last_col1
            FROM tab0 as l
            JOIN tab0 as r
            ON l.col0 = r.col0
            GROUP BY l.col0, l.col1, l.col2
            ORDER BY l.col0;";

        let msg = format!("Creating logical plan for '{sql}'");
        let dataframe = ctx.sql(sql).await.expect(&msg);
        let physical_plan = dataframe.create_physical_plan().await?;
        print_plan(&physical_plan)?;
        let actual = collect(physical_plan.clone(), ctx.task_ctx()).await?;
        print_batches(&actual)?;

        let expected_optimized_lines: Vec<&str> = vec![
            "SortPreservingMergeExec: [col0@0 ASC NULLS LAST]",
            "  ProjectionExec: expr=[col0@0 as col0, LAST_VALUE(r.col1) ORDER BY [r.col0 ASC NULLS LAST]@3 as last_col1]",
            "    AggregateExec: mode=FinalPartitioned, gby=[col0@0 as col0, col1@1 as col1, col2@2 as col2], aggr=[LAST_VALUE(r.col1)], ordering_mode=PartiallyOrdered",
            "      SortExec: expr=[col0@0 ASC NULLS LAST]",
            "        CoalesceBatchesExec: target_batch_size=8192",
            "          RepartitionExec: partitioning=Hash([col0@0, col1@1, col2@2], 2), input_partitions=2",
            "            AggregateExec: mode=Partial, gby=[col0@0 as col0, col1@1 as col1, col2@2 as col2], aggr=[LAST_VALUE(r.col1)], ordering_mode=PartiallyOrdered",
            "              SortExec: expr=[col0@3 ASC NULLS LAST]",
            "                CoalesceBatchesExec: target_batch_size=8192",
            "                  HashJoinExec: mode=Partitioned, join_type=Inner, on=[(col0@0, col0@0)]",
            "                    CoalesceBatchesExec: target_batch_size=8192",
            "                      RepartitionExec: partitioning=Hash([col0@0], 2), input_partitions=2",
            "                        RepartitionExec: partitioning=RoundRobinBatch(2), input_partitions=1",
            "                          MemoryExec: partitions=1, partition_sizes=[0]",
            "                    CoalesceBatchesExec: target_batch_size=8192",
            "                      RepartitionExec: partitioning=Hash([col0@0], 2), input_partitions=2",
            "                        RepartitionExec: partitioning=RoundRobinBatch(2), input_partitions=1",
            "                          MemoryExec: partitions=1, partition_sizes=[0]",
        ];

        // Get string representation of the plan
        let actual = get_plan_string(&physical_plan);
        assert_eq!(
            expected_optimized_lines, actual,
            "\n**Optimized Plan Mismatch\n\nexpected:\n\n{expected_optimized_lines:#?}\nactual:\n\n{actual:#?}\n\n"
        );

        Ok(())
    }

    #[tokio::test]
    async fn test_query3() -> Result<()> {
        let config = SessionConfig::new().with_target_partitions(1);
        let ctx = SessionContext::with_config(config);

        ctx.sql(
            "CREATE EXTERNAL TABLE multiple_ordered_table (
              a0 INTEGER,
              a INTEGER,
              b INTEGER,
              c INTEGER,
              d INTEGER
            )
            STORED AS CSV
            WITH HEADER ROW
            WITH ORDER (a ASC)
            WITH ORDER (b ASC)
            WITH ORDER (c ASC)
            LOCATION '../core/tests/data/window_2.csv'",
        )
        .await?;

        let sql = "SELECT (b+a+c) AS result
            FROM multiple_ordered_table
            ORDER BY result;";

        let msg = format!("Creating logical plan for '{sql}'");
        let dataframe = ctx.sql(sql).await.expect(&msg);
        let physical_plan = dataframe.create_physical_plan().await?;
        print_plan(&physical_plan)?;
        let actual = collect(physical_plan.clone(), ctx.task_ctx()).await?;
        print_batches(&actual)?;

        let expected_optimized_lines: Vec<&str> = vec![
            "ProjectionExec: expr=[b@1 + a@0 + c@2 as result]",
            "  CsvExec: file_groups={1 group: [[Users/akurmustafa/projects/synnada/arrow-datafusion-synnada/datafusion/core/tests/data/window_2.csv]]}, projection=[a, b, c], output_ordering=[a@0 ASC NULLS LAST], has_header=true",
        ];

        // Get string representation of the plan
        let actual = get_plan_string(&physical_plan);
        assert_eq!(
            expected_optimized_lines, actual,
            "\n**Optimized Plan Mismatch\n\nexpected:\n\n{expected_optimized_lines:#?}\nactual:\n\n{actual:#?}\n\n"
        );

        Ok(())
    }

    #[tokio::test]
    async fn test_query4() -> Result<()> {
        let config = SessionConfig::new().with_target_partitions(1);
        let ctx = SessionContext::with_config(config);

        ctx.sql(
            "CREATE EXTERNAL TABLE aggregate_test_100 (
              c1  VARCHAR NOT NULL,
              c2  TINYINT NOT NULL,
              c3  SMALLINT NOT NULL,
              c4  SMALLINT,
              c5  INT,
              c6  BIGINT NOT NULL,
              c7  SMALLINT NOT NULL,
              c8  INT NOT NULL,
              c9  BIGINT UNSIGNED NOT NULL,
              c10 VARCHAR NOT NULL,
              c11 FLOAT NOT NULL,
              c12 DOUBLE NOT NULL,
              c13 VARCHAR NOT NULL
            )
            STORED AS CSV
            WITH HEADER ROW
            LOCATION '../../testing/data/csv/aggregate_test_100.csv'",
        )
        .await?;

        let sql = "SELECT c3,
            SUM(c9) OVER(ORDER BY c3+c4 DESC, c9 DESC, c2 ASC) as sum1,
            SUM(c9) OVER(ORDER BY c3+c4 ASC, c9 ASC ) as sum2
            FROM aggregate_test_100
            LIMIT 5";

        let msg = format!("Creating logical plan for '{sql}'");
        let dataframe = ctx.sql(sql).await.expect(&msg);
        let physical_plan = dataframe.create_physical_plan().await?;
        print_plan(&physical_plan)?;
        let actual = collect(physical_plan.clone(), ctx.task_ctx()).await?;
        print_batches(&actual)?;

        let expected_optimized_lines: Vec<&str> = vec![
            "ProjectionExec: expr=[c3@0 as c3, SUM(aggregate_test_100.c9) ORDER BY [aggregate_test_100.c3 + aggregate_test_100.c4 DESC NULLS FIRST, aggregate_test_100.c9 DESC NULLS FIRST, aggregate_test_100.c2 ASC NULLS LAST] RANGE BETWEEN UNBOUNDED PRECEDING AND CURRENT ROW@3 as sum1, SUM(aggregate_test_100.c9) ORDER BY [aggregate_test_100.c3 + aggregate_test_100.c4 ASC NULLS LAST, aggregate_test_100.c9 ASC NULLS LAST] RANGE BETWEEN UNBOUNDED PRECEDING AND CURRENT ROW@4 as sum2]",
            "  GlobalLimitExec: skip=0, fetch=5",
            "    WindowAggExec: wdw=[SUM(aggregate_test_100.c9) ORDER BY [aggregate_test_100.c3 + aggregate_test_100.c4 ASC NULLS LAST, aggregate_test_100.c9 ASC NULLS LAST] RANGE BETWEEN UNBOUNDED PRECEDING AND CURRENT ROW: Ok(Field { name: \"SUM(aggregate_test_100.c9) ORDER BY [aggregate_test_100.c3 + aggregate_test_100.c4 ASC NULLS LAST, aggregate_test_100.c9 ASC NULLS LAST] RANGE BETWEEN UNBOUNDED PRECEDING AND CURRENT ROW\", data_type: UInt64, nullable: true, dict_id: 0, dict_is_ordered: false, metadata: {} }), frame: WindowFrame { units: Range, start_bound: CurrentRow, end_bound: Following(Int16(NULL)) }]",
            "      ProjectionExec: expr=[c3@1 as c3, c4@2 as c4, c9@3 as c9, SUM(aggregate_test_100.c9) ORDER BY [aggregate_test_100.c3 + aggregate_test_100.c4 DESC NULLS FIRST, aggregate_test_100.c9 DESC NULLS FIRST, aggregate_test_100.c2 ASC NULLS LAST] RANGE BETWEEN UNBOUNDED PRECEDING AND CURRENT ROW@4 as SUM(aggregate_test_100.c9) ORDER BY [aggregate_test_100.c3 + aggregate_test_100.c4 DESC NULLS FIRST, aggregate_test_100.c9 DESC NULLS FIRST, aggregate_test_100.c2 ASC NULLS LAST] RANGE BETWEEN UNBOUNDED PRECEDING AND CURRENT ROW]",
            "        BoundedWindowAggExec: wdw=[SUM(aggregate_test_100.c9) ORDER BY [aggregate_test_100.c3 + aggregate_test_100.c4 DESC NULLS FIRST, aggregate_test_100.c9 DESC NULLS FIRST, aggregate_test_100.c2 ASC NULLS LAST] RANGE BETWEEN UNBOUNDED PRECEDING AND CURRENT ROW: Ok(Field { name: \"SUM(aggregate_test_100.c9) ORDER BY [aggregate_test_100.c3 + aggregate_test_100.c4 DESC NULLS FIRST, aggregate_test_100.c9 DESC NULLS FIRST, aggregate_test_100.c2 ASC NULLS LAST] RANGE BETWEEN UNBOUNDED PRECEDING AND CURRENT ROW\", data_type: UInt64, nullable: true, dict_id: 0, dict_is_ordered: false, metadata: {} }), frame: WindowFrame { units: Range, start_bound: Preceding(Int16(NULL)), end_bound: CurrentRow }], mode=[Sorted]",
            "          SortExec: expr=[c3@1 + c4@2 DESC,c9@3 DESC,c2@0 ASC NULLS LAST]",
            "            CsvExec: file_groups={1 group: [[Users/akurmustafa/projects/synnada/arrow-datafusion-synnada/testing/data/csv/aggregate_test_100.csv]]}, projection=[c2, c3, c4, c9], has_header=true",
        ];

        // Get string representation of the plan
        let actual = get_plan_string(&physical_plan);
        assert_eq!(
            expected_optimized_lines, actual,
            "\n**Optimized Plan Mismatch\n\nexpected:\n\n{expected_optimized_lines:#?}\nactual:\n\n{actual:#?}\n\n"
        );

        Ok(())
    }

    #[tokio::test]
    async fn test_query5() -> Result<()> {
        let config = SessionConfig::new().with_target_partitions(1);
        let ctx = SessionContext::with_config(config);

        ctx.sql(
            "CREATE EXTERNAL TABLE annotated_data (
              a0 INTEGER,
              a INTEGER,
              b INTEGER,
              c INTEGER,
              d INTEGER
            )
            STORED AS CSV
            WITH HEADER ROW
            WITH ORDER (a ASC NULLS FIRST, b ASC, c ASC)
            LOCATION '../core/tests/data/window_2.csv'",
        )
        .await?;

        let sql = "SELECT *
              FROM annotated_data as l_table
              JOIN (SELECT *, ROW_NUMBER() OVER() as rn1
                          FROM annotated_data) as r_table
              ON l_table.a = r_table.a
              ORDER BY r_table.rn1";

        let msg = format!("Creating logical plan for '{sql}'");
        let dataframe = ctx.sql(sql).await.expect(&msg);
        let physical_plan = dataframe.create_physical_plan().await?;
        print_plan(&physical_plan)?;
        let _actual = collect(physical_plan.clone(), ctx.task_ctx()).await?;
        // print_batches(&actual)?;

        let expected_optimized_lines: Vec<&str> = vec![
            "CoalesceBatchesExec: target_batch_size=8192",
            "  HashJoinExec: mode=CollectLeft, join_type=Inner, on=[(a@1, a@1)]",
            "    CsvExec: file_groups={1 group: [[Users/akurmustafa/projects/synnada/arrow-datafusion-synnada/datafusion/core/tests/data/window_2.csv]]}, projection=[a0, a, b, c, d], output_ordering=[a@1 ASC, b@2 ASC NULLS LAST, c@3 ASC NULLS LAST], has_header=true",
            "    ProjectionExec: expr=[a0@0 as a0, a@1 as a, b@2 as b, c@3 as c, d@4 as d, ROW_NUMBER() ROWS BETWEEN UNBOUNDED PRECEDING AND UNBOUNDED FOLLOWING@5 as rn1]",
            "      BoundedWindowAggExec: wdw=[ROW_NUMBER() ROWS BETWEEN UNBOUNDED PRECEDING AND UNBOUNDED FOLLOWING: Ok(Field { name: \"ROW_NUMBER() ROWS BETWEEN UNBOUNDED PRECEDING AND UNBOUNDED FOLLOWING\", data_type: UInt64, nullable: false, dict_id: 0, dict_is_ordered: false, metadata: {} }), frame: WindowFrame { units: Rows, start_bound: Preceding(UInt64(NULL)), end_bound: Following(UInt64(NULL)) }], mode=[Sorted]",
            "        CsvExec: file_groups={1 group: [[Users/akurmustafa/projects/synnada/arrow-datafusion-synnada/datafusion/core/tests/data/window_2.csv]]}, projection=[a0, a, b, c, d], output_ordering=[a@1 ASC, b@2 ASC NULLS LAST, c@3 ASC NULLS LAST], has_header=true",
        ];

        // Get string representation of the plan
        let actual = get_plan_string(&physical_plan);
        assert_eq!(
            expected_optimized_lines, actual,
            "\n**Optimized Plan Mismatch\n\nexpected:\n\n{expected_optimized_lines:#?}\nactual:\n\n{actual:#?}\n\n"
        );

        Ok(())
    }

    #[tokio::test]
    async fn test_query6() -> Result<()> {
        let config = SessionConfig::new().with_target_partitions(1);
        let ctx = SessionContext::with_config(config);

        ctx.sql(
            "CREATE EXTERNAL TABLE annotated_data_finite2 (
              a0 INTEGER,
              a INTEGER,
              b INTEGER,
              c INTEGER,
              d INTEGER
            )
            STORED AS CSV
            WITH HEADER ROW
            WITH ORDER (a ASC, b ASC, c ASC)
            LOCATION '../core/tests/data/window_2.csv'",
        )
        .await?;

        let sql = "SELECT a, b, c,
                        SUM(c) OVER(PARTITION BY a, d ORDER BY b, c ASC ROWS BETWEEN 2 PRECEDING AND 1 FOLLOWING) as sum1,
                        SUM(c) OVER(PARTITION BY a, d ORDER BY b, c ASC ROWS BETWEEN 1 FOLLOWING AND 5 FOLLOWING) as sum2,
                        SUM(c) OVER(PARTITION BY d ORDER BY a, b, c ASC ROWS BETWEEN 2 PRECEDING AND 1 FOLLOWING) as sum3,
                        SUM(c) OVER(PARTITION BY d ORDER BY a, b, c ASC ROWS BETWEEN 5 PRECEDING AND 1 PRECEDING) as sum4,
                        SUM(c) OVER(PARTITION BY a, b ORDER BY c ASC ROWS BETWEEN 2 PRECEDING AND 1 FOLLOWING) as sum5,
                        SUM(c) OVER(PARTITION BY a, b ORDER BY c ASC ROWS BETWEEN 5 PRECEDING AND 5 FOLLOWING) as sum6,
                        SUM(c) OVER(PARTITION BY b, a ORDER BY c ASC ROWS BETWEEN 2 PRECEDING AND 1 FOLLOWING) as sum7,
                        SUM(c) OVER(PARTITION BY b, a ORDER BY c ASC ROWS BETWEEN 5 PRECEDING AND 5 FOLLOWING) as sum8,
                        SUM(c) OVER(PARTITION BY a, b, d ORDER BY c ASC ROWS BETWEEN 2 PRECEDING AND 1 FOLLOWING) as sum9,
                        SUM(c) OVER(PARTITION BY a, b, d ORDER BY c ASC ROWS BETWEEN 5 PRECEDING AND CURRENT ROW) as sum10,
                        SUM(c) OVER(PARTITION BY b, a, d ORDER BY c ASC ROWS BETWEEN 2 PRECEDING AND 1 FOLLOWING) as sum11,
                        SUM(c) OVER(PARTITION BY b, a, d ORDER BY c ASC ROWS BETWEEN CURRENT ROW  AND 1 FOLLOWING) as sum12
                 FROM annotated_data_finite2
                 ORDER BY c
                 LIMIT 5";

        let msg = format!("Creating logical plan for '{sql}'");
        let dataframe = ctx.sql(sql).await.expect(&msg);
        let physical_plan = dataframe.create_physical_plan().await?;
        print_plan(&physical_plan)?;
        let _actual = collect(physical_plan.clone(), ctx.task_ctx()).await?;
        // print_batches(&actual)?;

        let expected_optimized_lines: Vec<&str> = vec![
            "GlobalLimitExec: skip=0, fetch=5",
            "  SortExec: fetch=5, expr=[c@2 ASC NULLS LAST]",
            "    ProjectionExec: expr=[a@1 as a, b@2 as b, c@3 as c, SUM(annotated_data_finite2.c) PARTITION BY [annotated_data_finite2.a, annotated_data_finite2.d] ORDER BY [annotated_data_finite2.b ASC NULLS LAST, annotated_data_finite2.c ASC NULLS LAST] ROWS BETWEEN 2 PRECEDING AND 1 FOLLOWING@9 as sum1, SUM(annotated_data_finite2.c) PARTITION BY [annotated_data_finite2.a, annotated_data_finite2.d] ORDER BY [annotated_data_finite2.b ASC NULLS LAST, annotated_data_finite2.c ASC NULLS LAST] ROWS BETWEEN 1 FOLLOWING AND 5 FOLLOWING@10 as sum2, SUM(annotated_data_finite2.c) PARTITION BY [annotated_data_finite2.d] ORDER BY [annotated_data_finite2.a ASC NULLS LAST, annotated_data_finite2.b ASC NULLS LAST, annotated_data_finite2.c ASC NULLS LAST] ROWS BETWEEN 2 PRECEDING AND 1 FOLLOWING@15 as sum3, SUM(annotated_data_finite2.c) PARTITION BY [annotated_data_finite2.d] ORDER BY [annotated_data_finite2.a ASC NULLS LAST, annotated_data_finite2.b ASC NULLS LAST, annotated_data_finite2.c ASC NULLS LAST] ROWS BETWEEN 5 PRECEDING AND 1 PRECEDING@16 as sum4, SUM(annotated_data_finite2.c) PARTITION BY [annotated_data_finite2.a, annotated_data_finite2.b] ORDER BY [annotated_data_finite2.c ASC NULLS LAST] ROWS BETWEEN 2 PRECEDING AND 1 FOLLOWING@5 as sum5, SUM(annotated_data_finite2.c) PARTITION BY [annotated_data_finite2.a, annotated_data_finite2.b] ORDER BY [annotated_data_finite2.c ASC NULLS LAST] ROWS BETWEEN 5 PRECEDING AND 5 FOLLOWING@6 as sum6, SUM(annotated_data_finite2.c) PARTITION BY [annotated_data_finite2.b, annotated_data_finite2.a] ORDER BY [annotated_data_finite2.c ASC NULLS LAST] ROWS BETWEEN 2 PRECEDING AND 1 FOLLOWING@11 as sum7, SUM(annotated_data_finite2.c) PARTITION BY [annotated_data_finite2.b, annotated_data_finite2.a] ORDER BY [annotated_data_finite2.c ASC NULLS LAST] ROWS BETWEEN 5 PRECEDING AND 5 FOLLOWING@12 as sum8, SUM(annotated_data_finite2.c) PARTITION BY [annotated_data_finite2.a, annotated_data_finite2.b, annotated_data_finite2.d] ORDER BY [annotated_data_finite2.c ASC NULLS LAST] ROWS BETWEEN 2 PRECEDING AND 1 FOLLOWING@7 as sum9, SUM(annotated_data_finite2.c) PARTITION BY [annotated_data_finite2.a, annotated_data_finite2.b, annotated_data_finite2.d] ORDER BY [annotated_data_finite2.c ASC NULLS LAST] ROWS BETWEEN 5 PRECEDING AND CURRENT ROW@8 as sum10, SUM(annotated_data_finite2.c) PARTITION BY [annotated_data_finite2.b, annotated_data_finite2.a, annotated_data_finite2.d] ORDER BY [annotated_data_finite2.c ASC NULLS LAST] ROWS BETWEEN 2 PRECEDING AND 1 FOLLOWING@13 as sum11, SUM(annotated_data_finite2.c) PARTITION BY [annotated_data_finite2.b, annotated_data_finite2.a, annotated_data_finite2.d] ORDER BY [annotated_data_finite2.c ASC NULLS LAST] ROWS BETWEEN CURRENT ROW AND 1 FOLLOWING@14 as sum12]",
            "      BoundedWindowAggExec: wdw=[SUM(annotated_data_finite2.c) PARTITION BY [annotated_data_finite2.d] ORDER BY [annotated_data_finite2.a ASC NULLS LAST, annotated_data_finite2.b ASC NULLS LAST, annotated_data_finite2.c ASC NULLS LAST] ROWS BETWEEN 2 PRECEDING AND 1 FOLLOWING: Ok(Field { name: \"SUM(annotated_data_finite2.c) PARTITION BY [annotated_data_finite2.d] ORDER BY [annotated_data_finite2.a ASC NULLS LAST, annotated_data_finite2.b ASC NULLS LAST, annotated_data_finite2.c ASC NULLS LAST] ROWS BETWEEN 2 PRECEDING AND 1 FOLLOWING\", data_type: Int64, nullable: true, dict_id: 0, dict_is_ordered: false, metadata: {} }), frame: WindowFrame { units: Rows, start_bound: Preceding(UInt64(2)), end_bound: Following(UInt64(1)) }, SUM(annotated_data_finite2.c) PARTITION BY [annotated_data_finite2.d] ORDER BY [annotated_data_finite2.a ASC NULLS LAST, annotated_data_finite2.b ASC NULLS LAST, annotated_data_finite2.c ASC NULLS LAST] ROWS BETWEEN 5 PRECEDING AND 1 PRECEDING: Ok(Field { name: \"SUM(annotated_data_finite2.c) PARTITION BY [annotated_data_finite2.d] ORDER BY [annotated_data_finite2.a ASC NULLS LAST, annotated_data_finite2.b ASC NULLS LAST, annotated_data_finite2.c ASC NULLS LAST] ROWS BETWEEN 5 PRECEDING AND 1 PRECEDING\", data_type: Int64, nullable: true, dict_id: 0, dict_is_ordered: false, metadata: {} }), frame: WindowFrame { units: Rows, start_bound: Preceding(UInt64(5)), end_bound: Preceding(UInt64(1)) }], mode=[Sorted]",
            "        SortExec: expr=[d@4 ASC NULLS LAST,a@1 ASC NULLS LAST,b@2 ASC NULLS LAST,c@3 ASC NULLS LAST]",
            "          BoundedWindowAggExec: wdw=[SUM(annotated_data_finite2.c) PARTITION BY [annotated_data_finite2.b, annotated_data_finite2.a, annotated_data_finite2.d] ORDER BY [annotated_data_finite2.c ASC NULLS LAST] ROWS BETWEEN 2 PRECEDING AND 1 FOLLOWING: Ok(Field { name: \"SUM(annotated_data_finite2.c) PARTITION BY [annotated_data_finite2.b, annotated_data_finite2.a, annotated_data_finite2.d] ORDER BY [annotated_data_finite2.c ASC NULLS LAST] ROWS BETWEEN 2 PRECEDING AND 1 FOLLOWING\", data_type: Int64, nullable: true, dict_id: 0, dict_is_ordered: false, metadata: {} }), frame: WindowFrame { units: Rows, start_bound: Preceding(UInt64(2)), end_bound: Following(UInt64(1)) }, SUM(annotated_data_finite2.c) PARTITION BY [annotated_data_finite2.b, annotated_data_finite2.a, annotated_data_finite2.d] ORDER BY [annotated_data_finite2.c ASC NULLS LAST] ROWS BETWEEN CURRENT ROW AND 1 FOLLOWING: Ok(Field { name: \"SUM(annotated_data_finite2.c) PARTITION BY [annotated_data_finite2.b, annotated_data_finite2.a, annotated_data_finite2.d] ORDER BY [annotated_data_finite2.c ASC NULLS LAST] ROWS BETWEEN CURRENT ROW AND 1 FOLLOWING\", data_type: Int64, nullable: true, dict_id: 0, dict_is_ordered: false, metadata: {} }), frame: WindowFrame { units: Rows, start_bound: CurrentRow, end_bound: Following(UInt64(1)) }], mode=[Sorted]",
            "            SortExec: expr=[b@2 ASC NULLS LAST,a@1 ASC NULLS LAST,d@4 ASC NULLS LAST,c@3 ASC NULLS LAST]",
            "              BoundedWindowAggExec: wdw=[SUM(annotated_data_finite2.c) PARTITION BY [annotated_data_finite2.b, annotated_data_finite2.a] ORDER BY [annotated_data_finite2.c ASC NULLS LAST] ROWS BETWEEN 2 PRECEDING AND 1 FOLLOWING: Ok(Field { name: \"SUM(annotated_data_finite2.c) PARTITION BY [annotated_data_finite2.b, annotated_data_finite2.a] ORDER BY [annotated_data_finite2.c ASC NULLS LAST] ROWS BETWEEN 2 PRECEDING AND 1 FOLLOWING\", data_type: Int64, nullable: true, dict_id: 0, dict_is_ordered: false, metadata: {} }), frame: WindowFrame { units: Rows, start_bound: Preceding(UInt64(2)), end_bound: Following(UInt64(1)) }, SUM(annotated_data_finite2.c) PARTITION BY [annotated_data_finite2.b, annotated_data_finite2.a] ORDER BY [annotated_data_finite2.c ASC NULLS LAST] ROWS BETWEEN 5 PRECEDING AND 5 FOLLOWING: Ok(Field { name: \"SUM(annotated_data_finite2.c) PARTITION BY [annotated_data_finite2.b, annotated_data_finite2.a] ORDER BY [annotated_data_finite2.c ASC NULLS LAST] ROWS BETWEEN 5 PRECEDING AND 5 FOLLOWING\", data_type: Int64, nullable: true, dict_id: 0, dict_is_ordered: false, metadata: {} }), frame: WindowFrame { units: Rows, start_bound: Preceding(UInt64(5)), end_bound: Following(UInt64(5)) }], mode=[Sorted]",
            "                SortExec: expr=[b@2 ASC NULLS LAST,a@1 ASC NULLS LAST,c@3 ASC NULLS LAST]",
            "                  BoundedWindowAggExec: wdw=[SUM(annotated_data_finite2.c) PARTITION BY [annotated_data_finite2.a, annotated_data_finite2.d] ORDER BY [annotated_data_finite2.b ASC NULLS LAST, annotated_data_finite2.c ASC NULLS LAST] ROWS BETWEEN 2 PRECEDING AND 1 FOLLOWING: Ok(Field { name: \"SUM(annotated_data_finite2.c) PARTITION BY [annotated_data_finite2.a, annotated_data_finite2.d] ORDER BY [annotated_data_finite2.b ASC NULLS LAST, annotated_data_finite2.c ASC NULLS LAST] ROWS BETWEEN 2 PRECEDING AND 1 FOLLOWING\", data_type: Int64, nullable: true, dict_id: 0, dict_is_ordered: false, metadata: {} }), frame: WindowFrame { units: Rows, start_bound: Preceding(UInt64(2)), end_bound: Following(UInt64(1)) }, SUM(annotated_data_finite2.c) PARTITION BY [annotated_data_finite2.a, annotated_data_finite2.d] ORDER BY [annotated_data_finite2.b ASC NULLS LAST, annotated_data_finite2.c ASC NULLS LAST] ROWS BETWEEN 1 FOLLOWING AND 5 FOLLOWING: Ok(Field { name: \"SUM(annotated_data_finite2.c) PARTITION BY [annotated_data_finite2.a, annotated_data_finite2.d] ORDER BY [annotated_data_finite2.b ASC NULLS LAST, annotated_data_finite2.c ASC NULLS LAST] ROWS BETWEEN 1 FOLLOWING AND 5 FOLLOWING\", data_type: Int64, nullable: true, dict_id: 0, dict_is_ordered: false, metadata: {} }), frame: WindowFrame { units: Rows, start_bound: Following(UInt64(1)), end_bound: Following(UInt64(5)) }], mode=[Sorted]",
            "                    SortExec: expr=[a@1 ASC NULLS LAST,d@4 ASC NULLS LAST,b@2 ASC NULLS LAST,c@3 ASC NULLS LAST]",
            "                      BoundedWindowAggExec: wdw=[SUM(annotated_data_finite2.c) PARTITION BY [annotated_data_finite2.a, annotated_data_finite2.b, annotated_data_finite2.d] ORDER BY [annotated_data_finite2.c ASC NULLS LAST] ROWS BETWEEN 2 PRECEDING AND 1 FOLLOWING: Ok(Field { name: \"SUM(annotated_data_finite2.c) PARTITION BY [annotated_data_finite2.a, annotated_data_finite2.b, annotated_data_finite2.d] ORDER BY [annotated_data_finite2.c ASC NULLS LAST] ROWS BETWEEN 2 PRECEDING AND 1 FOLLOWING\", data_type: Int64, nullable: true, dict_id: 0, dict_is_ordered: false, metadata: {} }), frame: WindowFrame { units: Rows, start_bound: Preceding(UInt64(2)), end_bound: Following(UInt64(1)) }, SUM(annotated_data_finite2.c) PARTITION BY [annotated_data_finite2.a, annotated_data_finite2.b, annotated_data_finite2.d] ORDER BY [annotated_data_finite2.c ASC NULLS LAST] ROWS BETWEEN 5 PRECEDING AND CURRENT ROW: Ok(Field { name: \"SUM(annotated_data_finite2.c) PARTITION BY [annotated_data_finite2.a, annotated_data_finite2.b, annotated_data_finite2.d] ORDER BY [annotated_data_finite2.c ASC NULLS LAST] ROWS BETWEEN 5 PRECEDING AND CURRENT ROW\", data_type: Int64, nullable: true, dict_id: 0, dict_is_ordered: false, metadata: {} }), frame: WindowFrame { units: Rows, start_bound: Preceding(UInt64(5)), end_bound: CurrentRow }], mode=[Sorted]",
            "                        SortExec: expr=[a@1 ASC NULLS LAST,b@2 ASC NULLS LAST,d@4 ASC NULLS LAST,c@3 ASC NULLS LAST]",
            "                          BoundedWindowAggExec: wdw=[SUM(annotated_data_finite2.c) PARTITION BY [annotated_data_finite2.a, annotated_data_finite2.b] ORDER BY [annotated_data_finite2.c ASC NULLS LAST] ROWS BETWEEN 2 PRECEDING AND 1 FOLLOWING: Ok(Field { name: \"SUM(annotated_data_finite2.c) PARTITION BY [annotated_data_finite2.a, annotated_data_finite2.b] ORDER BY [annotated_data_finite2.c ASC NULLS LAST] ROWS BETWEEN 2 PRECEDING AND 1 FOLLOWING\", data_type: Int64, nullable: true, dict_id: 0, dict_is_ordered: false, metadata: {} }), frame: WindowFrame { units: Rows, start_bound: Preceding(UInt64(2)), end_bound: Following(UInt64(1)) }, SUM(annotated_data_finite2.c) PARTITION BY [annotated_data_finite2.a, annotated_data_finite2.b] ORDER BY [annotated_data_finite2.c ASC NULLS LAST] ROWS BETWEEN 5 PRECEDING AND 5 FOLLOWING: Ok(Field { name: \"SUM(annotated_data_finite2.c) PARTITION BY [annotated_data_finite2.a, annotated_data_finite2.b] ORDER BY [annotated_data_finite2.c ASC NULLS LAST] ROWS BETWEEN 5 PRECEDING AND 5 FOLLOWING\", data_type: Int64, nullable: true, dict_id: 0, dict_is_ordered: false, metadata: {} }), frame: WindowFrame { units: Rows, start_bound: Preceding(UInt64(5)), end_bound: Following(UInt64(5)) }], mode=[Sorted]",
            "                            ProjectionExec: expr=[CAST(c@2 AS Int64) as CAST(annotated_data_finite2.c AS Int64)annotated_data_finite2.c, a@0 as a, b@1 as b, c@2 as c, d@3 as d]",
            "                              CsvExec: file_groups={1 group: [[Users/akurmustafa/projects/synnada/arrow-datafusion-synnada/datafusion/core/tests/data/window_2.csv]]}, projection=[a, b, c, d], output_ordering=[a@0 ASC NULLS LAST, b@1 ASC NULLS LAST, c@2 ASC NULLS LAST], has_header=true",
        ];

        // Get string representation of the plan
        let actual = get_plan_string(&physical_plan);
        assert_eq!(
            expected_optimized_lines, actual,
            "\n**Optimized Plan Mismatch\n\nexpected:\n\n{expected_optimized_lines:#?}\nactual:\n\n{actual:#?}\n\n"
        );

        Ok(())
    }

    #[tokio::test]
    async fn test_query7() -> Result<()> {
        let config = SessionConfig::new().with_target_partitions(1);
        let ctx = SessionContext::with_config(config);

        ctx.sql(
            "CREATE TABLE t1(t1_id INT, t1_name TEXT, t1_int INT) AS VALUES
            (11, 'a', 1),
            (22, 'b', 2),
            (33, 'c', 3),
            (44, 'd', 4);",
        )
        .await?;

        ctx.sql(
            "CREATE TABLE t2(t2_id INT, t2_name TEXT, t2_int INT) AS VALUES
            (11, 'z', 3),
            (22, 'y', 1),
            (44, 'x', 3),
            (55, 'w', 3);",
        )
        .await?;

        let sql =
            "SELECT t1_id, (SELECT count(*) FROM t2 WHERE t2.t2_int = t1.t1_int) from t1";

        let msg = format!("Creating logical plan for '{sql}'");
        let dataframe = ctx.sql(sql).await.expect(&msg);
        let physical_plan = dataframe.create_physical_plan().await?;
        print_plan(&physical_plan)?;
        let _actual = collect(physical_plan.clone(), ctx.task_ctx()).await?;
        // print_batches(&actual)?;

        let expected_optimized_lines: Vec<&str> = vec![
            "ProjectionExec: expr=[t1_id@0 as t1_id, CASE WHEN __always_true@4 IS NULL THEN 0 ELSE COUNT(*)@2 END as COUNT(*)]",
            "  ProjectionExec: expr=[t1_id@3 as t1_id, t1_int@4 as t1_int, COUNT(*)@0 as COUNT(*), t2_int@1 as t2_int, __always_true@2 as __always_true]",
            "    CoalesceBatchesExec: target_batch_size=8192",
            "      HashJoinExec: mode=CollectLeft, join_type=Right, on=[(t2_int@1, t1_int@1)]",
            "        ProjectionExec: expr=[COUNT(*)@2 as COUNT(*), t2_int@0 as t2_int, __always_true@1 as __always_true]",
            "          AggregateExec: mode=Final, gby=[t2_int@0 as t2_int, __always_true@1 as __always_true], aggr=[COUNT(*)]",
            "            AggregateExec: mode=Partial, gby=[t2_int@0 as t2_int, true as __always_true], aggr=[COUNT(*)]",
            "              MemoryExec: partitions=1, partition_sizes=[1]",
            "        MemoryExec: partitions=1, partition_sizes=[1]",
        ];

        // Get string representation of the plan
        let actual = get_plan_string(&physical_plan);
        assert_eq!(
            expected_optimized_lines, actual,
            "\n**Optimized Plan Mismatch\n\nexpected:\n\n{expected_optimized_lines:#?}\nactual:\n\n{actual:#?}\n\n"
        );

        Ok(())
    }

    #[tokio::test]
    async fn test_query8() -> Result<()> {
        let config = SessionConfig::new().with_target_partitions(1);
        let ctx = SessionContext::with_config(config);

        ctx.sql(
            "CREATE UNBOUNDED EXTERNAL TABLE annotated_data_infinite2 (
              a0 INTEGER,
              a INTEGER,
              b INTEGER,
              c INTEGER,
              d INTEGER
            )
            STORED AS CSV
            WITH HEADER ROW
            WITH ORDER (a ASC, b ASC, c ASC)
            LOCATION '../core/tests/data/window_2.csv'",
        )
        .await?;

        let sql = "SELECT a, d,
             SUM(c ORDER BY a DESC) as summation1
             FROM annotated_data_infinite2
             GROUP BY d, a";

        let msg = format!("Creating logical plan for '{sql}'");
        let dataframe = ctx.sql(sql).await.expect(&msg);
        let physical_plan = dataframe.create_physical_plan().await?;
        print_plan(&physical_plan)?;
        let _actual = collect(physical_plan.clone(), ctx.task_ctx()).await?;
        // print_batches(&actual)?;

        let expected_optimized_lines: Vec<&str> = vec![
            "ProjectionExec: expr=[a@1 as a, d@0 as d, SUM(annotated_data_infinite2.c) ORDER BY [annotated_data_infinite2.a DESC NULLS FIRST]@2 as summation1]",
            "  AggregateExec: mode=Single, gby=[d@2 as d, a@0 as a], aggr=[SUM(annotated_data_infinite2.c)], ordering_mode=PartiallyOrdered",
            "    CsvExec: file_groups={1 group: [[Users/akurmustafa/projects/synnada/arrow-datafusion-synnada/datafusion/core/tests/data/window_2.csv]]}, projection=[a, c, d], infinite_source=true, output_ordering=[a@0 ASC NULLS LAST], has_header=true",
        ];

        // Get string representation of the plan
        let actual = get_plan_string(&physical_plan);
        assert_eq!(
            expected_optimized_lines, actual,
            "\n**Optimized Plan Mismatch\n\nexpected:\n\n{expected_optimized_lines:#?}\nactual:\n\n{actual:#?}\n\n"
        );

        Ok(())
    }

    #[tokio::test]
    async fn test_query9() -> Result<()> {
        let config = SessionConfig::new().with_target_partitions(1);
        let ctx = SessionContext::with_config(config);

        ctx.sql(
            "CREATE EXTERNAL TABLE aggregate_test_100 (
              c1  VARCHAR NOT NULL,
              c2  TINYINT NOT NULL,
              c3  SMALLINT NOT NULL,
              c4  SMALLINT,
              c5  INT,
              c6  BIGINT NOT NULL,
              c7  SMALLINT NOT NULL,
              c8  INT NOT NULL,
              c9  INT UNSIGNED NOT NULL,
              c10 BIGINT UNSIGNED NOT NULL,
              c11 FLOAT NOT NULL,
              c12 DOUBLE NOT NULL,
              c13 VARCHAR NOT NULL
            )
            STORED AS CSV
            WITH HEADER ROW
            LOCATION '../../testing/data/csv/aggregate_test_100.csv'",
        )
        .await?;

        let sql = "WITH indices AS (
          SELECT 1 AS idx UNION ALL
          SELECT 2 AS idx UNION ALL
          SELECT 3 AS idx UNION ALL
          SELECT 4 AS idx UNION ALL
          SELECT 5 AS idx
        )
        SELECT data.arr[indices.idx] as element, array_length(data.arr) as array_len, dummy
        FROM (
          SELECT array_agg(distinct c2) as arr, count(1) as dummy FROM aggregate_test_100
        ) data
          CROSS JOIN indices
        ORDER BY 1";

        // let sql = "SELECT array_agg(distinct c2) as arr, count(1) as dummy FROM aggregate_test_100";

        let msg = format!("Creating logical plan for '{sql}'");
        let dataframe = ctx.sql(sql).await.expect(&msg);
        let physical_plan = dataframe.create_physical_plan().await?;
        print_plan(&physical_plan)?;
        let _actual = collect(physical_plan.clone(), ctx.task_ctx()).await?;
        // print_batches(&actual)?;

        let expected_optimized_lines: Vec<&str> = vec![
            "SortPreservingMergeExec: [element@0 ASC NULLS LAST]",
            "  SortExec: expr=[element@0 ASC NULLS LAST]",
            "    ProjectionExec: expr=[(arr@0).[idx@2] as element, array_length(arr@0) as array_len, dummy@1 as dummy]",
            "      CrossJoinExec",
            "        ProjectionExec: expr=[ARRAY_AGG(DISTINCT aggregate_test_100.c2)@0 as arr, COUNT(Int64(1))@1 as dummy]",
            "          AggregateExec: mode=Single, gby=[], aggr=[ARRAY_AGG(DISTINCT aggregate_test_100.c2), COUNT(Int64(1))]",
            "            CsvExec: file_groups={1 group: [[Users/akurmustafa/projects/synnada/arrow-datafusion-synnada/testing/data/csv/aggregate_test_100.csv]]}, projection=[c2], has_header=true",
            "        UnionExec",
            "          ProjectionExec: expr=[1 as idx]",
            "            EmptyExec: produce_one_row=true",
            "          ProjectionExec: expr=[2 as idx]",
            "            EmptyExec: produce_one_row=true",
            "          ProjectionExec: expr=[3 as idx]",
            "            EmptyExec: produce_one_row=true",
            "          ProjectionExec: expr=[4 as idx]",
            "            EmptyExec: produce_one_row=true",
            "          ProjectionExec: expr=[5 as idx]",
            "            EmptyExec: produce_one_row=true",
        ];

        // Get string representation of the plan
        let actual = get_plan_string(&physical_plan);
        assert_eq!(
            expected_optimized_lines, actual,
            "\n**Optimized Plan Mismatch\n\nexpected:\n\n{expected_optimized_lines:#?}\nactual:\n\n{actual:#?}\n\n"
        );

        Ok(())
    }

    #[tokio::test]
    async fn test_query10() -> Result<()> {
        let config = SessionConfig::new().with_target_partitions(4);
        let ctx = SessionContext::with_config(config);

        ctx.sql(
            "CREATE EXTERNAL TABLE aggregate_test_100 (
              c1  VARCHAR NOT NULL,
              c2  TINYINT NOT NULL,
              c3  SMALLINT NOT NULL,
              c4  SMALLINT,
              c5  INT,
              c6  BIGINT NOT NULL,
              c7  SMALLINT NOT NULL,
              c8  INT NOT NULL,
              c9  INT UNSIGNED NOT NULL,
              c10 BIGINT UNSIGNED NOT NULL,
              c11 FLOAT NOT NULL,
              c12 DOUBLE NOT NULL,
              c13 VARCHAR NOT NULL
            )
            STORED AS CSV
            WITH HEADER ROW
            LOCATION '../../testing/data/csv/aggregate_test_100.csv'",
        )
        .await?;

        let sql = "SELECT c1, ROW_NUMBER() OVER (PARTITION BY c1) as rn1 FROM aggregate_test_100 ORDER BY c1 ASC";

        // let sql = "SELECT array_agg(distinct c2) as arr, count(1) as dummy FROM aggregate_test_100";

        let msg = format!("Creating logical plan for '{sql}'");
        let dataframe = ctx.sql(sql).await.expect(&msg);
        let physical_plan = dataframe.create_physical_plan().await?;
        print_plan(&physical_plan)?;
        let _actual = collect(physical_plan.clone(), ctx.task_ctx()).await?;
        // print_batches(&actual)?;

        let expected_optimized_lines: Vec<&str> = vec![
            "SortPreservingMergeExec: [c1@0 ASC NULLS LAST]",
            "  ProjectionExec: expr=[c1@0 as c1, ROW_NUMBER() PARTITION BY [aggregate_test_100.c1] ROWS BETWEEN UNBOUNDED PRECEDING AND UNBOUNDED FOLLOWING@1 as rn1]",
            "    BoundedWindowAggExec: wdw=[ROW_NUMBER() PARTITION BY [aggregate_test_100.c1] ROWS BETWEEN UNBOUNDED PRECEDING AND UNBOUNDED FOLLOWING: Ok(Field { name: \"ROW_NUMBER() PARTITION BY [aggregate_test_100.c1] ROWS BETWEEN UNBOUNDED PRECEDING AND UNBOUNDED FOLLOWING\", data_type: UInt64, nullable: false, dict_id: 0, dict_is_ordered: false, metadata: {} }), frame: WindowFrame { units: Rows, start_bound: Preceding(UInt64(NULL)), end_bound: Following(UInt64(NULL)) }], mode=[Sorted]",
            "      SortExec: expr=[c1@0 ASC NULLS LAST]",
            "        CoalesceBatchesExec: target_batch_size=8192",
            "          RepartitionExec: partitioning=Hash([c1@0], 4), input_partitions=4",
            "            RepartitionExec: partitioning=RoundRobinBatch(4), input_partitions=1",
            "              CsvExec: file_groups={1 group: [[Users/akurmustafa/projects/synnada/arrow-datafusion-synnada/testing/data/csv/aggregate_test_100.csv]]}, projection=[c1], has_header=true",
        ];

        // Get string representation of the plan
        let actual = get_plan_string(&physical_plan);
        assert_eq!(
            expected_optimized_lines, actual,
            "\n**Optimized Plan Mismatch\n\nexpected:\n\n{expected_optimized_lines:#?}\nactual:\n\n{actual:#?}\n\n"
        );

        Ok(())
    }

    #[tokio::test]
    async fn test_query11() -> Result<()> {
        let config = SessionConfig::new().with_target_partitions(4);
        let ctx = SessionContext::with_config(config);

        ctx.sql(
            "CREATE EXTERNAL TABLE annotated_data_finite2 (
              a0 INTEGER,
              a INTEGER,
              b INTEGER,
              c INTEGER,
              d INTEGER
            )
            STORED AS CSV
            WITH HEADER ROW
            WITH ORDER (a ASC, b ASC, c ASC)
            LOCATION '../core/tests/data/window_2.csv'",
        )
        .await?;

        let sql = "SELECT *
            FROM annotated_data_finite2
            WHERE a=0
            ORDER BY b, c;";

        // let sql = "SELECT array_agg(distinct c2) as arr, count(1) as dummy FROM aggregate_test_100";

        let msg = format!("Creating logical plan for '{sql}'");
        let dataframe = ctx.sql(sql).await.expect(&msg);
        let physical_plan = dataframe.create_physical_plan().await?;
        print_plan(&physical_plan)?;
        let _actual = collect(physical_plan.clone(), ctx.task_ctx()).await?;
        // print_batches(&actual)?;

        let expected_optimized_lines: Vec<&str> = vec![
            "SortPreservingMergeExec: [b@2 ASC NULLS LAST,c@3 ASC NULLS LAST]",
            "  CoalesceBatchesExec: target_batch_size=8192",
            "    FilterExec: a@1 = 0",
            "      RepartitionExec: partitioning=RoundRobinBatch(4), input_partitions=1",
            "        CsvExec: file_groups={1 group: [[Users/akurmustafa/projects/synnada/arrow-datafusion-synnada/datafusion/core/tests/data/window_2.csv]]}, projection=[a0, a, b, c, d], output_ordering=[a@1 ASC NULLS LAST, b@2 ASC NULLS LAST, c@3 ASC NULLS LAST], has_header=true",
        ];

        // Get string representation of the plan
        let actual = get_plan_string(&physical_plan);
        assert_eq!(
            expected_optimized_lines, actual,
            "\n**Optimized Plan Mismatch\n\nexpected:\n\n{expected_optimized_lines:#?}\nactual:\n\n{actual:#?}\n\n"
        );

        Ok(())
    }

    #[tokio::test]
    async fn test_query12() -> Result<()> {
        let config = SessionConfig::new()
            .with_target_partitions(4)
            .with_repartition_joins(false);
        let ctx = SessionContext::with_config(config);

        ctx.sql(
            "CREATE EXTERNAL TABLE annotated_data (
              a0 INTEGER,
              a INTEGER,
              b INTEGER,
              c INTEGER,
              d INTEGER
            )
            STORED AS CSV
            WITH HEADER ROW
            WITH ORDER (a ASC, b ASC, c ASC)
            LOCATION '../core/tests/data/window_2.csv'",
        )
        .await?;

        let sql = "SELECT t2.a
         FROM annotated_data as t1
         INNER JOIN annotated_data as t2
         ON t1.c = t2.c ORDER BY t2.a
         LIMIT 5";

        // let sql = "SELECT array_agg(distinct c2) as arr, count(1) as dummy FROM aggregate_test_100";

        let msg = format!("Creating logical plan for '{sql}'");
        let dataframe = ctx.sql(sql).await.expect(&msg);
        let physical_plan = dataframe.create_physical_plan().await?;
        print_plan(&physical_plan)?;
        let _actual = collect(physical_plan.clone(), ctx.task_ctx()).await?;
        // print_batches(&actual)?;

        let expected_optimized_lines: Vec<&str> = vec![
            "GlobalLimitExec: skip=0, fetch=5",
            "  SortPreservingMergeExec: [a@0 ASC NULLS LAST], fetch=5",
            "    ProjectionExec: expr=[a@1 as a]",
            "      CoalesceBatchesExec: target_batch_size=8192",
            "        HashJoinExec: mode=CollectLeft, join_type=Inner, on=[(c@0, c@1)]",
            "          CsvExec: file_groups={1 group: [[Users/akurmustafa/projects/synnada/arrow-datafusion-synnada/datafusion/core/tests/data/window_2.csv]]}, projection=[c], has_header=true",
            "          RepartitionExec: partitioning=RoundRobinBatch(4), input_partitions=1",
            "            CsvExec: file_groups={1 group: [[Users/akurmustafa/projects/synnada/arrow-datafusion-synnada/datafusion/core/tests/data/window_2.csv]]}, projection=[a, c], output_ordering=[a@0 ASC NULLS LAST], has_header=true",
        ];

        // Get string representation of the plan
        let actual = get_plan_string(&physical_plan);
        assert_eq!(
            expected_optimized_lines, actual,
            "\n**Optimized Plan Mismatch\n\nexpected:\n\n{expected_optimized_lines:#?}\nactual:\n\n{actual:#?}\n\n"
        );

        Ok(())
    }

    #[tokio::test]
    async fn test_query13() -> Result<()> {
        // TODO: Add this test case to .slt
        let config = SessionConfig::new().with_target_partitions(1);
        let ctx = SessionContext::with_config(config);

        ctx.sql(
            "CREATE EXTERNAL TABLE annotated_data_infinite2 (
              a0 INTEGER,
              a INTEGER,
              b INTEGER,
              c INTEGER,
              d INTEGER
            )
            STORED AS CSV
            WITH HEADER ROW
            WITH ORDER (a ASC, b ASC, c ASC)
            LOCATION '../core/tests/data/window_2.csv'",
        )
        .await?;

        let sql = "SELECT l.a, LAST_VALUE(r.b ORDER BY r.a) as last_col1
        FROM annotated_data_infinite2 as l
        JOIN annotated_data_infinite2 as r
        ON l.a = r.a
        GROUP BY l.a, l.b, l.c
        ORDER BY l.a;";

        let msg = format!("Creating logical plan for '{sql}'");
        let dataframe = ctx.sql(sql).await.expect(&msg);
        let physical_plan = dataframe.create_physical_plan().await?;
        print_plan(&physical_plan)?;
        // let actual = collect(physical_plan.clone(), ctx.task_ctx()).await?;
        // print_batches(&actual)?;

        let expected_optimized_lines: Vec<&str> = vec![
            "ProjectionExec: expr=[a@0 as a, LAST_VALUE(r.b) ORDER BY [r.a ASC NULLS LAST]@3 as last_col1]",
            "  AggregateExec: mode=Final, gby=[a@0 as a, b@1 as b, c@2 as c], aggr=[FIRST_VALUE(r.b)], ordering_mode=PartiallyOrdered",
            "    AggregateExec: mode=Partial, gby=[a@0 as a, b@1 as b, c@2 as c], aggr=[FIRST_VALUE(r.b)], ordering_mode=PartiallyOrdered",
            "      CoalesceBatchesExec: target_batch_size=8192",
            "        HashJoinExec: mode=CollectLeft, join_type=Inner, on=[(a@0, a@0)]",
            "          CsvExec: file_groups={1 group: [[Users/akurmustafa/projects/synnada/arrow-datafusion-synnada/datafusion/core/tests/data/window_2.csv]]}, projection=[a, b, c], output_ordering=[a@0 ASC NULLS LAST, b@1 ASC NULLS LAST, c@2 ASC NULLS LAST], has_header=true",
            "          CsvExec: file_groups={1 group: [[Users/akurmustafa/projects/synnada/arrow-datafusion-synnada/datafusion/core/tests/data/window_2.csv]]}, projection=[a, b], output_ordering=[a@0 ASC NULLS LAST, b@1 ASC NULLS LAST], has_header=true",
        ];

        // Get string representation of the plan
        let actual = get_plan_string(&physical_plan);
        assert_eq!(
            expected_optimized_lines, actual,
            "\n**Optimized Plan Mismatch\n\nexpected:\n\n{expected_optimized_lines:#?}\nactual:\n\n{actual:#?}\n\n"
        );
        Ok(())
    }

    #[tokio::test]
    async fn test_query14() -> Result<()> {
        // TODO: Add this test case to .slt
        let config = SessionConfig::new()
            .with_target_partitions(4)
            .with_bounded_order_preserving_variants(true);
        let ctx = SessionContext::with_config(config);

        ctx.sql(
            "CREATE EXTERNAL TABLE annotated_data_infinite2 (
              a0 INTEGER,
              a INTEGER,
              b INTEGER,
              c INTEGER,
              d INTEGER
            )
            STORED AS CSV
            WITH HEADER ROW
            WITH ORDER (a ASC, b ASC, c ASC)
            LOCATION '../core/tests/data/window_2.csv'",
        )
        .await?;

        let sql = "SELECT l.a, LAST_VALUE(r.b ORDER BY r.a) as last_col1
        FROM annotated_data_infinite2 as l
        JOIN annotated_data_infinite2 as r
        ON l.a = r.a
        GROUP BY l.a, l.b, l.c
        ORDER BY l.a;";

        let msg = format!("Creating logical plan for '{sql}'");
        let dataframe = ctx.sql(sql).await.expect(&msg);
        let physical_plan = dataframe.create_physical_plan().await?;
        print_plan(&physical_plan)?;
        let actual = collect(physical_plan.clone(), ctx.task_ctx()).await?;
        print_batches(&actual)?;

        // TODO: make plan below without sort
        let expected_optimized_lines: Vec<&str> = vec![
            "SortPreservingMergeExec: [a@0 ASC NULLS LAST]",
            "  SortExec: expr=[a@0 ASC NULLS LAST]",
            "    ProjectionExec: expr=[a@0 as a, LAST_VALUE(r.b) ORDER BY [r.a ASC NULLS LAST]@3 as last_col1]",
            "      AggregateExec: mode=FinalPartitioned, gby=[a@0 as a, b@1 as b, c@2 as c], aggr=[FIRST_VALUE(r.b)], ordering_mode=PartiallyOrdered",
            "        CoalesceBatchesExec: target_batch_size=8192",
            "          SortPreservingRepartitionExec: partitioning=Hash([a@0, b@1, c@2], 4), input_partitions=4",
            "            AggregateExec: mode=Partial, gby=[a@0 as a, b@1 as b, c@2 as c], aggr=[FIRST_VALUE(r.b)], ordering_mode=PartiallyOrdered",
            "              SortExec: expr=[a@3 DESC]",
            "                CoalesceBatchesExec: target_batch_size=8192",
            "                  HashJoinExec: mode=Partitioned, join_type=Inner, on=[(a@0, a@0)]",
            "                    CoalesceBatchesExec: target_batch_size=8192",
            "                      RepartitionExec: partitioning=Hash([a@0], 4), input_partitions=4",
            "                        RepartitionExec: partitioning=RoundRobinBatch(4), input_partitions=1",
            "                          CsvExec: file_groups={1 group: [[Users/akurmustafa/projects/synnada/arrow-datafusion-synnada/datafusion/core/tests/data/window_2.csv]]}, projection=[a, b, c], output_ordering=[a@0 ASC NULLS LAST, b@1 ASC NULLS LAST, c@2 ASC NULLS LAST], has_header=true",
            "                    CoalesceBatchesExec: target_batch_size=8192",
            "                      RepartitionExec: partitioning=Hash([a@0], 4), input_partitions=4",
            "                        RepartitionExec: partitioning=RoundRobinBatch(4), input_partitions=1",
            "                          CsvExec: file_groups={1 group: [[Users/akurmustafa/projects/synnada/arrow-datafusion-synnada/datafusion/core/tests/data/window_2.csv]]}, projection=[a, b], output_ordering=[a@0 ASC NULLS LAST, b@1 ASC NULLS LAST], has_header=true",
        ];

        // Get string representation of the plan
        let actual = get_plan_string(&physical_plan);
        assert_eq!(
            expected_optimized_lines, actual,
            "\n**Optimized Plan Mismatch\n\nexpected:\n\n{expected_optimized_lines:#?}\nactual:\n\n{actual:#?}\n\n"
        );
        Ok(())
    }

    // oeq bug
    #[tokio::test]
    async fn test_query15() -> Result<()> {
        let config = SessionConfig::new().with_target_partitions(1);
        let ctx = SessionContext::with_config(config);

        ctx.sql(
            "CREATE EXTERNAL TABLE lineitem (
              l_a0 INTEGER,
              l_a INTEGER,
              l_b INTEGER,
              l_c INTEGER,
              l_d INTEGER
            )
            STORED AS CSV
            WITH HEADER ROW
            WITH ORDER (l_a ASC)
            LOCATION 'tests/data/window_2.csv'",
        )
        .await?;

        ctx.sql(
            "CREATE EXTERNAL TABLE orders (
              o_a0 INTEGER,
              o_a INTEGER,
              o_b INTEGER,
              o_c INTEGER,
              o_d INTEGER
            )
            STORED AS CSV
            WITH HEADER ROW
            WITH ORDER (o_a ASC)
            LOCATION 'tests/data/window_2.csv'",
        )
        .await?;

        let sql = "SELECT LAST_VALUE(l_d ORDER BY l_a) AS amount_usd
                FROM lineitem
                INNER JOIN (
                    SELECT *, ROW_NUMBER() OVER (ORDER BY o_a) as row_n FROM orders
                )
                ON o_d = l_d AND
                      l_a >= o_a - 10
                GROUP BY row_n
                ORDER BY row_n";

        let msg = format!("Creating logical plan for '{sql}'");
        let dataframe = ctx.sql(sql).await.expect(&msg);
        let physical_plan = dataframe.create_physical_plan().await?;
        print_plan(&physical_plan)?;

        let expected = vec![
            "ProjectionExec: expr=[amount_usd@0 as amount_usd]",
            "  ProjectionExec: expr=[LAST_VALUE(lineitem.l_d) ORDER BY [lineitem.l_a ASC NULLS LAST]@1 as amount_usd, row_n@0 as row_n]",
            "    AggregateExec: mode=Single, gby=[row_n@2 as row_n], aggr=[LAST_VALUE(lineitem.l_d)], ordering_mode=FullyOrdered",
            "      ProjectionExec: expr=[l_a@0 as l_a, l_d@1 as l_d, row_n@4 as row_n]",
            "        CoalesceBatchesExec: target_batch_size=8192",
            "          HashJoinExec: mode=CollectLeft, join_type=Inner, on=[(l_d@1, o_d@1)], filter=CAST(l_a@0 AS Int64) >= CAST(o_a@1 AS Int64) - 10",
            "            CsvExec: file_groups={1 group: [[Users/akurmustafa/projects/synnada/arrow-datafusion-synnada/datafusion/core/tests/data/window_2.csv]]}, projection=[l_a, l_d], output_ordering=[l_a@0 ASC NULLS LAST], has_header=true",
            "            ProjectionExec: expr=[o_a@0 as o_a, o_d@1 as o_d, ROW_NUMBER() ORDER BY [orders.o_a ASC NULLS LAST] RANGE BETWEEN UNBOUNDED PRECEDING AND CURRENT ROW@2 as row_n]",
            "              BoundedWindowAggExec: wdw=[ROW_NUMBER() ORDER BY [orders.o_a ASC NULLS LAST] RANGE BETWEEN UNBOUNDED PRECEDING AND CURRENT ROW: Ok(Field { name: \"ROW_NUMBER() ORDER BY [orders.o_a ASC NULLS LAST] RANGE BETWEEN UNBOUNDED PRECEDING AND CURRENT ROW\", data_type: UInt64, nullable: false, dict_id: 0, dict_is_ordered: false, metadata: {} }), frame: WindowFrame { units: Range, start_bound: Preceding(Int32(NULL)), end_bound: CurrentRow }], mode=[Sorted]",
            "                CsvExec: file_groups={1 group: [[Users/akurmustafa/projects/synnada/arrow-datafusion-synnada/datafusion/core/tests/data/window_2.csv]]}, projection=[o_a, o_d], output_ordering=[o_a@0 ASC NULLS LAST], has_header=true",
        ];
        // Get string representation of the plan
        let actual = get_plan_string(&physical_plan);
        assert_eq!(
            expected, actual,
            "\n**Optimized Plan Mismatch\n\nexpected:\n\n{expected:#?}\nactual:\n\n{actual:#?}\n\n"
        );

        let actual = collect(physical_plan, ctx.task_ctx()).await?;
        print_batches(&actual)?;
        Ok(())
    }
}<|MERGE_RESOLUTION|>--- conflicted
+++ resolved
@@ -57,15 +57,7 @@
 
 use datafusion_common::tree_node::{Transformed, TreeNode, VisitRecursion};
 use datafusion_common::{plan_err, DataFusionError};
-<<<<<<< HEAD
-use datafusion_physical_expr::utils::{convert_to_expr, get_indices_of_matching_exprs};
-use datafusion_physical_expr::{PhysicalExpr, PhysicalSortExpr, PhysicalSortRequirement};
-=======
-use datafusion_physical_expr::utils::{
-    ordering_satisfy, ordering_satisfy_requirement_concrete,
-};
 use datafusion_physical_expr::{PhysicalSortExpr, PhysicalSortRequirement};
->>>>>>> f9591275
 
 use itertools::izip;
 
@@ -779,145 +771,6 @@
     }
 }
 
-<<<<<<< HEAD
-/// Compares physical ordering (output ordering of input executor) with
-/// `partitionby_exprs` and `orderby_keys`
-/// to decide whether existing ordering is sufficient to run current window executor.
-/// A `None` return value indicates that we can not remove the sort in question (input ordering is not
-/// sufficient to run current window executor).
-/// A `Some((bool, PartitionSearchMode))` value indicates window executor can be run with existing input ordering
-/// (Hence we can remove [`SortExec`] before it).
-/// `bool` represents whether we should reverse window executor to remove [`SortExec`] before it.
-/// `PartitionSearchMode` represents, in which mode Window Executor should work with existing ordering.
-fn can_skip_sort(
-    partitionby_exprs: &[Arc<dyn PhysicalExpr>],
-    orderby_keys: &[PhysicalSortExpr],
-    input: &Arc<dyn ExecutionPlan>,
-) -> Result<Option<(bool, PartitionSearchMode)>> {
-    let physical_ordering = if let Some(physical_ordering) = input.output_ordering() {
-        physical_ordering
-    } else {
-        // If there is no physical ordering, there is no way to remove a
-        // sort, so immediately return.
-        return Ok(None);
-    };
-    let orderby_exprs = convert_to_expr(orderby_keys);
-    let physical_ordering_exprs = convert_to_expr(physical_ordering);
-    // indices of the order by expressions among input ordering expressions
-    let ob_indices =
-        get_indices_of_matching_exprs(&orderby_exprs, &physical_ordering_exprs);
-    if ob_indices.len() != orderby_exprs.len() {
-        // If all order by expressions are not in the input ordering,
-        // there is no way to remove a sort -- immediately return:
-        return Ok(None);
-    }
-    // indices of the partition by expressions among input ordering expressions
-    let pb_indices =
-        get_indices_of_matching_exprs(partitionby_exprs, &physical_ordering_exprs);
-    let ordered_merged_indices = merge_and_order_indices(&pb_indices, &ob_indices);
-    // Indices of order by columns that doesn't seen in partition by
-    // Equivalently (Order by columns) ∖ (Partition by columns) where `∖` represents set difference.
-    let unique_ob_indices = set_difference(&ob_indices, &pb_indices);
-    if !is_sorted(&unique_ob_indices) {
-        // ORDER BY indices should be ascending ordered
-        return Ok(None);
-    }
-    let first_n = longest_consecutive_prefix(ordered_merged_indices);
-    let furthest_ob_index = *unique_ob_indices.last().unwrap_or(&0);
-    // Cannot skip sort if last order by index is not within consecutive prefix.
-    // For instance, if input is ordered by a,b,c,d
-    // for expression `PARTITION BY a, ORDER BY b, d`, `first_n` would be 2 (meaning a, b defines a prefix for input ordering)
-    // Whereas `furthest_ob_index` would be 3 (column d occurs at the 3rd index of the existing ordering.)
-    // Hence existing ordering is not sufficient to run current Executor.
-    // However, for expression `PARTITION BY a, ORDER BY b, c, d`, `first_n` would be 4 (meaning a, b, c, d defines a prefix for input ordering)
-    // Similarly, `furthest_ob_index` would be 3 (column d occurs at the 3rd index of the existing ordering.)
-    // Hence existing ordering would be sufficient to run current Executor.
-    if first_n <= furthest_ob_index {
-        return Ok(None);
-    }
-    let input_orderby_columns = get_at_indices(physical_ordering, &unique_ob_indices)?;
-    let expected_orderby_columns =
-        get_at_indices(orderby_keys, find_indices(&ob_indices, &unique_ob_indices)?)?;
-    let should_reverse = if let Some(should_reverse) = check_alignments(
-        &input.schema(),
-        &input_orderby_columns,
-        &expected_orderby_columns,
-    )? {
-        should_reverse
-    } else {
-        // If ordering directions are not aligned. We cannot calculate result without changing existing ordering.
-        return Ok(None);
-    };
-
-    let ordered_pb_indices = pb_indices.iter().copied().sorted().collect::<Vec<_>>();
-    // Determine how many elements in the partition by columns defines a consecutive range from zero.
-    let first_n = longest_consecutive_prefix(&ordered_pb_indices);
-    let mode = if first_n == partitionby_exprs.len() {
-        // All of the partition by columns defines a consecutive range from zero.
-        PartitionSearchMode::Sorted
-    } else if first_n > 0 {
-        // All of the partition by columns defines a consecutive range from zero.
-        let ordered_range = &ordered_pb_indices[0..first_n];
-        let input_pb_exprs = get_at_indices(&physical_ordering_exprs, ordered_range)?;
-        let partially_ordered_indices =
-            get_indices_of_matching_exprs(&input_pb_exprs, partitionby_exprs);
-        PartitionSearchMode::PartiallySorted(partially_ordered_indices)
-    } else {
-        // None of the partition by columns defines a consecutive range from zero.
-        PartitionSearchMode::Linear
-    };
-
-    Ok(Some((should_reverse, mode)))
-}
-
-fn check_alignments(
-    schema: &SchemaRef,
-    physical_ordering: &[PhysicalSortExpr],
-    required: &[PhysicalSortExpr],
-) -> Result<Option<bool>> {
-    let res = izip!(physical_ordering, required)
-        .map(|(lhs, rhs)| check_alignment(schema, lhs, rhs))
-        .collect::<Result<Option<Vec<_>>>>()?;
-    Ok(if let Some(res) = res {
-        if !res.is_empty() {
-            let first = res[0];
-            let all_same = res.into_iter().all(|elem| elem == first);
-            all_same.then_some(first)
-        } else {
-            Some(false)
-        }
-    } else {
-        // Cannot skip some of the requirements in the input.
-        None
-    })
-}
-
-/// Compares `physical_ordering` and `required` ordering, decides whether
-/// alignments match. A `None` return value indicates that current column is
-/// not aligned. A `Some(bool)` value indicates otherwise, and signals whether
-/// we should reverse the window expression in order to avoid sorting.
-fn check_alignment(
-    input_schema: &SchemaRef,
-    physical_ordering: &PhysicalSortExpr,
-    required: &PhysicalSortExpr,
-) -> Result<Option<bool>> {
-    Ok(if required.expr.eq(&physical_ordering.expr) {
-        let physical_opts = physical_ordering.options;
-        let required_opts = required.options;
-        if required.expr.nullable(input_schema)? {
-            let reverse = physical_opts == !required_opts;
-            (reverse || physical_opts == required_opts).then_some(reverse)
-        } else {
-            // If the column is not nullable, NULLS FIRST/LAST is not important.
-            Some(physical_opts.descending != required_opts.descending)
-        }
-    } else {
-        None
-    })
-}
-
-=======
->>>>>>> f9591275
 #[cfg(test)]
 mod tests {
     use std::sync::Arc;
@@ -2450,13 +2303,12 @@
 
         let expected_optimized_lines: Vec<&str> = vec![
             "ProjectionExec: expr=[col0@0 as col0, LAST_VALUE(r.col1) ORDER BY [r.col0 ASC NULLS LAST]@3 as last_col1]",
-            "  AggregateExec: mode=Final, gby=[col0@0 as col0, col1@1 as col1, col2@2 as col2], aggr=[LAST_VALUE(r.col1)], ordering_mode=PartiallyOrdered",
-            "    AggregateExec: mode=Partial, gby=[col0@0 as col0, col1@1 as col1, col2@2 as col2], aggr=[LAST_VALUE(r.col1)], ordering_mode=PartiallyOrdered",
-            "      SortExec: expr=[col0@3 ASC NULLS LAST]",
-            "        CoalesceBatchesExec: target_batch_size=8192",
-            "          HashJoinExec: mode=CollectLeft, join_type=Inner, on=[(col0@0, col0@0)]",
-            "            MemoryExec: partitions=1, partition_sizes=[0]",
-            "            MemoryExec: partitions=1, partition_sizes=[0]",
+            "  AggregateExec: mode=Single, gby=[col0@0 as col0, col1@1 as col1, col2@2 as col2], aggr=[LAST_VALUE(r.col1)], ordering_mode=PartiallyOrdered",
+            "    SortExec: expr=[col0@3 ASC NULLS LAST]",
+            "      CoalesceBatchesExec: target_batch_size=8192",
+            "        HashJoinExec: mode=CollectLeft, join_type=Inner, on=[(col0@0, col0@0)]",
+            "          MemoryExec: partitions=1, partition_sizes=[0]",
+            "          MemoryExec: partitions=1, partition_sizes=[0]",
         ];
 
         // Get string representation of the plan
@@ -2493,9 +2345,9 @@
 
         let expected_optimized_lines: Vec<&str> = vec![
             "SortPreservingMergeExec: [col0@0 ASC NULLS LAST]",
-            "  ProjectionExec: expr=[col0@0 as col0, LAST_VALUE(r.col1) ORDER BY [r.col0 ASC NULLS LAST]@3 as last_col1]",
-            "    AggregateExec: mode=FinalPartitioned, gby=[col0@0 as col0, col1@1 as col1, col2@2 as col2], aggr=[LAST_VALUE(r.col1)], ordering_mode=PartiallyOrdered",
-            "      SortExec: expr=[col0@0 ASC NULLS LAST]",
+            "  SortExec: expr=[col0@0 ASC NULLS LAST]",
+            "    ProjectionExec: expr=[col0@0 as col0, LAST_VALUE(r.col1) ORDER BY [r.col0 ASC NULLS LAST]@3 as last_col1]",
+            "      AggregateExec: mode=FinalPartitioned, gby=[col0@0 as col0, col1@1 as col1, col2@2 as col2], aggr=[LAST_VALUE(r.col1)]",
             "        CoalesceBatchesExec: target_batch_size=8192",
             "          RepartitionExec: partitioning=Hash([col0@0, col1@1, col2@2], 2), input_partitions=2",
             "            AggregateExec: mode=Partial, gby=[col0@0 as col0, col1@1 as col1, col2@2 as col2], aggr=[LAST_VALUE(r.col1)], ordering_mode=PartiallyOrdered",
@@ -3205,9 +3057,9 @@
             "SortPreservingMergeExec: [a@0 ASC NULLS LAST]",
             "  SortExec: expr=[a@0 ASC NULLS LAST]",
             "    ProjectionExec: expr=[a@0 as a, LAST_VALUE(r.b) ORDER BY [r.a ASC NULLS LAST]@3 as last_col1]",
-            "      AggregateExec: mode=FinalPartitioned, gby=[a@0 as a, b@1 as b, c@2 as c], aggr=[FIRST_VALUE(r.b)], ordering_mode=PartiallyOrdered",
+            "      AggregateExec: mode=FinalPartitioned, gby=[a@0 as a, b@1 as b, c@2 as c], aggr=[FIRST_VALUE(r.b)]",
             "        CoalesceBatchesExec: target_batch_size=8192",
-            "          SortPreservingRepartitionExec: partitioning=Hash([a@0, b@1, c@2], 4), input_partitions=4",
+            "          RepartitionExec: partitioning=Hash([a@0, b@1, c@2], 4), input_partitions=4",
             "            AggregateExec: mode=Partial, gby=[a@0 as a, b@1 as b, c@2 as c], aggr=[FIRST_VALUE(r.b)], ordering_mode=PartiallyOrdered",
             "              SortExec: expr=[a@3 DESC]",
             "                CoalesceBatchesExec: target_batch_size=8192",
