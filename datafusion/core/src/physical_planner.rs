// Licensed to the Apache Software Foundation (ASF) under one
// or more contributor license agreements.  See the NOTICE file
// distributed with this work for additional information
// regarding copyright ownership.  The ASF licenses this file
// to you under the Apache License, Version 2.0 (the
// "License"); you may not use this file except in compliance
// with the License.  You may obtain a copy of the License at
//
//   http://www.apache.org/licenses/LICENSE-2.0
//
// Unless required by applicable law or agreed to in writing,
// software distributed under the License is distributed on an
// "AS IS" BASIS, WITHOUT WARRANTIES OR CONDITIONS OF ANY
// KIND, either express or implied.  See the License for the
// specific language governing permissions and limitations
// under the License.

//! Planner for [`LogicalPlan`] to [`ExecutionPlan`]

use std::borrow::Cow;
use std::collections::HashMap;
use std::sync::Arc;

use crate::datasource::file_format::file_type_to_format;
use crate::datasource::listing::ListingTableUrl;
use crate::datasource::physical_plan::FileSinkConfig;
use crate::datasource::{source_as_provider, DefaultTableSource};
use crate::error::{DataFusionError, Result};
use crate::execution::context::{ExecutionProps, SessionState};
use crate::logical_expr::utils::generate_sort_key;
use crate::logical_expr::{
    Aggregate, EmptyRelation, Join, Projection, Sort, TableScan, Unnest, Values, Window,
};
use crate::logical_expr::{
    Expr, LogicalPlan, Partitioning as LogicalPartitioning, PlanType, Repartition,
    UserDefinedLogicalNode,
};
use crate::physical_expr::{create_physical_expr, create_physical_exprs};
use crate::physical_plan::aggregates::{AggregateExec, AggregateMode, PhysicalGroupBy};
use crate::physical_plan::analyze::AnalyzeExec;
use crate::physical_plan::explain::ExplainExec;
use crate::physical_plan::filter::FilterExec;
use crate::physical_plan::joins::utils as join_utils;
use crate::physical_plan::joins::{
    CrossJoinExec, HashJoinExec, NestedLoopJoinExec, PartitionMode, SortMergeJoinExec,
};
use crate::physical_plan::limit::{GlobalLimitExec, LocalLimitExec};
use crate::physical_plan::projection::ProjectionExec;
use crate::physical_plan::repartition::RepartitionExec;
use crate::physical_plan::sorts::sort::SortExec;
use crate::physical_plan::union::UnionExec;
use crate::physical_plan::unnest::UnnestExec;
use crate::physical_plan::windows::{BoundedWindowAggExec, WindowAggExec};
use crate::physical_plan::{
    displayable, windows, ExecutionPlan, ExecutionPlanProperties, InputOrderMode,
    Partitioning, PhysicalExpr, WindowExpr,
};
use datafusion_physical_plan::empty::EmptyExec;
use datafusion_physical_plan::recursive_query::RecursiveQueryExec;

use arrow::array::{builder::StringBuilder, RecordBatch};
use arrow::compute::SortOptions;
use arrow::datatypes::{Schema, SchemaRef};
use datafusion_common::display::ToStringifiedPlan;
use datafusion_common::tree_node::{TreeNode, TreeNodeRecursion, TreeNodeVisitor};
use datafusion_common::{
    exec_err, internal_datafusion_err, internal_err, not_impl_err, plan_err, DFSchema,
    ScalarValue,
};
use datafusion_datasource::memory::MemorySourceConfig;
use datafusion_expr::dml::{CopyTo, InsertOp};
use datafusion_expr::expr::{
    physical_name, AggregateFunction, AggregateFunctionParams, Alias, GroupingSet,
    WindowFunction, WindowFunctionParams,
};
use datafusion_expr::expr_rewriter::unnormalize_cols;
use datafusion_expr::logical_plan::builder::wrap_projection_for_join_if_necessary;
use datafusion_expr::{
    Analyze, DescribeTable, DmlStatement, Explain, ExplainFormat, Extension, FetchType,
    Filter, JoinType, RecursiveQuery, SkipType, StringifiedPlan, WindowFrame,
    WindowFrameBound, WriteOp,
};
use datafusion_physical_expr::aggregate::{AggregateExprBuilder, AggregateFunctionExpr};
use datafusion_physical_expr::expressions::Literal;
use datafusion_physical_expr::LexOrdering;
use datafusion_physical_optimizer::PhysicalOptimizerRule;
use datafusion_physical_plan::execution_plan::InvariantLevel;
use datafusion_physical_plan::placeholder_row::PlaceholderRowExec;
use datafusion_physical_plan::unnest::ListUnnest;

use crate::schema_equivalence::schema_satisfied_by;
use async_trait::async_trait;
use datafusion_datasource::file_groups::FileGroup;
use futures::{StreamExt, TryStreamExt};
use itertools::{multiunzip, Itertools};
use log::{debug, trace};
use sqlparser::ast::NullTreatment;
use tokio::sync::Mutex;

/// Physical query planner that converts a `LogicalPlan` to an
/// `ExecutionPlan` suitable for execution.
#[async_trait]
pub trait PhysicalPlanner: Send + Sync {
    /// Create a physical plan from a logical plan
    async fn create_physical_plan(
        &self,
        logical_plan: &LogicalPlan,
        session_state: &SessionState,
    ) -> Result<Arc<dyn ExecutionPlan>>;

    /// Create a physical expression from a logical expression
    /// suitable for evaluation
    ///
    /// `expr`: the expression to convert
    ///
    /// `input_dfschema`: the logical plan schema for evaluating `expr`
    fn create_physical_expr(
        &self,
        expr: &Expr,
        input_dfschema: &DFSchema,
        session_state: &SessionState,
    ) -> Result<Arc<dyn PhysicalExpr>>;
}

/// This trait exposes the ability to plan an [`ExecutionPlan`] out of a [`LogicalPlan`].
#[async_trait]
pub trait ExtensionPlanner {
    /// Create a physical plan for a [`UserDefinedLogicalNode`].
    ///
    /// `input_dfschema`: the logical plan schema for the inputs to this node
    ///
    /// Returns an error when the planner knows how to plan the concrete
    /// implementation of `node` but errors while doing so.
    ///
    /// Returns `None` when the planner does not know how to plan the
    /// `node` and wants to delegate the planning to another
    /// [`ExtensionPlanner`].
    async fn plan_extension(
        &self,
        planner: &dyn PhysicalPlanner,
        node: &dyn UserDefinedLogicalNode,
        logical_inputs: &[&LogicalPlan],
        physical_inputs: &[Arc<dyn ExecutionPlan>],
        session_state: &SessionState,
    ) -> Result<Option<Arc<dyn ExecutionPlan>>>;
}

/// Default single node physical query planner that converts a
/// `LogicalPlan` to an `ExecutionPlan` suitable for execution.
///
/// This planner will first flatten the `LogicalPlan` tree via a
/// depth first approach, which allows it to identify the leaves
/// of the tree.
///
/// Tasks are spawned from these leaves and traverse back up the
/// tree towards the root, converting each `LogicalPlan` node it
/// reaches into their equivalent `ExecutionPlan` node. When these
/// tasks reach a common node, they will terminate until the last
/// task reaches the node which will then continue building up the
/// tree.
///
/// Up to [`planning_concurrency`] tasks are buffered at once to
/// execute concurrently.
///
/// [`planning_concurrency`]: crate::config::ExecutionOptions::planning_concurrency
#[derive(Default)]
pub struct DefaultPhysicalPlanner {
    extension_planners: Vec<Arc<dyn ExtensionPlanner + Send + Sync>>,
}

#[async_trait]
impl PhysicalPlanner for DefaultPhysicalPlanner {
    /// Create a physical plan from a logical plan
    async fn create_physical_plan(
        &self,
        logical_plan: &LogicalPlan,
        session_state: &SessionState,
    ) -> Result<Arc<dyn ExecutionPlan>> {
        if let Some(plan) = self
            .handle_explain_or_analyze(logical_plan, session_state)
            .await?
        {
            return Ok(plan);
        }
        let plan = self
            .create_initial_plan(logical_plan, session_state)
            .await?;

        self.optimize_physical_plan(plan, session_state, |_, _| {})
    }

    /// Create a physical expression from a logical expression
    /// suitable for evaluation
    ///
    /// `e`: the expression to convert
    ///
    /// `input_dfschema`: the logical plan schema for evaluating `e`
    fn create_physical_expr(
        &self,
        expr: &Expr,
        input_dfschema: &DFSchema,
        session_state: &SessionState,
    ) -> Result<Arc<dyn PhysicalExpr>> {
        create_physical_expr(expr, input_dfschema, session_state.execution_props())
    }
}

#[derive(Debug)]
struct ExecutionPlanChild {
    /// Index needed to order children of parent to ensure consistency with original
    /// `LogicalPlan`
    index: usize,
    plan: Arc<dyn ExecutionPlan>,
}

#[derive(Debug)]
enum NodeState {
    ZeroOrOneChild,
    /// Nodes with multiple children will have multiple tasks accessing it,
    /// and each task will append their contribution until the last task takes
    /// all the children to build the parent node.
    TwoOrMoreChildren(Mutex<Vec<ExecutionPlanChild>>),
}

/// To avoid needing to pass single child wrapped in a Vec for nodes
/// with only one child.
enum ChildrenContainer {
    None,
    One(Arc<dyn ExecutionPlan>),
    Multiple(Vec<Arc<dyn ExecutionPlan>>),
}

impl ChildrenContainer {
    fn one(self) -> Result<Arc<dyn ExecutionPlan>> {
        match self {
            Self::One(p) => Ok(p),
            _ => internal_err!("More than one child in ChildrenContainer"),
        }
    }

    fn two(self) -> Result<[Arc<dyn ExecutionPlan>; 2]> {
        match self {
            Self::Multiple(v) if v.len() == 2 => Ok(v.try_into().unwrap()),
            _ => internal_err!("ChildrenContainer doesn't contain exactly 2 children"),
        }
    }

    fn vec(self) -> Vec<Arc<dyn ExecutionPlan>> {
        match self {
            Self::None => vec![],
            Self::One(p) => vec![p],
            Self::Multiple(v) => v,
        }
    }
}

#[derive(Debug)]
struct LogicalNode<'a> {
    node: &'a LogicalPlan,
    // None if root
    parent_index: Option<usize>,
    state: NodeState,
}

impl DefaultPhysicalPlanner {
    /// Create a physical planner that uses `extension_planners` to
    /// plan user-defined logical nodes [`LogicalPlan::Extension`].
    /// The planner uses the first [`ExtensionPlanner`] to return a non-`None`
    /// plan.
    pub fn with_extension_planners(
        extension_planners: Vec<Arc<dyn ExtensionPlanner + Send + Sync>>,
    ) -> Self {
        Self { extension_planners }
    }

    /// Create a physical plan from a logical plan
    async fn create_initial_plan(
        &self,
        logical_plan: &LogicalPlan,
        session_state: &SessionState,
    ) -> Result<Arc<dyn ExecutionPlan>> {
        // DFS the tree to flatten it into a Vec.
        // This will allow us to build the Physical Plan from the leaves up
        // to avoid recursion, and also to make it easier to build a valid
        // Physical Plan from the start and not rely on some intermediate
        // representation (since parents need to know their children at
        // construction time).
        let mut flat_tree = vec![];
        let mut dfs_visit_stack = vec![(None, logical_plan)];
        // Use this to be able to find the leaves to start construction bottom
        // up concurrently.
        let mut flat_tree_leaf_indices = vec![];
        while let Some((parent_index, node)) = dfs_visit_stack.pop() {
            let current_index = flat_tree.len();
            // Because of how we extend the visit stack here, we visit the children
            // in reverse order of how they appear, so later we need to reverse
            // the order of children when building the nodes.
            dfs_visit_stack
                .extend(node.inputs().iter().map(|&n| (Some(current_index), n)));
            let state = match node.inputs().len() {
                0 => {
                    flat_tree_leaf_indices.push(current_index);
                    NodeState::ZeroOrOneChild
                }
                1 => NodeState::ZeroOrOneChild,
                _ => {
                    let ready_children = Vec::with_capacity(node.inputs().len());
                    let ready_children = Mutex::new(ready_children);
                    NodeState::TwoOrMoreChildren(ready_children)
                }
            };
            let node = LogicalNode {
                node,
                parent_index,
                state,
            };
            flat_tree.push(node);
        }
        let flat_tree = Arc::new(flat_tree);

        let planning_concurrency = session_state
            .config_options()
            .execution
            .planning_concurrency;
        // Can never spawn more tasks than leaves in the tree, as these tasks must
        // all converge down to the root node, which can only be processed by a
        // single task.
        let max_concurrency = planning_concurrency.min(flat_tree_leaf_indices.len());

        // Spawning tasks which will traverse leaf up to the root.
        let tasks = flat_tree_leaf_indices
            .into_iter()
            .map(|index| self.task_helper(index, Arc::clone(&flat_tree), session_state));
        let mut outputs = futures::stream::iter(tasks)
            .buffer_unordered(max_concurrency)
            .try_collect::<Vec<_>>()
            .await?
            .into_iter()
            .flatten()
            .collect::<Vec<_>>();
        // Ideally this never happens if we have a valid LogicalPlan tree
        if outputs.len() != 1 {
            return internal_err!(
                "Failed to convert LogicalPlan to ExecutionPlan: More than one root detected"
            );
        }
        let plan = outputs.pop().unwrap();
        Ok(plan)
    }

    /// These tasks start at a leaf and traverse up the tree towards the root, building
    /// an ExecutionPlan as they go. When they reach a node with two or more children,
    /// they append their current result (a child of the parent node) to the children
    /// vector, and if this is sufficient to create the parent then continues traversing
    /// the tree to create nodes. Otherwise, the task terminates.
    async fn task_helper<'a>(
        &'a self,
        leaf_starter_index: usize,
        flat_tree: Arc<Vec<LogicalNode<'a>>>,
        session_state: &'a SessionState,
    ) -> Result<Option<Arc<dyn ExecutionPlan>>> {
        // We always start with a leaf, so can ignore status and pass empty children
        let mut node = flat_tree.get(leaf_starter_index).ok_or_else(|| {
            internal_datafusion_err!(
                "Invalid index whilst creating initial physical plan"
            )
        })?;
        let mut plan = self
            .map_logical_node_to_physical(
                node.node,
                session_state,
                ChildrenContainer::None,
            )
            .await?;
        let mut current_index = leaf_starter_index;
        // parent_index is None only for root
        while let Some(parent_index) = node.parent_index {
            node = flat_tree.get(parent_index).ok_or_else(|| {
                internal_datafusion_err!(
                    "Invalid index whilst creating initial physical plan"
                )
            })?;
            match &node.state {
                NodeState::ZeroOrOneChild => {
                    plan = self
                        .map_logical_node_to_physical(
                            node.node,
                            session_state,
                            ChildrenContainer::One(plan),
                        )
                        .await?;
                }
                // See if we have all children to build the node.
                NodeState::TwoOrMoreChildren(children) => {
                    let mut children: Vec<ExecutionPlanChild> = {
                        let mut guard = children.lock().await;
                        // Add our contribution to this parent node.
                        // Vec is pre-allocated so no allocation should occur here.
                        guard.push(ExecutionPlanChild {
                            index: current_index,
                            plan,
                        });
                        if guard.len() < node.node.inputs().len() {
                            // This node is not ready yet, still pending more children.
                            // This task is finished forever.
                            return Ok(None);
                        }

                        // With this task's contribution we have enough children.
                        // This task is the only one building this node now, and thus
                        // no other task will need the Mutex for this node, so take
                        // all children.
                        std::mem::take(guard.as_mut())
                    };

                    // Indices refer to position in flat tree Vec, which means they are
                    // guaranteed to be unique, hence unstable sort used.
                    //
                    // We reverse sort because of how we visited the node in the initial
                    // DFS traversal (see above).
                    children.sort_unstable_by_key(|epc| std::cmp::Reverse(epc.index));
                    let children = children.into_iter().map(|epc| epc.plan).collect();
                    let children = ChildrenContainer::Multiple(children);
                    plan = self
                        .map_logical_node_to_physical(node.node, session_state, children)
                        .await?;
                }
            }
            current_index = parent_index;
        }
        // Only one task should ever reach this point for a valid LogicalPlan tree.
        Ok(Some(plan))
    }

    /// Given a single LogicalPlan node, map it to its physical ExecutionPlan counterpart.
    async fn map_logical_node_to_physical(
        &self,
        node: &LogicalPlan,
        session_state: &SessionState,
        children: ChildrenContainer,
    ) -> Result<Arc<dyn ExecutionPlan>> {
        let exec_node: Arc<dyn ExecutionPlan> = match node {
            // Leaves (no children)
            LogicalPlan::TableScan(TableScan {
                source,
                projection,
                filters,
                fetch,
                ..
            }) => {
                let source = source_as_provider(source)?;
                // Remove all qualifiers from the scan as the provider
                // doesn't know (nor should care) how the relation was
                // referred to in the query
                let filters = unnormalize_cols(filters.iter().cloned());
                source
                    .scan(session_state, projection.as_ref(), &filters, *fetch)
                    .await?
            }
            LogicalPlan::Values(Values { values, schema }) => {
                let exec_schema = schema.as_ref().to_owned().into();
                let exprs = values
                    .iter()
                    .map(|row| {
                        row.iter()
                            .map(|expr| {
                                self.create_physical_expr(expr, schema, session_state)
                            })
                            .collect::<Result<Vec<Arc<dyn PhysicalExpr>>>>()
                    })
                    .collect::<Result<Vec<_>>>()?;
                MemorySourceConfig::try_new_as_values(SchemaRef::new(exec_schema), exprs)?
                    as _
            }
            LogicalPlan::EmptyRelation(EmptyRelation {
                produce_one_row: false,
                schema,
            }) => Arc::new(EmptyExec::new(SchemaRef::new(
                schema.as_ref().to_owned().into(),
            ))),
            LogicalPlan::EmptyRelation(EmptyRelation {
                produce_one_row: true,
                schema,
            }) => Arc::new(PlaceholderRowExec::new(SchemaRef::new(
                schema.as_ref().to_owned().into(),
            ))),
            LogicalPlan::DescribeTable(DescribeTable {
                schema,
                output_schema,
            }) => {
                let output_schema: Schema = output_schema.as_ref().into();
                self.plan_describe(Arc::clone(schema), Arc::new(output_schema))?
            }

            // 1 Child
            LogicalPlan::Copy(CopyTo {
                input,
                output_url,
                file_type,
                partition_by,
                options: source_option_tuples,
            }) => {
                let original_url = output_url.clone();
                let input_exec = children.one()?;
                let parsed_url = ListingTableUrl::parse(output_url)?;
                let object_store_url = parsed_url.object_store();

                let schema: Schema = (**input.schema()).clone().into();

                // Note: the DataType passed here is ignored for the purposes of writing and inferred instead
                // from the schema of the RecordBatch being written. This allows COPY statements to specify only
                // the column name rather than column name + explicit data type.
                let table_partition_cols = partition_by
                    .iter()
                    .map(|s| (s.to_string(), arrow::datatypes::DataType::Null))
                    .collect::<Vec<_>>();

                let keep_partition_by_columns = match source_option_tuples
                    .get("execution.keep_partition_by_columns")
                    .map(|v| v.trim()) {
                    None => session_state.config().options().execution.keep_partition_by_columns,
                    Some("true") => true,
                    Some("false") => false,
                    Some(value) =>
                        return Err(DataFusionError::Configuration(format!("provided value for 'execution.keep_partition_by_columns' was not recognized: \"{}\"", value))),
                };

                let sink_format = file_type_to_format(file_type)?
                    .create(session_state, source_option_tuples)?;

                // Set file sink related options
                let config = FileSinkConfig {
                    original_url,
                    object_store_url,
                    table_paths: vec![parsed_url],
                    file_group: FileGroup::default(),
                    output_schema: Arc::new(schema),
                    table_partition_cols,
                    insert_op: InsertOp::Append,
                    keep_partition_by_columns,
                    file_extension: sink_format.get_ext(),
                };

                sink_format
                    .create_writer_physical_plan(input_exec, session_state, config, None)
                    .await?
            }
            LogicalPlan::Dml(DmlStatement {
                target,
                op: WriteOp::Insert(insert_op),
                ..
            }) => {
                if let Some(provider) =
                    target.as_any().downcast_ref::<DefaultTableSource>()
                {
                    let input_exec = children.one()?;
                    provider
                        .table_provider
                        .insert_into(session_state, input_exec, *insert_op)
                        .await?
                } else {
                    return exec_err!(
                        "Table source can't be downcasted to DefaultTableSource"
                    );
                }
            }
            LogicalPlan::Window(Window { window_expr, .. }) => {
                if window_expr.is_empty() {
                    return internal_err!("Impossibly got empty window expression");
                }

                let input_exec = children.one()?;

                let get_sort_keys = |expr: &Expr| match expr {
                    Expr::WindowFunction(WindowFunction {
                        params:
                            WindowFunctionParams {
                                ref partition_by,
                                ref order_by,
                                ..
                            },
                        ..
                    }) => generate_sort_key(partition_by, order_by),
                    Expr::Alias(Alias { expr, .. }) => {
                        // Convert &Box<T> to &T
                        match &**expr {
                            Expr::WindowFunction(WindowFunction {
                                params:
                                    WindowFunctionParams {
                                        ref partition_by,
                                        ref order_by,
                                        ..
                                    },
                                ..
                            }) => generate_sort_key(partition_by, order_by),
                            _ => unreachable!(),
                        }
                    }
                    _ => unreachable!(),
                };
                let sort_keys = get_sort_keys(&window_expr[0])?;
                if window_expr.len() > 1 {
                    debug_assert!(
                            window_expr[1..]
                                .iter()
                                .all(|expr| get_sort_keys(expr).unwrap() == sort_keys),
                            "all window expressions shall have the same sort keys, as guaranteed by logical planning"
                        );
                }

                let logical_schema = node.schema();
                let window_expr = window_expr
                    .iter()
                    .map(|e| {
                        create_window_expr(
                            e,
                            logical_schema,
                            session_state.execution_props(),
                        )
                    })
                    .collect::<Result<Vec<_>>>()?;

                let can_repartition = session_state.config().target_partitions() > 1
                    && session_state.config().repartition_window_functions();

                let uses_bounded_memory =
                    window_expr.iter().all(|e| e.uses_bounded_memory());
                // If all window expressions can run with bounded memory,
                // choose the bounded window variant:
                if uses_bounded_memory {
                    Arc::new(BoundedWindowAggExec::try_new(
                        window_expr,
                        input_exec,
                        InputOrderMode::Sorted,
                        can_repartition,
                    )?)
                } else {
                    Arc::new(WindowAggExec::try_new(
                        window_expr,
                        input_exec,
                        can_repartition,
                    )?)
                }
            }
            LogicalPlan::Aggregate(Aggregate {
                input,
                group_expr,
                aggr_expr,
                ..
            }) => {
                let options = session_state.config().options();
                // Initially need to perform the aggregate and then merge the partitions
                let input_exec = children.one()?;
                let physical_input_schema = input_exec.schema();
                let logical_input_schema = input.as_ref().schema();
                let physical_input_schema_from_logical = logical_input_schema.inner();

                if !options.execution.skip_physical_aggregate_schema_check
                    && !schema_satisfied_by(
                        physical_input_schema_from_logical,
                        &physical_input_schema,
                    )
                {
                    let mut differences = Vec::new();
                    if physical_input_schema.fields().len()
                        != physical_input_schema_from_logical.fields().len()
                    {
                        differences.push(format!(
                            "Different number of fields: (physical) {} vs (logical) {}",
                            physical_input_schema.fields().len(),
                            physical_input_schema_from_logical.fields().len()
                        ));
                    }
                    for (i, (physical_field, logical_field)) in physical_input_schema
                        .fields()
                        .iter()
                        .zip(physical_input_schema_from_logical.fields())
                        .enumerate()
                    {
                        if physical_field.name() != logical_field.name() {
                            differences.push(format!(
                                "field name at index {}: (physical) {} vs (logical) {}",
                                i,
                                physical_field.name(),
                                logical_field.name()
                            ));
                        }
                        if physical_field.data_type() != logical_field.data_type() {
                            differences.push(format!("field data type at index {} [{}]: (physical) {} vs (logical) {}", i, physical_field.name(), physical_field.data_type(), logical_field.data_type()));
                        }
                        if physical_field.is_nullable() && !logical_field.is_nullable() {
                            differences.push(format!("field nullability at index {} [{}]: (physical) {} vs (logical) {}", i, physical_field.name(), physical_field.is_nullable(), logical_field.is_nullable()));
                        }
                    }
                    return internal_err!("Physical input schema should be the same as the one converted from logical input schema. Differences: {}", differences
                        .iter()
                        .map(|s| format!("\n\t- {}", s))
                        .join(""));
                }

                let groups = self.create_grouping_physical_expr(
                    group_expr,
                    logical_input_schema,
                    &physical_input_schema,
                    session_state,
                )?;

                let agg_filter = aggr_expr
                    .iter()
                    .map(|e| {
                        create_aggregate_expr_and_maybe_filter(
                            e,
                            logical_input_schema,
                            &physical_input_schema,
                            session_state.execution_props(),
                        )
                    })
                    .collect::<Result<Vec<_>>>()?;

                let (aggregates, filters, _order_bys): (Vec<_>, Vec<_>, Vec<_>) =
                    multiunzip(agg_filter);

                let initial_aggr = Arc::new(AggregateExec::try_new(
                    AggregateMode::Partial,
                    groups.clone(),
                    aggregates,
                    filters.clone(),
                    input_exec,
                    Arc::clone(&physical_input_schema),
                )?);

                let can_repartition = !groups.is_empty()
                    && session_state.config().target_partitions() > 1
                    && session_state.config().repartition_aggregations();

                // Some aggregators may be modified during initialization for
                // optimization purposes. For example, a FIRST_VALUE may turn
                // into a LAST_VALUE with the reverse ordering requirement.
                // To reflect such changes to subsequent stages, use the updated
                // `AggregateFunctionExpr`/`PhysicalSortExpr` objects.
                let updated_aggregates = initial_aggr.aggr_expr().to_vec();

                let next_partition_mode = if can_repartition {
                    // construct a second aggregation with 'AggregateMode::FinalPartitioned'
                    AggregateMode::FinalPartitioned
                } else {
                    // construct a second aggregation, keeping the final column name equal to the
                    // first aggregation and the expressions corresponding to the respective aggregate
                    AggregateMode::Final
                };

                let final_grouping_set = initial_aggr.group_expr().as_final();

                Arc::new(AggregateExec::try_new(
                    next_partition_mode,
                    final_grouping_set,
                    updated_aggregates,
                    filters,
                    initial_aggr,
                    Arc::clone(&physical_input_schema),
                )?)
            }
            LogicalPlan::Projection(Projection { input, expr, .. }) => self
                .create_project_physical_exec(
                    session_state,
                    children.one()?,
                    input,
                    expr,
                )?,
            LogicalPlan::Filter(Filter {
                predicate, input, ..
            }) => {
                let physical_input = children.one()?;
                let input_dfschema = input.schema();

                let runtime_expr =
                    self.create_physical_expr(predicate, input_dfschema, session_state)?;
                let selectivity = session_state
                    .config()
                    .options()
                    .optimizer
                    .default_filter_selectivity;
                let filter = FilterExec::try_new(runtime_expr, physical_input)?;
                Arc::new(filter.with_default_selectivity(selectivity)?)
            }
            LogicalPlan::Repartition(Repartition {
                input,
                partitioning_scheme,
            }) => {
                let physical_input = children.one()?;
                let input_dfschema = input.as_ref().schema();
                let physical_partitioning = match partitioning_scheme {
                    LogicalPartitioning::RoundRobinBatch(n) => {
                        Partitioning::RoundRobinBatch(*n)
                    }
                    LogicalPartitioning::Hash(expr, n) => {
                        let runtime_expr = expr
                            .iter()
                            .map(|e| {
                                self.create_physical_expr(
                                    e,
                                    input_dfschema,
                                    session_state,
                                )
                            })
                            .collect::<Result<Vec<_>>>()?;
                        Partitioning::Hash(runtime_expr, *n)
                    }
                    LogicalPartitioning::DistributeBy(_) => {
                        return not_impl_err!(
                            "Physical plan does not support DistributeBy partitioning"
                        );
                    }
                };
                Arc::new(RepartitionExec::try_new(
                    physical_input,
                    physical_partitioning,
                )?)
            }
            LogicalPlan::Sort(Sort {
                expr, input, fetch, ..
            }) => {
                let physical_input = children.one()?;
                let input_dfschema = input.as_ref().schema();
                let sort_expr = create_physical_sort_exprs(
                    expr,
                    input_dfschema,
                    session_state.execution_props(),
                )?;
                let new_sort =
                    SortExec::new(sort_expr.into(), physical_input).with_fetch(*fetch);
                Arc::new(new_sort)
            }
            LogicalPlan::Subquery(_) => todo!(),
            LogicalPlan::SubqueryAlias(_) => children.one()?,
            LogicalPlan::Limit(limit) => {
                let input = children.one()?;
                let SkipType::Literal(skip) = limit.get_skip_type()? else {
                    return not_impl_err!(
                        "Unsupported OFFSET expression: {:?}",
                        limit.skip
                    );
                };
                let FetchType::Literal(fetch) = limit.get_fetch_type()? else {
                    return not_impl_err!(
                        "Unsupported LIMIT expression: {:?}",
                        limit.fetch
                    );
                };

                // GlobalLimitExec requires a single partition for input
                let input = if input.output_partitioning().partition_count() == 1 {
                    input
                } else {
                    // Apply a LocalLimitExec to each partition. The optimizer will also insert
                    // a CoalescePartitionsExec between the GlobalLimitExec and LocalLimitExec
                    if let Some(fetch) = fetch {
                        Arc::new(LocalLimitExec::new(input, fetch + skip))
                    } else {
                        input
                    }
                };

                Arc::new(GlobalLimitExec::new(input, skip, fetch))
            }
            LogicalPlan::Unnest(Unnest {
                list_type_columns,
                struct_type_columns,
                schema,
                options,
                ..
            }) => {
                let input = children.one()?;
                let schema = SchemaRef::new(schema.as_ref().to_owned().into());
                let list_column_indices = list_type_columns
                    .iter()
                    .map(|(index, unnesting)| ListUnnest {
                        index_in_input_schema: *index,
                        depth: unnesting.depth,
                    })
                    .collect();
                Arc::new(UnnestExec::new(
                    input,
                    list_column_indices,
                    struct_type_columns.clone(),
                    schema,
                    options.clone(),
                ))
            }

            // 2 Children
            LogicalPlan::Join(Join {
                left,
                right,
                on: keys,
                filter,
                join_type,
                null_equals_null,
                schema: join_schema,
                ..
            }) => {
                let null_equals_null = *null_equals_null;

                let [physical_left, physical_right] = children.two()?;

                // If join has expression equijoin keys, add physical projection.
                let has_expr_join_key = keys.iter().any(|(l, r)| {
                    !(matches!(l, Expr::Column(_)) && matches!(r, Expr::Column(_)))
                });
                let (new_logical, physical_left, physical_right) = if has_expr_join_key {
                    // TODO: Can we extract this transformation to somewhere before physical plan
                    //       creation?
                    let (left_keys, right_keys): (Vec<_>, Vec<_>) =
                        keys.iter().cloned().unzip();

                    let (left, left_col_keys, left_projected) =
                        wrap_projection_for_join_if_necessary(
                            &left_keys,
                            left.as_ref().clone(),
                        )?;
                    let (right, right_col_keys, right_projected) =
                        wrap_projection_for_join_if_necessary(
                            &right_keys,
                            right.as_ref().clone(),
                        )?;
                    let column_on = (left_col_keys, right_col_keys);

                    let left = Arc::new(left);
                    let right = Arc::new(right);
                    let new_join = LogicalPlan::Join(Join::try_new_with_project_input(
                        node,
                        Arc::clone(&left),
                        Arc::clone(&right),
                        column_on,
                    )?);

                    // If inputs were projected then create ExecutionPlan for these new
                    // LogicalPlan nodes.
                    let physical_left = match (left_projected, left.as_ref()) {
                        // If left_projected is true we are guaranteed that left is a Projection
                        (
                            true,
                            LogicalPlan::Projection(Projection { input, expr, .. }),
                        ) => self.create_project_physical_exec(
                            session_state,
                            physical_left,
                            input,
                            expr,
                        )?,
                        _ => physical_left,
                    };
                    let physical_right = match (right_projected, right.as_ref()) {
                        // If right_projected is true we are guaranteed that right is a Projection
                        (
                            true,
                            LogicalPlan::Projection(Projection { input, expr, .. }),
                        ) => self.create_project_physical_exec(
                            session_state,
                            physical_right,
                            input,
                            expr,
                        )?,
                        _ => physical_right,
                    };

                    // Remove temporary projected columns
                    if left_projected || right_projected {
                        let final_join_result =
                            join_schema.iter().map(Expr::from).collect::<Vec<_>>();
                        let projection = LogicalPlan::Projection(Projection::try_new(
                            final_join_result,
                            Arc::new(new_join),
                        )?);
                        // LogicalPlan mutated
                        (Cow::Owned(projection), physical_left, physical_right)
                    } else {
                        // LogicalPlan mutated
                        (Cow::Owned(new_join), physical_left, physical_right)
                    }
                } else {
                    // LogicalPlan unchanged
                    (Cow::Borrowed(node), physical_left, physical_right)
                };

                // Retrieving new left/right and join keys (in case plan was mutated above)
                let (left, right, keys, new_project) = match new_logical.as_ref() {
                    LogicalPlan::Projection(Projection { input, expr, .. }) => {
                        if let LogicalPlan::Join(Join {
                            left, right, on, ..
                        }) = input.as_ref()
                        {
                            (left, right, on, Some((input, expr)))
                        } else {
                            unreachable!()
                        }
                    }
                    LogicalPlan::Join(Join {
                        left, right, on, ..
                    }) => (left, right, on, None),
                    // Should either be the original Join, or Join with a Projection on top
                    _ => unreachable!(),
                };

                // All equi-join keys are columns now, create physical join plan
                let left_df_schema = left.schema();
                let right_df_schema = right.schema();
                let execution_props = session_state.execution_props();
                let join_on = keys
                    .iter()
                    .map(|(l, r)| {
                        let l = create_physical_expr(l, left_df_schema, execution_props)?;
                        let r =
                            create_physical_expr(r, right_df_schema, execution_props)?;
                        Ok((l, r))
                    })
                    .collect::<Result<join_utils::JoinOn>>()?;

                let join_filter = match filter {
                    Some(expr) => {
                        // Extract columns from filter expression and saved in a HashSet
                        let cols = expr.column_refs();

                        // Collect left & right field indices, the field indices are sorted in ascending order
                        let left_field_indices = cols
                            .iter()
                            .filter_map(|c| match left_df_schema.index_of_column(c) {
                                Ok(idx) => Some(idx),
                                _ => None,
                            })
                            .sorted()
                            .collect::<Vec<_>>();
                        let right_field_indices = cols
                            .iter()
                            .filter_map(|c| match right_df_schema.index_of_column(c) {
                                Ok(idx) => Some(idx),
                                _ => None,
                            })
                            .sorted()
                            .collect::<Vec<_>>();

                        // Collect DFFields and Fields required for intermediate schemas
                        let (filter_df_fields, filter_fields): (Vec<_>, Vec<_>) =
                            left_field_indices
                                .clone()
                                .into_iter()
                                .map(|i| {
                                    (
                                        left_df_schema.qualified_field(i),
                                        physical_left.schema().field(i).clone(),
                                    )
                                })
                                .chain(right_field_indices.clone().into_iter().map(|i| {
                                    (
                                        right_df_schema.qualified_field(i),
                                        physical_right.schema().field(i).clone(),
                                    )
                                }))
                                .unzip();
                        let filter_df_fields = filter_df_fields
                            .into_iter()
                            .map(|(qualifier, field)| {
                                (qualifier.cloned(), Arc::new(field.clone()))
                            })
                            .collect();

                        let metadata: HashMap<_, _> = left_df_schema
                            .metadata()
                            .clone()
                            .into_iter()
                            .chain(right_df_schema.metadata().clone())
                            .collect();

                        // Construct intermediate schemas used for filtering data and
                        // convert logical expression to physical according to filter schema
                        let filter_df_schema = DFSchema::new_with_metadata(
                            filter_df_fields,
                            metadata.clone(),
                        )?;
                        let filter_schema =
                            Schema::new_with_metadata(filter_fields, metadata);
                        let filter_expr = create_physical_expr(
                            expr,
                            &filter_df_schema,
                            session_state.execution_props(),
                        )?;
                        let column_indices = join_utils::JoinFilter::build_column_indices(
                            left_field_indices,
                            right_field_indices,
                        );

                        Some(join_utils::JoinFilter::new(
                            filter_expr,
                            column_indices,
                            Arc::new(filter_schema),
                        ))
                    }
                    _ => None,
                };

                let prefer_hash_join =
                    session_state.config_options().optimizer.prefer_hash_join;

                let join: Arc<dyn ExecutionPlan> = if join_on.is_empty() {
                    if join_filter.is_none() && matches!(join_type, JoinType::Inner) {
                        // cross join if there is no join conditions and no join filter set
                        Arc::new(CrossJoinExec::new(physical_left, physical_right))
                    } else {
                        // there is no equal join condition, use the nested loop join
                        Arc::new(NestedLoopJoinExec::try_new(
                            physical_left,
                            physical_right,
                            join_filter,
                            join_type,
                            None,
                        )?)
                    }
                } else if session_state.config().target_partitions() > 1
                    && session_state.config().repartition_joins()
                    && !prefer_hash_join
                {
                    // Use SortMergeJoin if hash join is not preferred
                    // Sort-Merge join support currently is experimental

                    let join_on_len = join_on.len();
                    Arc::new(SortMergeJoinExec::try_new(
                        physical_left,
                        physical_right,
                        join_on,
                        join_filter,
                        *join_type,
                        vec![SortOptions::default(); join_on_len],
                        null_equals_null,
                    )?)
                } else if session_state.config().target_partitions() > 1
                    && session_state.config().repartition_joins()
                    && prefer_hash_join
                {
                    Arc::new(HashJoinExec::try_new(
                        physical_left,
                        physical_right,
                        join_on,
                        join_filter,
                        join_type,
                        None,
                        PartitionMode::Auto,
                        null_equals_null,
                    )?)
                } else {
                    Arc::new(HashJoinExec::try_new(
                        physical_left,
                        physical_right,
                        join_on,
                        join_filter,
                        join_type,
                        None,
                        PartitionMode::CollectLeft,
                        null_equals_null,
                    )?)
                };

                // If plan was mutated previously then need to create the ExecutionPlan
                // for the new Projection that was applied on top.
                if let Some((input, expr)) = new_project {
                    self.create_project_physical_exec(session_state, join, input, expr)?
                } else {
                    join
                }
            }
            LogicalPlan::RecursiveQuery(RecursiveQuery {
                name, is_distinct, ..
            }) => {
                let [static_term, recursive_term] = children.two()?;
                Arc::new(RecursiveQueryExec::try_new(
                    name.clone(),
                    static_term,
                    recursive_term,
                    *is_distinct,
                )?)
            }

            // N Children
            LogicalPlan::Union(_) => Arc::new(UnionExec::new(children.vec())),
            LogicalPlan::Extension(Extension { node }) => {
                let mut maybe_plan = None;
                let children = children.vec();
                for planner in &self.extension_planners {
                    if maybe_plan.is_some() {
                        break;
                    }

                    let logical_input = node.inputs();
                    maybe_plan = planner
                        .plan_extension(
                            self,
                            node.as_ref(),
                            &logical_input,
                            &children,
                            session_state,
                        )
                        .await?;
                }

                let plan = match maybe_plan {
                        Some(v) => Ok(v),
                        _ => plan_err!("No installed planner was able to convert the custom node to an execution plan: {:?}", node)
                    }?;

                // Ensure the ExecutionPlan's schema matches the
                // declared logical schema to catch and warn about
                // logic errors when creating user defined plans.
                if !node.schema().matches_arrow_schema(&plan.schema()) {
                    return plan_err!(
                            "Extension planner for {:?} created an ExecutionPlan with mismatched schema. \
                            LogicalPlan schema: {:?}, ExecutionPlan schema: {:?}",
                            node, node.schema(), plan.schema()
                        );
                } else {
                    plan
                }
            }

            // Other
            LogicalPlan::Statement(statement) => {
                // DataFusion is a read-only query engine, but also a library, so consumers may implement this
                let name = statement.name();
                return not_impl_err!("Unsupported logical plan: Statement({name})");
            }
            LogicalPlan::Dml(dml) => {
                // DataFusion is a read-only query engine, but also a library, so consumers may implement this
                return not_impl_err!("Unsupported logical plan: Dml({0})", dml.op);
            }
            LogicalPlan::Ddl(ddl) => {
                // There is no default plan for DDl statements --
                // it must be handled at a higher level (so that
                // the appropriate table can be registered with
                // the context)
                let name = ddl.name();
                return not_impl_err!("Unsupported logical plan: {name}");
            }
            LogicalPlan::Explain(_) => {
                return internal_err!(
                    "Unsupported logical plan: Explain must be root of the plan"
                )
            }
            LogicalPlan::Distinct(_) => {
                return internal_err!(
                    "Unsupported logical plan: Distinct should be replaced to Aggregate"
                )
            }
            LogicalPlan::Analyze(_) => {
                return internal_err!(
                    "Unsupported logical plan: Analyze must be root of the plan"
                )
            }
        };
        Ok(exec_node)
    }

    fn create_grouping_physical_expr(
        &self,
        group_expr: &[Expr],
        input_dfschema: &DFSchema,
        input_schema: &Schema,
        session_state: &SessionState,
    ) -> Result<PhysicalGroupBy> {
        if group_expr.len() == 1 {
            match &group_expr[0] {
                Expr::GroupingSet(GroupingSet::GroupingSets(grouping_sets)) => {
                    merge_grouping_set_physical_expr(
                        grouping_sets,
                        input_dfschema,
                        input_schema,
                        session_state,
                    )
                }
                Expr::GroupingSet(GroupingSet::Cube(exprs)) => create_cube_physical_expr(
                    exprs,
                    input_dfschema,
                    input_schema,
                    session_state,
                ),
                Expr::GroupingSet(GroupingSet::Rollup(exprs)) => {
                    create_rollup_physical_expr(
                        exprs,
                        input_dfschema,
                        input_schema,
                        session_state,
                    )
                }
                expr => Ok(PhysicalGroupBy::new_single(vec![tuple_err((
                    self.create_physical_expr(expr, input_dfschema, session_state),
                    physical_name(expr),
                ))?])),
            }
        } else {
            Ok(PhysicalGroupBy::new_single(
                group_expr
                    .iter()
                    .map(|e| {
                        tuple_err((
                            self.create_physical_expr(e, input_dfschema, session_state),
                            physical_name(e),
                        ))
                    })
                    .collect::<Result<Vec<_>>>()?,
            ))
        }
    }
}

/// Expand and align a GROUPING SET expression.
/// (see <https://www.postgresql.org/docs/current/queries-table-expressions.html#QUERIES-GROUPING-SETS>)
///
/// This will take a list of grouping sets and ensure that each group is
/// properly aligned for the physical execution plan. We do this by
/// identifying all unique expression in each group and conforming each
/// group to the same set of expression types and ordering.
/// For example, if we have something like `GROUPING SETS ((a,b,c),(a),(b),(b,c))`
/// we would expand this to `GROUPING SETS ((a,b,c),(a,NULL,NULL),(NULL,b,NULL),(NULL,b,c))
/// (see <https://www.postgresql.org/docs/current/queries-table-expressions.html#QUERIES-GROUPING-SETS>)
fn merge_grouping_set_physical_expr(
    grouping_sets: &[Vec<Expr>],
    input_dfschema: &DFSchema,
    input_schema: &Schema,
    session_state: &SessionState,
) -> Result<PhysicalGroupBy> {
    let num_groups = grouping_sets.len();
    let mut all_exprs: Vec<Expr> = vec![];
    let mut grouping_set_expr: Vec<(Arc<dyn PhysicalExpr>, String)> = vec![];
    let mut null_exprs: Vec<(Arc<dyn PhysicalExpr>, String)> = vec![];

    for expr in grouping_sets.iter().flatten() {
        if !all_exprs.contains(expr) {
            all_exprs.push(expr.clone());

            grouping_set_expr.push(get_physical_expr_pair(
                expr,
                input_dfschema,
                session_state,
            )?);

            null_exprs.push(get_null_physical_expr_pair(
                expr,
                input_dfschema,
                input_schema,
                session_state,
            )?);
        }
    }

    let mut merged_sets: Vec<Vec<bool>> = Vec::with_capacity(num_groups);

    for expr_group in grouping_sets.iter() {
        let group: Vec<bool> = all_exprs
            .iter()
            .map(|expr| !expr_group.contains(expr))
            .collect();

        merged_sets.push(group)
    }

    Ok(PhysicalGroupBy::new(
        grouping_set_expr,
        null_exprs,
        merged_sets,
    ))
}

/// Expand and align a CUBE expression. This is a special case of GROUPING SETS
/// (see <https://www.postgresql.org/docs/current/queries-table-expressions.html#QUERIES-GROUPING-SETS>)
fn create_cube_physical_expr(
    exprs: &[Expr],
    input_dfschema: &DFSchema,
    input_schema: &Schema,
    session_state: &SessionState,
) -> Result<PhysicalGroupBy> {
    let num_of_exprs = exprs.len();
    let num_groups = num_of_exprs * num_of_exprs;

    let mut null_exprs: Vec<(Arc<dyn PhysicalExpr>, String)> =
        Vec::with_capacity(num_of_exprs);
    let mut all_exprs: Vec<(Arc<dyn PhysicalExpr>, String)> =
        Vec::with_capacity(num_of_exprs);

    for expr in exprs {
        null_exprs.push(get_null_physical_expr_pair(
            expr,
            input_dfschema,
            input_schema,
            session_state,
        )?);

        all_exprs.push(get_physical_expr_pair(expr, input_dfschema, session_state)?)
    }

    let mut groups: Vec<Vec<bool>> = Vec::with_capacity(num_groups);

    groups.push(vec![false; num_of_exprs]);

    for null_count in 1..=num_of_exprs {
        for null_idx in (0..num_of_exprs).combinations(null_count) {
            let mut next_group: Vec<bool> = vec![false; num_of_exprs];
            null_idx.into_iter().for_each(|i| next_group[i] = true);
            groups.push(next_group);
        }
    }

    Ok(PhysicalGroupBy::new(all_exprs, null_exprs, groups))
}

/// Expand and align a ROLLUP expression. This is a special case of GROUPING SETS
/// (see <https://www.postgresql.org/docs/current/queries-table-expressions.html#QUERIES-GROUPING-SETS>)
fn create_rollup_physical_expr(
    exprs: &[Expr],
    input_dfschema: &DFSchema,
    input_schema: &Schema,
    session_state: &SessionState,
) -> Result<PhysicalGroupBy> {
    let num_of_exprs = exprs.len();

    let mut null_exprs: Vec<(Arc<dyn PhysicalExpr>, String)> =
        Vec::with_capacity(num_of_exprs);
    let mut all_exprs: Vec<(Arc<dyn PhysicalExpr>, String)> =
        Vec::with_capacity(num_of_exprs);

    let mut groups: Vec<Vec<bool>> = Vec::with_capacity(num_of_exprs + 1);

    for expr in exprs {
        null_exprs.push(get_null_physical_expr_pair(
            expr,
            input_dfschema,
            input_schema,
            session_state,
        )?);

        all_exprs.push(get_physical_expr_pair(expr, input_dfschema, session_state)?)
    }

    for total in 0..=num_of_exprs {
        let mut group: Vec<bool> = Vec::with_capacity(num_of_exprs);

        for index in 0..num_of_exprs {
            if index < total {
                group.push(false);
            } else {
                group.push(true);
            }
        }

        groups.push(group)
    }

    Ok(PhysicalGroupBy::new(all_exprs, null_exprs, groups))
}

/// For a given logical expr, get a properly typed NULL ScalarValue physical expression
fn get_null_physical_expr_pair(
    expr: &Expr,
    input_dfschema: &DFSchema,
    input_schema: &Schema,
    session_state: &SessionState,
) -> Result<(Arc<dyn PhysicalExpr>, String)> {
    let physical_expr =
        create_physical_expr(expr, input_dfschema, session_state.execution_props())?;
    let physical_name = physical_name(&expr.clone())?;

    let data_type = physical_expr.data_type(input_schema)?;
    let null_value: ScalarValue = (&data_type).try_into()?;

    let null_value = Literal::new(null_value);
    Ok((Arc::new(null_value), physical_name))
}

fn get_physical_expr_pair(
    expr: &Expr,
    input_dfschema: &DFSchema,
    session_state: &SessionState,
) -> Result<(Arc<dyn PhysicalExpr>, String)> {
    let physical_expr =
        create_physical_expr(expr, input_dfschema, session_state.execution_props())?;
    let physical_name = physical_name(expr)?;
    Ok((physical_expr, physical_name))
}

/// Check if window bounds are valid after schema information is available, and
/// window_frame bounds are casted to the corresponding column type.
/// queries like:
/// OVER (ORDER BY a RANGES BETWEEN 3 PRECEDING AND 5 PRECEDING)
/// OVER (ORDER BY a RANGES BETWEEN INTERVAL '3 DAY' PRECEDING AND '5 DAY' PRECEDING)  are rejected
pub fn is_window_frame_bound_valid(window_frame: &WindowFrame) -> bool {
    match (&window_frame.start_bound, &window_frame.end_bound) {
        (WindowFrameBound::Following(_), WindowFrameBound::Preceding(_))
        | (WindowFrameBound::Following(_), WindowFrameBound::CurrentRow)
        | (WindowFrameBound::CurrentRow, WindowFrameBound::Preceding(_)) => false,
        (WindowFrameBound::Preceding(lhs), WindowFrameBound::Preceding(rhs)) => {
            !rhs.is_null() && (lhs.is_null() || (lhs >= rhs))
        }
        (WindowFrameBound::Following(lhs), WindowFrameBound::Following(rhs)) => {
            !lhs.is_null() && (rhs.is_null() || (lhs <= rhs))
        }
        _ => true,
    }
}

/// Create a window expression with a name from a logical expression
pub fn create_window_expr_with_name(
    e: &Expr,
    name: impl Into<String>,
    logical_schema: &DFSchema,
    execution_props: &ExecutionProps,
) -> Result<Arc<dyn WindowExpr>> {
    let name = name.into();
    let physical_schema: &Schema = &logical_schema.into();
    match e {
        Expr::WindowFunction(WindowFunction {
            fun,
            params:
                WindowFunctionParams {
                    args,
                    partition_by,
                    order_by,
                    window_frame,
                    null_treatment,
                },
        }) => {
            let physical_args =
                create_physical_exprs(args, logical_schema, execution_props)?;
            let partition_by =
                create_physical_exprs(partition_by, logical_schema, execution_props)?;
            let order_by =
                create_physical_sort_exprs(order_by, logical_schema, execution_props)?;

            if !is_window_frame_bound_valid(window_frame) {
                return plan_err!(
                        "Invalid window frame: start bound ({}) cannot be larger than end bound ({})",
                        window_frame.start_bound, window_frame.end_bound
                    );
            }

            let window_frame = Arc::new(window_frame.clone());
            let ignore_nulls = null_treatment.unwrap_or(NullTreatment::RespectNulls)
                == NullTreatment::IgnoreNulls;
            windows::create_window_expr(
                fun,
                name,
                &physical_args,
                &partition_by,
                &order_by.into(),
                window_frame,
                physical_schema,
                ignore_nulls,
            )
        }
        other => plan_err!("Invalid window expression '{other:?}'"),
    }
}

/// Create a window expression from a logical expression or an alias
pub fn create_window_expr(
    e: &Expr,
    logical_schema: &DFSchema,
    execution_props: &ExecutionProps,
) -> Result<Arc<dyn WindowExpr>> {
    // unpack aliased logical expressions, e.g. "sum(col) over () as total"
    let (name, e) = match e {
        Expr::Alias(Alias { expr, name, .. }) => (name.clone(), expr.as_ref()),
        _ => (e.schema_name().to_string(), e),
    };
    create_window_expr_with_name(e, name, logical_schema, execution_props)
}

type AggregateExprWithOptionalArgs = (
    Arc<AggregateFunctionExpr>,
    // The filter clause, if any
    Option<Arc<dyn PhysicalExpr>>,
    // Ordering requirements, if any
    Option<LexOrdering>,
);

/// Create an aggregate expression with a name from a logical expression
pub fn create_aggregate_expr_with_name_and_maybe_filter(
    e: &Expr,
    name: Option<String>,
    human_displan: String,
    logical_input_schema: &DFSchema,
    physical_input_schema: &Schema,
    execution_props: &ExecutionProps,
) -> Result<AggregateExprWithOptionalArgs> {
    match e {
        Expr::AggregateFunction(AggregateFunction {
            func,
            params:
                AggregateFunctionParams {
                    args,
                    distinct,
                    filter,
                    order_by,
                    null_treatment,
                },
        }) => {
            let name = if let Some(name) = name {
                name
            } else {
                physical_name(e)?
            };

            let physical_args =
                create_physical_exprs(args, logical_input_schema, execution_props)?;
            let filter = match filter {
                Some(e) => Some(create_physical_expr(
                    e,
                    logical_input_schema,
                    execution_props,
                )?),
                None => None,
            };

            let ignore_nulls = null_treatment.unwrap_or(NullTreatment::RespectNulls)
                == NullTreatment::IgnoreNulls;

            let (agg_expr, filter, order_by) = {
                let ordering = match order_by {
                    Some(exprs) => Some(
                        create_physical_sort_exprs(
                            exprs,
                            logical_input_schema,
                            execution_props,
                        )?
                        .into(),
                    ),
                    None => None,
                };

                let agg_expr =
                    AggregateExprBuilder::new(func.to_owned(), physical_args.to_vec())
                        .order_by(ordering.clone())
                        .schema(Arc::new(physical_input_schema.to_owned()))
                        .alias(name)
                        .human_display(human_displan)
                        .with_ignore_nulls(ignore_nulls)
                        .with_distinct(*distinct)
                        .build()
                        .map(Arc::new)?;

                (agg_expr, filter, ordering)
            };

            Ok((agg_expr, filter, order_by))
        }
        other => internal_err!("Invalid aggregate expression '{other:?}'"),
    }
}

/// Create an aggregate expression from a logical expression or an alias
pub fn create_aggregate_expr_and_maybe_filter(
    e: &Expr,
    logical_input_schema: &DFSchema,
    physical_input_schema: &Schema,
    execution_props: &ExecutionProps,
) -> Result<AggregateExprWithOptionalArgs> {
    // unpack (nested) aliased logical expressions, e.g. "sum(col) as total"
    let (name, human_display, e) = match e {
        Expr::Alias(Alias { expr, name, .. }) => {
            (Some(name.clone()), String::default(), expr.as_ref())
        }
        Expr::AggregateFunction(_) => (
            Some(e.schema_name().to_string()),
            e.human_display().to_string(),
            e,
        ),
        _ => (None, String::default(), e),
    };

    create_aggregate_expr_with_name_and_maybe_filter(
        e,
        name,
        human_display,
        logical_input_schema,
        physical_input_schema,
        execution_props,
    )
}

<<<<<<< HEAD
/// Create a physical sort expression from a logical expression
pub fn create_physical_sort_expr(
    e: &SortExpr,
    input_dfschema: &DFSchema,
    execution_props: &ExecutionProps,
) -> Result<PhysicalSortExpr> {
    let SortExpr {
        expr,
        asc,
        nulls_first,
    } = e;
    Ok(PhysicalSortExpr {
        expr: create_physical_expr(expr, input_dfschema, execution_props)?,
        options: SortOptions {
            descending: !asc,
            nulls_first: *nulls_first,
        },
    })
}

/// Create vector of physical sort expression from a vector of logical expression
pub fn create_physical_sort_exprs(
    exprs: &[SortExpr],
    input_dfschema: &DFSchema,
    execution_props: &ExecutionProps,
) -> Result<Vec<PhysicalSortExpr>> {
    exprs
        .iter()
        .map(|expr| create_physical_sort_expr(expr, input_dfschema, execution_props))
        .collect()
}
=======
#[deprecated(
    since = "47.0.0",
    note = "use datafusion::{create_physical_sort_expr, create_physical_sort_exprs}"
)]
pub use datafusion_physical_expr::{
    create_physical_sort_expr, create_physical_sort_exprs,
};
>>>>>>> fa452e67

impl DefaultPhysicalPlanner {
    /// Handles capturing the various plans for EXPLAIN queries
    ///
    /// Returns
    /// Some(plan) if optimized, and None if logical_plan was not an
    /// explain (and thus needs to be optimized as normal)
    async fn handle_explain_or_analyze(
        &self,
        logical_plan: &LogicalPlan,
        session_state: &SessionState,
    ) -> Result<Option<Arc<dyn ExecutionPlan>>> {
        let execution_plan = match logical_plan {
            LogicalPlan::Explain(e) => self.handle_explain(e, session_state).await?,
            LogicalPlan::Analyze(a) => self.handle_analyze(a, session_state).await?,
            _ => return Ok(None),
        };
        Ok(Some(execution_plan))
    }

    /// Planner for `LogicalPlan::Explain`
    async fn handle_explain(
        &self,
        e: &Explain,
        session_state: &SessionState,
    ) -> Result<Arc<dyn ExecutionPlan>> {
        use PlanType::*;
        let mut stringified_plans = vec![];

        let config = &session_state.config_options().explain;
        let explain_format = &e.explain_format;

        match explain_format {
            ExplainFormat::Indent => { /* fall through */ }
            ExplainFormat::Tree => {
                // Tree render does not try to explain errors,
                let physical_plan = self
                    .create_initial_plan(e.plan.as_ref(), session_state)
                    .await?;

                let optimized_plan = self.optimize_physical_plan(
                    physical_plan,
                    session_state,
                    |_plan, _optimizer| {},
                )?;

                stringified_plans.push(StringifiedPlan::new(
                    FinalPhysicalPlan,
                    displayable(optimized_plan.as_ref())
                        .tree_render()
                        .to_string(),
                ));
            }
            ExplainFormat::PostgresJSON => {
                stringified_plans.push(StringifiedPlan::new(
                    FinalLogicalPlan,
                    e.plan.display_pg_json().to_string(),
                ));
            }
            ExplainFormat::Graphviz => {
                stringified_plans.push(StringifiedPlan::new(
                    FinalLogicalPlan,
                    e.plan.display_graphviz().to_string(),
                ));
            }
        };

        if !stringified_plans.is_empty() {
            return Ok(Arc::new(ExplainExec::new(
                Arc::clone(e.schema.inner()),
                stringified_plans,
                e.verbose,
            )));
        }

        // The indent mode is quite sophisticated, and handles quite a few
        // different cases / options for displaying the plan.
        if !config.physical_plan_only {
            stringified_plans.clone_from(&e.stringified_plans);
            if e.logical_optimization_succeeded {
                stringified_plans.push(e.plan.to_stringified(FinalLogicalPlan));
            }
        }

        if !config.logical_plan_only && e.logical_optimization_succeeded {
            match self
                .create_initial_plan(e.plan.as_ref(), session_state)
                .await
            {
                Ok(input) => {
                    // Include statistics / schema if enabled
                    stringified_plans.push(StringifiedPlan::new(
                        InitialPhysicalPlan,
                        displayable(input.as_ref())
                            .set_show_statistics(config.show_statistics)
                            .set_show_schema(config.show_schema)
                            .indent(e.verbose)
                            .to_string(),
                    ));

                    // Show statistics + schema in verbose output even if not
                    // explicitly requested
                    if e.verbose {
                        if !config.show_statistics {
                            stringified_plans.push(StringifiedPlan::new(
                                InitialPhysicalPlanWithStats,
                                displayable(input.as_ref())
                                    .set_show_statistics(true)
                                    .indent(e.verbose)
                                    .to_string(),
                            ));
                        }
                        if !config.show_schema {
                            stringified_plans.push(StringifiedPlan::new(
                                InitialPhysicalPlanWithSchema,
                                displayable(input.as_ref())
                                    .set_show_schema(true)
                                    .indent(e.verbose)
                                    .to_string(),
                            ));
                        }
                    }

                    let optimized_plan = self.optimize_physical_plan(
                        input,
                        session_state,
                        |plan, optimizer| {
                            let optimizer_name = optimizer.name().to_string();
                            let plan_type = OptimizedPhysicalPlan { optimizer_name };
                            stringified_plans.push(StringifiedPlan::new(
                                plan_type,
                                displayable(plan)
                                    .set_show_statistics(config.show_statistics)
                                    .set_show_schema(config.show_schema)
                                    .indent(e.verbose)
                                    .to_string(),
                            ));
                        },
                    );
                    match optimized_plan {
                        Ok(input) => {
                            // This plan will includes statistics if show_statistics is on
                            stringified_plans.push(StringifiedPlan::new(
                                FinalPhysicalPlan,
                                displayable(input.as_ref())
                                    .set_show_statistics(config.show_statistics)
                                    .set_show_schema(config.show_schema)
                                    .indent(e.verbose)
                                    .to_string(),
                            ));

                            // Show statistics + schema in verbose output even if not
                            // explicitly requested
                            if e.verbose {
                                if !config.show_statistics {
                                    stringified_plans.push(StringifiedPlan::new(
                                        FinalPhysicalPlanWithStats,
                                        displayable(input.as_ref())
                                            .set_show_statistics(true)
                                            .indent(e.verbose)
                                            .to_string(),
                                    ));
                                }
                                if !config.show_schema {
                                    stringified_plans.push(StringifiedPlan::new(
                                        FinalPhysicalPlanWithSchema,
                                        // This will include schema if show_schema is on
                                        // and will be set to true if verbose is on
                                        displayable(input.as_ref())
                                            .set_show_schema(true)
                                            .indent(e.verbose)
                                            .to_string(),
                                    ));
                                }
                            }
                        }
                        Err(DataFusionError::Context(optimizer_name, e)) => {
                            let plan_type = OptimizedPhysicalPlan { optimizer_name };
                            stringified_plans
                                .push(StringifiedPlan::new(plan_type, e.to_string()))
                        }
                        Err(e) => return Err(e),
                    }
                }
                Err(err) => {
                    stringified_plans.push(StringifiedPlan::new(
                        PhysicalPlanError,
                        err.strip_backtrace(),
                    ));
                }
            }
        }

        Ok(Arc::new(ExplainExec::new(
            Arc::clone(e.schema.inner()),
            stringified_plans,
            e.verbose,
        )))
    }

    async fn handle_analyze(
        &self,
        a: &Analyze,
        session_state: &SessionState,
    ) -> Result<Arc<dyn ExecutionPlan>> {
        let input = self.create_physical_plan(&a.input, session_state).await?;
        let schema = SchemaRef::new((*a.schema).clone().into());
        let show_statistics = session_state.config_options().explain.show_statistics;
        Ok(Arc::new(AnalyzeExec::new(
            a.verbose,
            show_statistics,
            input,
            schema,
        )))
    }

    /// Optimize a physical plan by applying each physical optimizer,
    /// calling observer(plan, optimizer after each one)
    pub fn optimize_physical_plan<F>(
        &self,
        plan: Arc<dyn ExecutionPlan>,
        session_state: &SessionState,
        mut observer: F,
    ) -> Result<Arc<dyn ExecutionPlan>>
    where
        F: FnMut(&dyn ExecutionPlan, &dyn PhysicalOptimizerRule),
    {
        let optimizers = session_state.physical_optimizers();
        debug!(
            "Input physical plan:\n{}\n",
            displayable(plan.as_ref()).indent(false)
        );
        trace!(
            "Detailed input physical plan:\n{}",
            displayable(plan.as_ref()).indent(true)
        );

        // This runs once before any optimization,
        // to verify that the plan fulfills the base requirements.
        InvariantChecker(InvariantLevel::Always).check(&plan)?;

        let mut new_plan = Arc::clone(&plan);
        for optimizer in optimizers {
            let before_schema = new_plan.schema();
            new_plan = optimizer
                .optimize(new_plan, session_state.config_options())
                .map_err(|e| {
                    DataFusionError::Context(optimizer.name().to_string(), Box::new(e))
                })?;

            // This only checks the schema in release build, and performs additional checks in debug mode.
            OptimizationInvariantChecker::new(optimizer)
                .check(&new_plan, before_schema)?;

            trace!(
                "Optimized physical plan by {}:\n{}\n",
                optimizer.name(),
                displayable(new_plan.as_ref()).indent(false)
            );
            observer(new_plan.as_ref(), optimizer.as_ref())
        }

        // This runs once after all optimizer runs are complete,
        // to verify that the plan is executable.
        InvariantChecker(InvariantLevel::Executable).check(&new_plan)?;

        debug!(
            "Optimized physical plan:\n{}\n",
            displayable(new_plan.as_ref()).indent(false)
        );
        trace!("Detailed optimized physical plan:\n{:?}", new_plan);
        Ok(new_plan)
    }

    // return an record_batch which describes a table's schema.
    fn plan_describe(
        &self,
        table_schema: Arc<Schema>,
        output_schema: Arc<Schema>,
    ) -> Result<Arc<dyn ExecutionPlan>> {
        let mut column_names = StringBuilder::new();
        let mut data_types = StringBuilder::new();
        let mut is_nullables = StringBuilder::new();
        for field in table_schema.fields() {
            column_names.append_value(field.name());

            // "System supplied type" --> Use debug format of the datatype
            let data_type = field.data_type();
            data_types.append_value(format!("{data_type:?}"));

            // "YES if the column is possibly nullable, NO if it is known not nullable. "
            let nullable_str = if field.is_nullable() { "YES" } else { "NO" };
            is_nullables.append_value(nullable_str);
        }

        let record_batch = RecordBatch::try_new(
            output_schema,
            vec![
                Arc::new(column_names.finish()),
                Arc::new(data_types.finish()),
                Arc::new(is_nullables.finish()),
            ],
        )?;

        let schema = record_batch.schema();
        let partitions = vec![vec![record_batch]];
        let projection = None;
        let mem_exec = MemorySourceConfig::try_new_exec(&partitions, schema, projection)?;
        Ok(mem_exec)
    }

    fn create_project_physical_exec(
        &self,
        session_state: &SessionState,
        input_exec: Arc<dyn ExecutionPlan>,
        input: &Arc<LogicalPlan>,
        expr: &[Expr],
    ) -> Result<Arc<dyn ExecutionPlan>> {
        let input_schema = input.as_ref().schema();
        let physical_exprs = expr
            .iter()
            .map(|e| {
                // For projections, SQL planner and logical plan builder may convert user
                // provided expressions into logical Column expressions if their results
                // are already provided from the input plans. Because we work with
                // qualified columns in logical plane, derived columns involve operators or
                // functions will contain qualifiers as well. This will result in logical
                // columns with names like `SUM(t1.c1)`, `t1.c1 + t1.c2`, etc.
                //
                // If we run these logical columns through physical_name function, we will
                // get physical names with column qualifiers, which violates DataFusion's
                // field name semantics. To account for this, we need to derive the
                // physical name from physical input instead.
                //
                // This depends on the invariant that logical schema field index MUST match
                // with physical schema field index.
                let physical_name = if let Expr::Column(col) = e {
                    match input_schema.index_of_column(col) {
                        Ok(idx) => {
                            // index physical field using logical field index
                            Ok(input_exec.schema().field(idx).name().to_string())
                        }
                        // logical column is not a derived column, safe to pass along to
                        // physical_name
                        Err(_) => physical_name(e),
                    }
                } else {
                    physical_name(e)
                };

                tuple_err((
                    self.create_physical_expr(e, input_schema, session_state),
                    physical_name,
                ))
            })
            .collect::<Result<Vec<_>>>()?;

        Ok(Arc::new(ProjectionExec::try_new(
            physical_exprs,
            input_exec,
        )?))
    }
}

fn tuple_err<T, R>(value: (Result<T>, Result<R>)) -> Result<(T, R)> {
    match value {
        (Ok(e), Ok(e1)) => Ok((e, e1)),
        (Err(e), Ok(_)) => Err(e),
        (Ok(_), Err(e1)) => Err(e1),
        (Err(e), Err(_)) => Err(e),
    }
}

struct OptimizationInvariantChecker<'a> {
    rule: &'a Arc<dyn PhysicalOptimizerRule + Send + Sync>,
}

impl<'a> OptimizationInvariantChecker<'a> {
    /// Create an [`OptimizationInvariantChecker`] that performs checking per tule.
    pub fn new(rule: &'a Arc<dyn PhysicalOptimizerRule + Send + Sync>) -> Self {
        Self { rule }
    }

    /// Checks that the plan change is permitted, returning an Error if not.
    ///
    /// Conditionally performs schema checks per [PhysicalOptimizerRule::schema_check].
    /// In debug mode, this recursively walks the entire physical plan
    /// and performs [`ExecutionPlan::check_invariants`].
    pub fn check(
        &mut self,
        plan: &Arc<dyn ExecutionPlan>,
        previous_schema: Arc<Schema>,
    ) -> Result<()> {
        // if the rule is not permitted to change the schema, confirm that it did not change.
        if self.rule.schema_check() && plan.schema() != previous_schema {
            internal_err!("PhysicalOptimizer rule '{}' failed. Schema mismatch. Expected original schema: {:?}, got new schema: {:?}",
                self.rule.name(),
                previous_schema,
                plan.schema()
            )?
        }

        // check invariants per each ExecutionPlan node
        #[cfg(debug_assertions)]
        plan.visit(self)?;

        Ok(())
    }
}

impl<'n> TreeNodeVisitor<'n> for OptimizationInvariantChecker<'_> {
    type Node = Arc<dyn ExecutionPlan>;

    fn f_down(&mut self, node: &'n Self::Node) -> Result<TreeNodeRecursion> {
        // Checks for the more permissive `InvariantLevel::Always`.
        // Plans are not guarenteed to be executable after each physical optimizer run.
        node.check_invariants(InvariantLevel::Always).map_err(|e|
            e.context(format!("Invariant for ExecutionPlan node '{}' failed for PhysicalOptimizer rule '{}'", node.name(), self.rule.name()))
        )?;
        Ok(TreeNodeRecursion::Continue)
    }
}

/// Check [`ExecutionPlan`] invariants per [`InvariantLevel`].
struct InvariantChecker(InvariantLevel);

impl InvariantChecker {
    /// Checks that the plan is executable, returning an Error if not.
    pub fn check(&mut self, plan: &Arc<dyn ExecutionPlan>) -> Result<()> {
        // check invariants per each ExecutionPlan node
        plan.visit(self)?;

        Ok(())
    }
}

impl<'n> TreeNodeVisitor<'n> for InvariantChecker {
    type Node = Arc<dyn ExecutionPlan>;

    fn f_down(&mut self, node: &'n Self::Node) -> Result<TreeNodeRecursion> {
        node.check_invariants(self.0).map_err(|e| {
            e.context(format!(
                "Invariant for ExecutionPlan node '{}' failed",
                node.name()
            ))
        })?;
        Ok(TreeNodeRecursion::Continue)
    }
}

#[cfg(test)]
mod tests {
    use std::any::Any;
    use std::cmp::Ordering;
    use std::fmt::{self, Debug};
    use std::ops::{BitAnd, Not};

    use super::*;
    use crate::datasource::file_format::options::CsvReadOptions;
    use crate::datasource::MemTable;
    use crate::physical_plan::{
        expressions, DisplayAs, DisplayFormatType, PlanProperties,
        SendableRecordBatchStream,
    };
    use crate::prelude::{SessionConfig, SessionContext};
    use crate::test_util::{scan_empty, scan_empty_with_partitions};

    use crate::execution::session_state::SessionStateBuilder;
    use arrow::array::{ArrayRef, DictionaryArray, Int32Array};
    use arrow::datatypes::{DataType, Field, Int32Type};
    use datafusion_common::config::ConfigOptions;
    use datafusion_common::{assert_contains, DFSchemaRef, TableReference};
    use datafusion_execution::runtime_env::RuntimeEnv;
    use datafusion_execution::TaskContext;
    use datafusion_expr::{col, lit, LogicalPlanBuilder, UserDefinedLogicalNodeCore};
    use datafusion_functions_aggregate::expr_fn::sum;
    use datafusion_physical_expr::EquivalenceProperties;
    use datafusion_physical_plan::execution_plan::{Boundedness, EmissionType};

    fn make_session_state() -> SessionState {
        let runtime = Arc::new(RuntimeEnv::default());
        let config = SessionConfig::new().with_target_partitions(4);
        let config = config.set_bool("datafusion.optimizer.skip_failed_rules", false);
        SessionStateBuilder::new()
            .with_config(config)
            .with_runtime_env(runtime)
            .with_default_features()
            .build()
    }

    async fn plan(logical_plan: &LogicalPlan) -> Result<Arc<dyn ExecutionPlan>> {
        let session_state = make_session_state();
        // optimize the logical plan
        let logical_plan = session_state.optimize(logical_plan)?;
        let planner = DefaultPhysicalPlanner::default();
        planner
            .create_physical_plan(&logical_plan, &session_state)
            .await
    }

    #[tokio::test]
    async fn test_all_operators() -> Result<()> {
        let logical_plan = test_csv_scan()
            .await?
            // filter clause needs the type coercion rule applied
            .filter(col("c7").lt(lit(5_u8)))?
            .project(vec![col("c1"), col("c2")])?
            .aggregate(vec![col("c1")], vec![sum(col("c2"))])?
            .sort(vec![col("c1").sort(true, true)])?
            .limit(3, Some(10))?
            .build()?;

        let exec_plan = plan(&logical_plan).await?;

        // verify that the plan correctly casts u8 to i64
        // the cast from u8 to i64 for literal will be simplified, and get lit(int64(5))
        // the cast here is implicit so has CastOptions with safe=true
        let expected = "BinaryExpr { left: Column { name: \"c7\", index: 2 }, op: Lt, right: Literal { value: Int64(5) }, fail_on_overflow: false }";
        assert!(format!("{exec_plan:?}").contains(expected));
        Ok(())
    }

    #[tokio::test]
    async fn test_create_cube_expr() -> Result<()> {
        let logical_plan = test_csv_scan().await?.build()?;

        let plan = plan(&logical_plan).await?;

        let exprs = vec![col("c1"), col("c2"), col("c3")];

        let physical_input_schema = plan.schema();
        let physical_input_schema = physical_input_schema.as_ref();
        let logical_input_schema = logical_plan.schema();
        let session_state = make_session_state();

        let cube = create_cube_physical_expr(
            &exprs,
            logical_input_schema,
            physical_input_schema,
            &session_state,
        );

        let expected = r#"Ok(PhysicalGroupBy { expr: [(Column { name: "c1", index: 0 }, "c1"), (Column { name: "c2", index: 1 }, "c2"), (Column { name: "c3", index: 2 }, "c3")], null_expr: [(Literal { value: Utf8(NULL) }, "c1"), (Literal { value: Int64(NULL) }, "c2"), (Literal { value: Int64(NULL) }, "c3")], groups: [[false, false, false], [true, false, false], [false, true, false], [false, false, true], [true, true, false], [true, false, true], [false, true, true], [true, true, true]] })"#;

        assert_eq!(format!("{cube:?}"), expected);

        Ok(())
    }

    #[tokio::test]
    async fn test_create_rollup_expr() -> Result<()> {
        let logical_plan = test_csv_scan().await?.build()?;

        let plan = plan(&logical_plan).await?;

        let exprs = vec![col("c1"), col("c2"), col("c3")];

        let physical_input_schema = plan.schema();
        let physical_input_schema = physical_input_schema.as_ref();
        let logical_input_schema = logical_plan.schema();
        let session_state = make_session_state();

        let rollup = create_rollup_physical_expr(
            &exprs,
            logical_input_schema,
            physical_input_schema,
            &session_state,
        );

        let expected = r#"Ok(PhysicalGroupBy { expr: [(Column { name: "c1", index: 0 }, "c1"), (Column { name: "c2", index: 1 }, "c2"), (Column { name: "c3", index: 2 }, "c3")], null_expr: [(Literal { value: Utf8(NULL) }, "c1"), (Literal { value: Int64(NULL) }, "c2"), (Literal { value: Int64(NULL) }, "c3")], groups: [[true, true, true], [false, true, true], [false, false, true], [false, false, false]] })"#;

        assert_eq!(format!("{rollup:?}"), expected);

        Ok(())
    }

    #[tokio::test]
    async fn test_create_not() -> Result<()> {
        let schema = Schema::new(vec![Field::new("a", DataType::Boolean, true)]);
        let dfschema = DFSchema::try_from(schema.clone())?;

        let planner = DefaultPhysicalPlanner::default();

        let expr = planner.create_physical_expr(
            &col("a").not(),
            &dfschema,
            &make_session_state(),
        )?;
        let expected = expressions::not(expressions::col("a", &schema)?)?;

        assert_eq!(format!("{expr:?}"), format!("{expected:?}"));

        Ok(())
    }

    #[tokio::test]
    async fn test_with_csv_plan() -> Result<()> {
        let logical_plan = test_csv_scan()
            .await?
            .filter(col("c7").lt(col("c12")))?
            .limit(3, None)?
            .build()?;

        let plan = plan(&logical_plan).await?;

        // c12 is f64, c7 is u8 -> cast c7 to f64
        // the cast here is implicit so has CastOptions with safe=true
        let _expected = "predicate: BinaryExpr { left: TryCastExpr { expr: Column { name: \"c7\", index: 6 }, cast_type: Float64 }, op: Lt, right: Column { name: \"c12\", index: 11 } }";
        let plan_debug_str = format!("{plan:?}");
        assert!(plan_debug_str.contains("GlobalLimitExec"));
        assert!(plan_debug_str.contains("skip: 3"));
        Ok(())
    }

    #[tokio::test]
    async fn error_during_extension_planning() {
        let session_state = make_session_state();
        let planner = DefaultPhysicalPlanner::with_extension_planners(vec![Arc::new(
            ErrorExtensionPlanner {},
        )]);

        let logical_plan = LogicalPlan::Extension(Extension {
            node: Arc::new(NoOpExtensionNode::default()),
        });
        match planner
            .create_physical_plan(&logical_plan, &session_state)
            .await
        {
            Ok(_) => panic!("Expected planning failure"),
            Err(e) => assert!(e.to_string().contains("BOOM"),),
        }
    }

    #[tokio::test]
    async fn test_with_zero_offset_plan() -> Result<()> {
        let logical_plan = test_csv_scan().await?.limit(0, None)?.build()?;
        let plan = plan(&logical_plan).await?;
        assert!(!format!("{plan:?}").contains("limit="));
        Ok(())
    }

    #[tokio::test]
    async fn test_limit_with_partitions() -> Result<()> {
        let schema = Schema::new(vec![Field::new("id", DataType::Int32, false)]);

        let logical_plan = scan_empty_with_partitions(Some("test"), &schema, None, 2)?
            .limit(3, Some(5))?
            .build()?;
        let plan = plan(&logical_plan).await?;

        assert!(format!("{plan:?}").contains("GlobalLimitExec"));
        assert!(format!("{plan:?}").contains("skip: 3, fetch: Some(5)"));

        Ok(())
    }

    #[tokio::test]
    async fn errors() -> Result<()> {
        let bool_expr = col("c1").eq(col("c1"));
        let cases = vec![
            // utf8 = utf8
            col("c1").eq(col("c1")),
            // u8 AND u8
            col("c3").bitand(col("c3")),
            // utf8 = u8
            col("c1").eq(col("c3")),
            // bool AND bool
            bool_expr.clone().and(bool_expr),
        ];
        for case in cases {
            test_csv_scan().await?.project(vec![case.clone()]).unwrap();
        }
        Ok(())
    }

    #[tokio::test]
    async fn default_extension_planner() {
        let session_state = make_session_state();
        let planner = DefaultPhysicalPlanner::default();
        let logical_plan = LogicalPlan::Extension(Extension {
            node: Arc::new(NoOpExtensionNode::default()),
        });
        let plan = planner
            .create_physical_plan(&logical_plan, &session_state)
            .await;

        let expected_error =
            "No installed planner was able to convert the custom node to an execution plan: NoOp";
        match plan {
            Ok(_) => panic!("Expected planning failure"),
            Err(e) => assert!(
                e.to_string().contains(expected_error),
                "Error '{e}' did not contain expected error '{expected_error}'"
            ),
        }
    }

    #[tokio::test]
    async fn bad_extension_planner() {
        // Test that creating an execution plan whose schema doesn't
        // match the logical plan's schema generates an error.
        let session_state = make_session_state();
        let planner = DefaultPhysicalPlanner::with_extension_planners(vec![Arc::new(
            BadExtensionPlanner {},
        )]);

        let logical_plan = LogicalPlan::Extension(Extension {
            node: Arc::new(NoOpExtensionNode::default()),
        });
        let plan = planner
            .create_physical_plan(&logical_plan, &session_state)
            .await;

        let expected_error: &str = "Error during planning: \
            Extension planner for NoOp created an ExecutionPlan with mismatched schema. \
            LogicalPlan schema: \
            DFSchema { inner: Schema { fields: \
                [Field { name: \"a\", \
                data_type: Int32, \
                nullable: false, \
                dict_id: 0, \
                dict_is_ordered: false, metadata: {} }], \
                metadata: {} }, field_qualifiers: [None], \
                functional_dependencies: FunctionalDependencies { deps: [] } }, \
            ExecutionPlan schema: Schema { fields: \
                [Field { name: \"b\", \
                data_type: Int32, \
                nullable: false, \
                dict_id: 0, \
                dict_is_ordered: false, metadata: {} }], \
                metadata: {} }";
        match plan {
            Ok(_) => panic!("Expected planning failure"),
            Err(e) => assert!(
                e.to_string().contains(expected_error),
                "Error '{e}' did not contain expected error '{expected_error}'"
            ),
        }
    }

    #[tokio::test]
    async fn in_list_types() -> Result<()> {
        // expression: "a in ('a', 1)"
        let list = vec![lit("a"), lit(1i64)];
        let logical_plan = test_csv_scan()
            .await?
            // filter clause needs the type coercion rule applied
            .filter(col("c12").lt(lit(0.05)))?
            .project(vec![col("c1").in_list(list, false)])?
            .build()?;
        let execution_plan = plan(&logical_plan).await?;
        // verify that the plan correctly adds cast from Int64(1) to Utf8, and the const will be evaluated.

        let expected = "expr: [(BinaryExpr { left: BinaryExpr { left: Column { name: \"c1\", index: 0 }, op: Eq, right: Literal { value: Utf8(\"a\") }, fail_on_overflow: false }, op: Or, right: BinaryExpr { left: Column { name: \"c1\", index: 0 }, op: Eq, right: Literal { value: Utf8(\"1\") }, fail_on_overflow: false }, fail_on_overflow: false }";

        let actual = format!("{execution_plan:?}");
        assert!(actual.contains(expected), "{}", actual);

        Ok(())
    }

    #[tokio::test]
    async fn in_list_types_struct_literal() -> Result<()> {
        // expression: "a in (struct::null, 'a')"
        let list = vec![struct_literal(), lit("a")];

        let logical_plan = test_csv_scan()
            .await?
            // filter clause needs the type coercion rule applied
            .filter(col("c12").lt(lit(0.05)))?
            .project(vec![col("c12").lt_eq(lit(0.025)).in_list(list, false)])?
            .build()?;
        let e = plan(&logical_plan).await.unwrap_err().to_string();

        assert_contains!(
            &e,
            r#"Error during planning: Can not find compatible types to compare Boolean with [Struct([Field { name: "foo", data_type: Boolean, nullable: false, dict_id: 0, dict_is_ordered: false, metadata: {} }]), Utf8]"#
        );

        Ok(())
    }

    /// Return a `null` literal representing a struct type like: `{ a: bool }`
    fn struct_literal() -> Expr {
        let struct_literal = ScalarValue::try_from(DataType::Struct(
            vec![Field::new("foo", DataType::Boolean, false)].into(),
        ))
        .unwrap();

        lit(struct_literal)
    }

    #[tokio::test]
    async fn hash_agg_input_schema() -> Result<()> {
        let logical_plan = test_csv_scan_with_name("aggregate_test_100")
            .await?
            .aggregate(vec![col("c1")], vec![sum(col("c2"))])?
            .build()?;

        let execution_plan = plan(&logical_plan).await?;
        let final_hash_agg = execution_plan
            .as_any()
            .downcast_ref::<AggregateExec>()
            .expect("hash aggregate");
        assert_eq!(
            "sum(aggregate_test_100.c2)",
            final_hash_agg.schema().field(1).name()
        );
        // we need access to the input to the partial aggregate so that other projects can
        // implement serde
        assert_eq!("c2", final_hash_agg.input_schema().field(1).name());

        Ok(())
    }

    #[tokio::test]
    async fn hash_agg_grouping_set_input_schema() -> Result<()> {
        let grouping_set_expr = Expr::GroupingSet(GroupingSet::GroupingSets(vec![
            vec![col("c1")],
            vec![col("c2")],
            vec![col("c1"), col("c2")],
        ]));
        let logical_plan = test_csv_scan_with_name("aggregate_test_100")
            .await?
            .aggregate(vec![grouping_set_expr], vec![sum(col("c3"))])?
            .build()?;

        let execution_plan = plan(&logical_plan).await?;
        let final_hash_agg = execution_plan
            .as_any()
            .downcast_ref::<AggregateExec>()
            .expect("hash aggregate");
        assert_eq!(
            "sum(aggregate_test_100.c3)",
            final_hash_agg.schema().field(3).name()
        );
        // we need access to the input to the partial aggregate so that other projects can
        // implement serde
        assert_eq!("c3", final_hash_agg.input_schema().field(2).name());

        Ok(())
    }

    #[tokio::test]
    async fn hash_agg_group_by_partitioned() -> Result<()> {
        let logical_plan = test_csv_scan()
            .await?
            .aggregate(vec![col("c1")], vec![sum(col("c2"))])?
            .build()?;

        let execution_plan = plan(&logical_plan).await?;
        let formatted = format!("{execution_plan:?}");

        // Make sure the plan contains a FinalPartitioned, which means it will not use the Final
        // mode in Aggregate (which is slower)
        assert!(formatted.contains("FinalPartitioned"));

        Ok(())
    }

    #[tokio::test]
    async fn hash_agg_group_by_partitioned_on_dicts() -> Result<()> {
        let dict_array: DictionaryArray<Int32Type> =
            vec!["A", "B", "A", "A", "C", "A"].into_iter().collect();
        let val_array: Int32Array = vec![1, 2, 2, 4, 1, 1].into();

        let batch = RecordBatch::try_from_iter(vec![
            ("d1", Arc::new(dict_array) as ArrayRef),
            ("d2", Arc::new(val_array) as ArrayRef),
        ])
        .unwrap();

        let table = MemTable::try_new(batch.schema(), vec![vec![batch]])?;
        let ctx = SessionContext::new();

        let logical_plan = LogicalPlanBuilder::from(
            ctx.read_table(Arc::new(table))?.into_optimized_plan()?,
        )
        .aggregate(vec![col("d1")], vec![sum(col("d2"))])?
        .build()?;

        let execution_plan = plan(&logical_plan).await?;
        let formatted = format!("{execution_plan:?}");

        // Make sure the plan contains a FinalPartitioned, which means it will not use the Final
        // mode in Aggregate (which is slower)
        assert!(formatted.contains("FinalPartitioned"));
        Ok(())
    }

    #[tokio::test]
    async fn hash_agg_grouping_set_by_partitioned() -> Result<()> {
        let grouping_set_expr = Expr::GroupingSet(GroupingSet::GroupingSets(vec![
            vec![col("c1")],
            vec![col("c2")],
            vec![col("c1"), col("c2")],
        ]));
        let logical_plan = test_csv_scan()
            .await?
            .aggregate(vec![grouping_set_expr], vec![sum(col("c3"))])?
            .build()?;

        let execution_plan = plan(&logical_plan).await?;
        let formatted = format!("{execution_plan:?}");

        // Make sure the plan contains a FinalPartitioned, which means it will not use the Final
        // mode in Aggregate (which is slower)
        assert!(formatted.contains("FinalPartitioned"));

        Ok(())
    }

    #[tokio::test]
    async fn aggregate_with_alias() -> Result<()> {
        let schema = Arc::new(Schema::new(vec![
            Field::new("c1", DataType::Utf8, false),
            Field::new("c2", DataType::UInt32, false),
        ]));

        let logical_plan = scan_empty(None, schema.as_ref(), None)?
            .aggregate(vec![col("c1")], vec![sum(col("c2"))])?
            .project(vec![col("c1"), sum(col("c2")).alias("total_salary")])?
            .build()?;

        let physical_plan = plan(&logical_plan).await?;
        assert_eq!("c1", physical_plan.schema().field(0).name().as_str());
        assert_eq!(
            "total_salary",
            physical_plan.schema().field(1).name().as_str()
        );
        Ok(())
    }

    #[tokio::test]
    async fn test_explain() {
        let schema = Schema::new(vec![Field::new("id", DataType::Int32, false)]);

        let logical_plan = scan_empty(Some("employee"), &schema, None)
            .unwrap()
            .explain(true, false)
            .unwrap()
            .build()
            .unwrap();

        let plan = plan(&logical_plan).await.unwrap();
        if let Some(plan) = plan.as_any().downcast_ref::<ExplainExec>() {
            let stringified_plans = plan.stringified_plans();
            assert!(stringified_plans.len() >= 4);
            assert!(stringified_plans
                .iter()
                .any(|p| matches!(p.plan_type, PlanType::FinalLogicalPlan)));
            assert!(stringified_plans
                .iter()
                .any(|p| matches!(p.plan_type, PlanType::InitialPhysicalPlan)));
            assert!(stringified_plans
                .iter()
                .any(|p| matches!(p.plan_type, PlanType::OptimizedPhysicalPlan { .. })));
            assert!(stringified_plans
                .iter()
                .any(|p| matches!(p.plan_type, PlanType::FinalPhysicalPlan)));
        } else {
            panic!(
                "Plan was not an explain plan: {}",
                displayable(plan.as_ref()).indent(true)
            );
        }
    }

    struct ErrorExtensionPlanner {}

    #[async_trait]
    impl ExtensionPlanner for ErrorExtensionPlanner {
        /// Create a physical plan for an extension node
        async fn plan_extension(
            &self,
            _planner: &dyn PhysicalPlanner,
            _node: &dyn UserDefinedLogicalNode,
            _logical_inputs: &[&LogicalPlan],
            _physical_inputs: &[Arc<dyn ExecutionPlan>],
            _session_state: &SessionState,
        ) -> Result<Option<Arc<dyn ExecutionPlan>>> {
            internal_err!("BOOM")
        }
    }
    /// An example extension node that doesn't do anything
    #[derive(PartialEq, Eq, Hash)]
    struct NoOpExtensionNode {
        schema: DFSchemaRef,
    }

    impl Default for NoOpExtensionNode {
        fn default() -> Self {
            Self {
                schema: DFSchemaRef::new(
                    DFSchema::from_unqualified_fields(
                        vec![Field::new("a", DataType::Int32, false)].into(),
                        HashMap::new(),
                    )
                    .unwrap(),
                ),
            }
        }
    }

    impl Debug for NoOpExtensionNode {
        fn fmt(&self, f: &mut fmt::Formatter) -> fmt::Result {
            write!(f, "NoOp")
        }
    }

    // Implementation needed for `UserDefinedLogicalNodeCore`, since the only field is
    // a schema, we can't derive `PartialOrd`, and we can't compare these.
    impl PartialOrd for NoOpExtensionNode {
        fn partial_cmp(&self, _other: &Self) -> Option<Ordering> {
            None
        }
    }

    impl UserDefinedLogicalNodeCore for NoOpExtensionNode {
        fn name(&self) -> &str {
            "NoOp"
        }

        fn inputs(&self) -> Vec<&LogicalPlan> {
            vec![]
        }

        fn schema(&self) -> &DFSchemaRef {
            &self.schema
        }

        fn expressions(&self) -> Vec<Expr> {
            vec![]
        }

        fn fmt_for_explain(&self, f: &mut fmt::Formatter) -> fmt::Result {
            write!(f, "NoOp")
        }

        fn with_exprs_and_inputs(
            &self,
            _exprs: Vec<Expr>,
            _inputs: Vec<LogicalPlan>,
        ) -> Result<Self> {
            unimplemented!("NoOp");
        }

        fn supports_limit_pushdown(&self) -> bool {
            false // Disallow limit push-down by default
        }
    }

    #[derive(Debug)]
    struct NoOpExecutionPlan {
        cache: PlanProperties,
    }

    impl NoOpExecutionPlan {
        fn new(schema: SchemaRef) -> Self {
            let cache = Self::compute_properties(schema);
            Self { cache }
        }

        /// This function creates the cache object that stores the plan properties such as schema, equivalence properties, ordering, partitioning, etc.
        fn compute_properties(schema: SchemaRef) -> PlanProperties {
            PlanProperties::new(
                EquivalenceProperties::new(schema),
                Partitioning::UnknownPartitioning(1),
                EmissionType::Incremental,
                Boundedness::Bounded,
            )
        }
    }

    impl DisplayAs for NoOpExecutionPlan {
        fn fmt_as(&self, t: DisplayFormatType, f: &mut fmt::Formatter) -> fmt::Result {
            match t {
                DisplayFormatType::Default | DisplayFormatType::Verbose => {
                    write!(f, "NoOpExecutionPlan")
                }
                DisplayFormatType::TreeRender => {
                    // TODO: collect info
                    write!(f, "")
                }
            }
        }
    }

    impl ExecutionPlan for NoOpExecutionPlan {
        fn name(&self) -> &'static str {
            "NoOpExecutionPlan"
        }

        /// Return a reference to Any that can be used for downcasting
        fn as_any(&self) -> &dyn Any {
            self
        }

        fn properties(&self) -> &PlanProperties {
            &self.cache
        }

        fn children(&self) -> Vec<&Arc<dyn ExecutionPlan>> {
            vec![]
        }

        fn with_new_children(
            self: Arc<Self>,
            _children: Vec<Arc<dyn ExecutionPlan>>,
        ) -> Result<Arc<dyn ExecutionPlan>> {
            unimplemented!("NoOpExecutionPlan::with_new_children");
        }

        fn execute(
            &self,
            _partition: usize,
            _context: Arc<TaskContext>,
        ) -> Result<SendableRecordBatchStream> {
            unimplemented!("NoOpExecutionPlan::execute");
        }
    }

    //  Produces an execution plan where the schema is mismatched from
    //  the logical plan node.
    struct BadExtensionPlanner {}

    #[async_trait]
    impl ExtensionPlanner for BadExtensionPlanner {
        /// Create a physical plan for an extension node
        async fn plan_extension(
            &self,
            _planner: &dyn PhysicalPlanner,
            _node: &dyn UserDefinedLogicalNode,
            _logical_inputs: &[&LogicalPlan],
            _physical_inputs: &[Arc<dyn ExecutionPlan>],
            _session_state: &SessionState,
        ) -> Result<Option<Arc<dyn ExecutionPlan>>> {
            Ok(Some(Arc::new(NoOpExecutionPlan::new(SchemaRef::new(
                Schema::new(vec![Field::new("b", DataType::Int32, false)]),
            )))))
        }
    }

    async fn test_csv_scan_with_name(name: &str) -> Result<LogicalPlanBuilder> {
        let ctx = SessionContext::new();
        let testdata = crate::test_util::arrow_test_data();
        let path = format!("{testdata}/csv/aggregate_test_100.csv");
        let options = CsvReadOptions::new().schema_infer_max_records(100);
        let logical_plan =
            match ctx.read_csv(path, options).await?.into_optimized_plan()? {
                LogicalPlan::TableScan(ref scan) => {
                    let mut scan = scan.clone();
                    let table_reference = TableReference::from(name);
                    scan.table_name = table_reference;
                    let new_schema = scan
                        .projected_schema
                        .as_ref()
                        .clone()
                        .replace_qualifier(name.to_string());
                    scan.projected_schema = Arc::new(new_schema);
                    LogicalPlan::TableScan(scan)
                }
                _ => unimplemented!(),
            };
        Ok(LogicalPlanBuilder::from(logical_plan))
    }

    async fn test_csv_scan() -> Result<LogicalPlanBuilder> {
        let ctx = SessionContext::new();
        let testdata = crate::test_util::arrow_test_data();
        let path = format!("{testdata}/csv/aggregate_test_100.csv");
        let options = CsvReadOptions::new().schema_infer_max_records(100);
        Ok(LogicalPlanBuilder::from(
            ctx.read_csv(path, options).await?.into_optimized_plan()?,
        ))
    }

    #[tokio::test]
    async fn test_display_plan_in_graphviz_format() {
        let schema = Schema::new(vec![Field::new("id", DataType::Int32, false)]);

        let logical_plan = scan_empty(Some("employee"), &schema, None)
            .unwrap()
            .project(vec![col("id") + lit(2)])
            .unwrap()
            .build()
            .unwrap();

        let plan = plan(&logical_plan).await.unwrap();

        let expected_graph = r#"
// Begin DataFusion GraphViz Plan,
// display it online here: https://dreampuf.github.io/GraphvizOnline

digraph {
    1[shape=box label="ProjectionExec: expr=[id@0 + 2 as employee.id + Int32(2)]", tooltip=""]
    2[shape=box label="EmptyExec", tooltip=""]
    1 -> 2 [arrowhead=none, arrowtail=normal, dir=back]
}
// End DataFusion GraphViz Plan
"#;

        let generated_graph = format!("{}", displayable(&*plan).graphviz());

        assert_eq!(expected_graph, generated_graph);
    }

    #[tokio::test]
    async fn test_display_graphviz_with_statistics() {
        let schema = Schema::new(vec![Field::new("id", DataType::Int32, false)]);

        let logical_plan = scan_empty(Some("employee"), &schema, None)
            .unwrap()
            .project(vec![col("id") + lit(2)])
            .unwrap()
            .build()
            .unwrap();

        let plan = plan(&logical_plan).await.unwrap();

        let expected_tooltip = ", tooltip=\"statistics=[";

        let generated_graph = format!(
            "{}",
            displayable(&*plan).set_show_statistics(true).graphviz()
        );

        assert_contains!(generated_graph, expected_tooltip);
    }

    /// Extension Node which passes invariant checks
    #[derive(Debug)]
    struct OkExtensionNode(Vec<Arc<dyn ExecutionPlan>>);
    impl ExecutionPlan for OkExtensionNode {
        fn name(&self) -> &str {
            "always ok"
        }
        fn with_new_children(
            self: Arc<Self>,
            children: Vec<Arc<dyn ExecutionPlan>>,
        ) -> Result<Arc<dyn ExecutionPlan>> {
            Ok(Arc::new(Self(children)))
        }
        fn schema(&self) -> SchemaRef {
            Arc::new(Schema::empty())
        }
        fn as_any(&self) -> &dyn Any {
            unimplemented!()
        }
        fn children(&self) -> Vec<&Arc<dyn ExecutionPlan>> {
            self.0.iter().collect::<Vec<_>>()
        }
        fn properties(&self) -> &PlanProperties {
            unimplemented!()
        }
        fn execute(
            &self,
            _partition: usize,
            _context: Arc<TaskContext>,
        ) -> Result<SendableRecordBatchStream> {
            unimplemented!()
        }
    }
    impl DisplayAs for OkExtensionNode {
        fn fmt_as(&self, _t: DisplayFormatType, f: &mut fmt::Formatter) -> fmt::Result {
            write!(f, "{}", self.name())
        }
    }

    /// Extension Node which fails the [`OptimizationInvariantChecker`].
    #[derive(Debug)]
    struct InvariantFailsExtensionNode;
    impl ExecutionPlan for InvariantFailsExtensionNode {
        fn name(&self) -> &str {
            "InvariantFailsExtensionNode"
        }
        fn check_invariants(&self, check: InvariantLevel) -> Result<()> {
            match check {
                InvariantLevel::Always => plan_err!("extension node failed it's user-defined always-invariant check"),
                InvariantLevel::Executable => panic!("the OptimizationInvariantChecker should not be checking for executableness"),
            }
        }
        fn schema(&self) -> SchemaRef {
            Arc::new(Schema::empty())
        }
        fn with_new_children(
            self: Arc<Self>,
            _children: Vec<Arc<dyn ExecutionPlan>>,
        ) -> Result<Arc<dyn ExecutionPlan>> {
            unimplemented!()
        }
        fn as_any(&self) -> &dyn Any {
            unimplemented!()
        }
        fn children(&self) -> Vec<&Arc<dyn ExecutionPlan>> {
            unimplemented!()
        }
        fn properties(&self) -> &PlanProperties {
            unimplemented!()
        }
        fn execute(
            &self,
            _partition: usize,
            _context: Arc<TaskContext>,
        ) -> Result<SendableRecordBatchStream> {
            unimplemented!()
        }
    }
    impl DisplayAs for InvariantFailsExtensionNode {
        fn fmt_as(&self, _t: DisplayFormatType, f: &mut fmt::Formatter) -> fmt::Result {
            write!(f, "{}", self.name())
        }
    }

    /// Extension Optimizer rule that requires the schema check
    #[derive(Debug)]
    struct OptimizerRuleWithSchemaCheck;
    impl PhysicalOptimizerRule for OptimizerRuleWithSchemaCheck {
        fn optimize(
            &self,
            plan: Arc<dyn ExecutionPlan>,
            _config: &ConfigOptions,
        ) -> Result<Arc<dyn ExecutionPlan>> {
            Ok(plan)
        }
        fn name(&self) -> &str {
            "OptimizerRuleWithSchemaCheck"
        }
        fn schema_check(&self) -> bool {
            true
        }
    }

    #[test]
    fn test_optimization_invariant_checker() -> Result<()> {
        let rule: Arc<dyn PhysicalOptimizerRule + Send + Sync> =
            Arc::new(OptimizerRuleWithSchemaCheck);

        // ok plan
        let ok_node: Arc<dyn ExecutionPlan> = Arc::new(OkExtensionNode(vec![]));
        let child = Arc::clone(&ok_node);
        let ok_plan = Arc::clone(&ok_node).with_new_children(vec![
            Arc::clone(&child).with_new_children(vec![Arc::clone(&child)])?,
            Arc::clone(&child),
        ])?;

        // Test: check should pass with same schema
        let equal_schema = ok_plan.schema();
        OptimizationInvariantChecker::new(&rule).check(&ok_plan, equal_schema)?;

        // Test: should fail with schema changed
        let different_schema =
            Arc::new(Schema::new(vec![Field::new("a", DataType::Boolean, false)]));
        let expected_err = OptimizationInvariantChecker::new(&rule)
            .check(&ok_plan, different_schema)
            .unwrap_err();
        assert!(expected_err.to_string().contains("PhysicalOptimizer rule 'OptimizerRuleWithSchemaCheck' failed. Schema mismatch. Expected original schema"));

        // Test: should fail when extension node fails it's own invariant check
        let failing_node: Arc<dyn ExecutionPlan> = Arc::new(InvariantFailsExtensionNode);
        let expected_err = OptimizationInvariantChecker::new(&rule)
            .check(&failing_node, ok_plan.schema())
            .unwrap_err();
        assert!(expected_err
            .to_string()
            .contains("extension node failed it's user-defined always-invariant check"));

        // Test: should fail when descendent extension node fails
        let failing_node: Arc<dyn ExecutionPlan> = Arc::new(InvariantFailsExtensionNode);
        let invalid_plan = ok_node.with_new_children(vec![
            Arc::clone(&child).with_new_children(vec![Arc::clone(&failing_node)])?,
            Arc::clone(&child),
        ])?;
        let expected_err = OptimizationInvariantChecker::new(&rule)
            .check(&invalid_plan, ok_plan.schema())
            .unwrap_err();
        assert!(expected_err
            .to_string()
            .contains("extension node failed it's user-defined always-invariant check"));

        Ok(())
    }

    /// Extension Node which fails the [`InvariantChecker`]
    /// if, and only if, [`InvariantLevel::Executable`]
    #[derive(Debug)]
    struct ExecutableInvariantFails;
    impl ExecutionPlan for ExecutableInvariantFails {
        fn name(&self) -> &str {
            "ExecutableInvariantFails"
        }
        fn check_invariants(&self, check: InvariantLevel) -> Result<()> {
            match check {
                InvariantLevel::Always => Ok(()),
                InvariantLevel::Executable => plan_err!(
                    "extension node failed it's user-defined executable-invariant check"
                ),
            }
        }
        fn schema(&self) -> SchemaRef {
            Arc::new(Schema::empty())
        }
        fn with_new_children(
            self: Arc<Self>,
            _children: Vec<Arc<dyn ExecutionPlan>>,
        ) -> Result<Arc<dyn ExecutionPlan>> {
            unimplemented!()
        }
        fn as_any(&self) -> &dyn Any {
            unimplemented!()
        }
        fn children(&self) -> Vec<&Arc<dyn ExecutionPlan>> {
            vec![]
        }
        fn properties(&self) -> &PlanProperties {
            unimplemented!()
        }
        fn execute(
            &self,
            _partition: usize,
            _context: Arc<TaskContext>,
        ) -> Result<SendableRecordBatchStream> {
            unimplemented!()
        }
    }
    impl DisplayAs for ExecutableInvariantFails {
        fn fmt_as(&self, _t: DisplayFormatType, f: &mut fmt::Formatter) -> fmt::Result {
            write!(f, "{}", self.name())
        }
    }

    #[test]
    fn test_invariant_checker_levels() -> Result<()> {
        // plan that passes the always-invariant, but fails the executable check
        let plan: Arc<dyn ExecutionPlan> = Arc::new(ExecutableInvariantFails);

        // Test: check should pass with less stringent Always check
        InvariantChecker(InvariantLevel::Always).check(&plan)?;

        // Test: should fail the executable check
        let expected_err = InvariantChecker(InvariantLevel::Executable)
            .check(&plan)
            .unwrap_err();
        assert!(expected_err.to_string().contains(
            "extension node failed it's user-defined executable-invariant check"
        ));

        // Test: should fail when descendent extension node fails
        let failing_node: Arc<dyn ExecutionPlan> = Arc::new(ExecutableInvariantFails);
        let ok_node: Arc<dyn ExecutionPlan> = Arc::new(OkExtensionNode(vec![]));
        let child = Arc::clone(&ok_node);
        let plan = ok_node.with_new_children(vec![
            Arc::clone(&child).with_new_children(vec![Arc::clone(&failing_node)])?,
            Arc::clone(&child),
        ])?;
        let expected_err = InvariantChecker(InvariantLevel::Executable)
            .check(&plan)
            .unwrap_err();
        assert!(expected_err.to_string().contains(
            "extension node failed it's user-defined executable-invariant check"
        ));

        Ok(())
    }
}<|MERGE_RESOLUTION|>--- conflicted
+++ resolved
@@ -1681,7 +1681,14 @@
     )
 }
 
-<<<<<<< HEAD
+#[deprecated(
+    since = "47.0.0",
+    note = "use datafusion::create_physical_sort_expr"
+)]
+pub use datafusion_physical_expr::{
+    create_physical_sort_expr,
+};
+
 /// Create a physical sort expression from a logical expression
 pub fn create_physical_sort_expr(
     e: &SortExpr,
@@ -1713,15 +1720,6 @@
         .map(|expr| create_physical_sort_expr(expr, input_dfschema, execution_props))
         .collect()
 }
-=======
-#[deprecated(
-    since = "47.0.0",
-    note = "use datafusion::{create_physical_sort_expr, create_physical_sort_exprs}"
-)]
-pub use datafusion_physical_expr::{
-    create_physical_sort_expr, create_physical_sort_exprs,
-};
->>>>>>> fa452e67
 
 impl DefaultPhysicalPlanner {
     /// Handles capturing the various plans for EXPLAIN queries
