--- conflicted
+++ resolved
@@ -33,167 +33,6 @@
 use itertools::Itertools;
 use object_store::{GetOptions, GetRange, GetResultPayload, ObjectStore};
 
-<<<<<<< HEAD
-/// Execution plan for scanning Arrow data source
-#[derive(Debug, Clone)]
-#[deprecated(since = "46.0.0", note = "use DataSourceExec instead")]
-pub struct ArrowExec {
-    inner: DataSourceExec,
-    base_config: FileScanConfig,
-}
-
-#[allow(unused, deprecated)]
-impl ArrowExec {
-    /// Create a new Arrow reader execution plan provided base configurations
-    pub fn new(base_config: FileScanConfig) -> Self {
-        let (
-            projected_schema,
-            projected_constraints,
-            projected_statistics,
-            projected_output_ordering,
-        ) = base_config.project();
-        let cache = Self::compute_properties(
-            Arc::clone(&projected_schema),
-            projected_output_ordering,
-            projected_constraints,
-            &base_config,
-        );
-        let arrow = ArrowSource::default();
-        let base_config = base_config.with_source(Arc::new(arrow));
-        Self {
-            inner: DataSourceExec::new(Arc::new(base_config.clone())),
-            base_config,
-        }
-    }
-    /// Ref to the base configs
-    pub fn base_config(&self) -> &FileScanConfig {
-        &self.base_config
-    }
-
-    fn file_scan_config(&self) -> FileScanConfig {
-        self.inner
-            .data_source()
-            .as_any()
-            .downcast_ref::<FileScanConfig>()
-            .unwrap()
-            .clone()
-    }
-
-    fn json_source(&self) -> JsonSource {
-        self.file_scan_config()
-            .file_source()
-            .as_any()
-            .downcast_ref::<JsonSource>()
-            .unwrap()
-            .clone()
-    }
-
-    fn output_partitioning_helper(file_scan_config: &FileScanConfig) -> Partitioning {
-        Partitioning::UnknownPartitioning(file_scan_config.file_groups.len())
-    }
-
-    /// This function creates the cache object that stores the plan properties such as schema, equivalence properties, ordering, partitioning, etc.
-    fn compute_properties(
-        schema: SchemaRef,
-        output_ordering: Vec<LexOrdering>,
-        constraints: Constraints,
-        file_scan_config: &FileScanConfig,
-    ) -> PlanProperties {
-        // Equivalence Properties
-        let eq_properties =
-            EquivalenceProperties::new_with_orderings(schema, output_ordering)
-                .with_constraints(constraints);
-
-        PlanProperties::new(
-            eq_properties,
-            Self::output_partitioning_helper(file_scan_config), // Output Partitioning
-            EmissionType::Incremental,
-            Boundedness::Bounded,
-        )
-    }
-
-    fn with_file_groups(mut self, file_groups: Vec<FileGroup>) -> Self {
-        self.base_config.file_groups = file_groups.clone();
-        let mut file_source = self.file_scan_config();
-        file_source = file_source.with_file_groups(file_groups);
-        self.inner = self.inner.with_data_source(Arc::new(file_source));
-        self
-    }
-}
-
-#[allow(unused, deprecated)]
-impl DisplayAs for ArrowExec {
-    fn fmt_as(
-        &self,
-        t: DisplayFormatType,
-        f: &mut std::fmt::Formatter,
-    ) -> std::fmt::Result {
-        self.inner.fmt_as(t, f)
-    }
-}
-
-#[allow(unused, deprecated)]
-impl ExecutionPlan for ArrowExec {
-    fn name(&self) -> &'static str {
-        "ArrowExec"
-    }
-
-    fn as_any(&self) -> &dyn Any {
-        self
-    }
-
-    fn properties(&self) -> &PlanProperties {
-        self.inner.properties()
-    }
-    fn children(&self) -> Vec<&Arc<dyn ExecutionPlan>> {
-        Vec::new()
-    }
-
-    fn with_new_children(
-        self: Arc<Self>,
-        _: Vec<Arc<dyn ExecutionPlan>>,
-    ) -> Result<Arc<dyn ExecutionPlan>> {
-        Ok(self)
-    }
-
-    /// Redistribute files across partitions according to their size
-    /// See comments on `FileGroupPartitioner` for more detail.
-    fn repartitioned(
-        &self,
-        target_partitions: usize,
-        config: &ConfigOptions,
-    ) -> Result<Option<Arc<dyn ExecutionPlan>>> {
-        self.inner.repartitioned(target_partitions, config)
-    }
-    fn execute(
-        &self,
-        partition: usize,
-        context: Arc<TaskContext>,
-    ) -> Result<SendableRecordBatchStream> {
-        self.inner.execute(partition, context)
-    }
-    fn metrics(&self) -> Option<MetricsSet> {
-        self.inner.metrics()
-    }
-    fn statistics(&self) -> Result<Statistics> {
-        self.inner.statistics()
-    }
-
-    fn partition_statistics(&self, partition: Option<usize>) -> Result<Statistics> {
-        self.inner.partition_statistics(partition)
-    }
-
-    fn fetch(&self) -> Option<usize> {
-        self.inner.fetch()
-    }
-
-    fn with_fetch(&self, limit: Option<usize>) -> Option<Arc<dyn ExecutionPlan>> {
-        self.inner.with_fetch(limit)
-    }
-}
-
-=======
->>>>>>> 9d06baf4
 /// Arrow configuration struct that is given to DataSourceExec
 /// Does not hold anything special, since [`FileScanConfig`] is sufficient for arrow
 #[derive(Clone, Default)]
