--- conflicted
+++ resolved
@@ -27,10 +27,10 @@
 use crate::error::Result;
 
 use arrow::datatypes::SchemaRef;
-<<<<<<< HEAD
 
 use object_store::ObjectStore;
 
+// TODO projected_constraints
 /// AvroConfig holds the extra configuration that is necessary for opening avro files
 #[derive(Clone, Default)]
 pub struct AvroConfig {
@@ -52,71 +52,6 @@
             Arc::clone(self.schema.as_ref().expect("Schema must set before open")),
             self.batch_size.expect("Batch size must set before open"),
             self.projection.clone(),
-=======
-use datafusion_common::Constraints;
-use datafusion_execution::TaskContext;
-use datafusion_physical_expr::{EquivalenceProperties, LexOrdering};
-use datafusion_physical_plan::execution_plan::{Boundedness, EmissionType};
-
-/// Execution plan for scanning Avro data source
-#[derive(Debug, Clone)]
-pub struct AvroExec {
-    base_config: FileScanConfig,
-    projected_statistics: Statistics,
-    projected_schema: SchemaRef,
-    projected_output_ordering: Vec<LexOrdering>,
-    /// Execution metrics
-    metrics: ExecutionPlanMetricsSet,
-    cache: PlanProperties,
-}
-
-impl AvroExec {
-    /// Create a new Avro reader execution plan provided base configurations
-    pub fn new(base_config: FileScanConfig) -> Self {
-        let (
-            projected_schema,
-            projected_constraints,
-            projected_statistics,
-            projected_output_ordering,
-        ) = base_config.project();
-        let cache = Self::compute_properties(
-            Arc::clone(&projected_schema),
-            &projected_output_ordering,
-            projected_constraints,
-            &base_config,
-        );
-        Self {
-            base_config,
-            projected_schema,
-            projected_statistics,
-            projected_output_ordering,
-            metrics: ExecutionPlanMetricsSet::new(),
-            cache,
-        }
-    }
-    /// Ref to the base configs
-    pub fn base_config(&self) -> &FileScanConfig {
-        &self.base_config
-    }
-
-    /// This function creates the cache object that stores the plan properties such as schema, equivalence properties, ordering, partitioning, etc.
-    fn compute_properties(
-        schema: SchemaRef,
-        orderings: &[LexOrdering],
-        constraints: Constraints,
-        file_scan_config: &FileScanConfig,
-    ) -> PlanProperties {
-        // Equivalence Properties
-        let eq_properties = EquivalenceProperties::new_with_orderings(schema, orderings)
-            .with_constraints(constraints);
-        let n_partitions = file_scan_config.file_groups.len();
-
-        PlanProperties::new(
-            eq_properties,
-            Partitioning::UnknownPartitioning(n_partitions), // Output Partitioning
-            EmissionType::Incremental,
-            Boundedness::Bounded,
->>>>>>> 94034487
         )
     }
 }
