--- conflicted
+++ resolved
@@ -15,447 +15,7 @@
 // specific language governing permissions and limitations
 // under the License.
 
-<<<<<<< HEAD
-//! [`ParquetFormat`]: Parquet [`FileFormat`] abstractions
-
-use std::any::Any;
-use std::fmt;
-use std::fmt::Debug;
-use std::ops::Range;
-use std::sync::Arc;
-
-use super::write::demux::DemuxedStreamReceiver;
-use super::write::{create_writer, SharedBuffer};
-use super::{
-    coerce_file_schema_to_string_type, coerce_file_schema_to_view_type,
-    transform_binary_to_string, transform_schema_to_view, FileFormat, FileFormatFactory,
-    FilePushdownSupport, FileScanConfig,
-};
-use crate::arrow::array::RecordBatch;
-use crate::arrow::datatypes::{Fields, Schema, SchemaRef};
-use crate::datasource::data_source::FileSource;
-use crate::datasource::file_format::file_compression_type::FileCompressionType;
-use crate::datasource::file_format::write::get_writer_schema;
-use crate::datasource::physical_plan::parquet::can_expr_be_pushed_down_with_schemas;
-use crate::datasource::physical_plan::parquet::source::ParquetSource;
-use crate::datasource::physical_plan::{FileGroupDisplay, FileSink, FileSinkConfig};
-use crate::datasource::statistics::{create_max_min_accs, get_col_stats};
-use crate::error::Result;
-use crate::execution::SessionState;
-use crate::physical_plan::insert::{DataSink, DataSinkExec};
-use crate::physical_plan::{
-    Accumulator, DisplayAs, DisplayFormatType, ExecutionPlan, SendableRecordBatchStream,
-    Statistics,
-};
-
-use arrow::compute::sum;
-use datafusion_catalog::Session;
-use datafusion_common::config::{ConfigField, ConfigFileType, TableParquetOptions};
-use datafusion_common::parsers::CompressionTypeVariant;
-use datafusion_common::stats::Precision;
-use datafusion_common::HashMap;
-use datafusion_common::{
-    internal_datafusion_err, internal_err, not_impl_err, DataFusionError, GetExt,
-    DEFAULT_PARQUET_EXTENSION,
-};
-use datafusion_common_runtime::SpawnedTask;
-use datafusion_execution::memory_pool::{MemoryConsumer, MemoryPool, MemoryReservation};
-use datafusion_execution::TaskContext;
-use datafusion_expr::dml::InsertOp;
-use datafusion_expr::Expr;
-use datafusion_functions_aggregate::min_max::{MaxAccumulator, MinAccumulator};
-use datafusion_physical_expr::PhysicalExpr;
-use datafusion_physical_plan::execution_plan::RequiredInputOrdering;
-
-use async_trait::async_trait;
-use bytes::Bytes;
-use futures::future::BoxFuture;
-use futures::{FutureExt, StreamExt, TryStreamExt};
-use log::debug;
-use object_store::buffered::BufWriter;
-use object_store::path::Path;
-use object_store::{ObjectMeta, ObjectStore};
-use parquet::arrow::arrow_reader::statistics::StatisticsConverter;
-use parquet::arrow::arrow_writer::{
-    compute_leaves, get_column_writers, ArrowColumnChunk, ArrowColumnWriter,
-    ArrowLeafColumn, ArrowWriterOptions,
-};
-use parquet::arrow::async_reader::MetadataFetch;
-use parquet::arrow::{parquet_to_arrow_schema, ArrowSchemaConverter, AsyncArrowWriter};
-use parquet::errors::ParquetError;
-use parquet::file::metadata::{ParquetMetaData, ParquetMetaDataReader, RowGroupMetaData};
-use parquet::file::properties::{WriterProperties, WriterPropertiesBuilder};
-use parquet::file::writer::SerializedFileWriter;
-use parquet::format::FileMetaData;
-use tokio::io::{AsyncWrite, AsyncWriteExt};
-use tokio::sync::mpsc::{self, Receiver, Sender};
-use tokio::task::JoinSet;
-
-/// Initial writing buffer size. Note this is just a size hint for efficiency. It
-/// will grow beyond the set value if needed.
-const INITIAL_BUFFER_BYTES: usize = 1048576;
-
-/// When writing parquet files in parallel, if the buffered Parquet data exceeds
-/// this size, it is flushed to object store
-const BUFFER_FLUSH_BYTES: usize = 1024000;
-
-#[derive(Default)]
-/// Factory struct used to create [ParquetFormat]
-pub struct ParquetFormatFactory {
-    /// inner options for parquet
-    pub options: Option<TableParquetOptions>,
-}
-
-impl ParquetFormatFactory {
-    /// Creates an instance of [ParquetFormatFactory]
-    pub fn new() -> Self {
-        Self { options: None }
-    }
-
-    /// Creates an instance of [ParquetFormatFactory] with customized default options
-    pub fn new_with_options(options: TableParquetOptions) -> Self {
-        Self {
-            options: Some(options),
-        }
-    }
-}
-
-impl FileFormatFactory for ParquetFormatFactory {
-    fn create(
-        &self,
-        state: &dyn Session,
-        format_options: &std::collections::HashMap<String, String>,
-    ) -> Result<Arc<dyn FileFormat>> {
-        let state = state.as_any().downcast_ref::<SessionState>().unwrap();
-        let parquet_options = match &self.options {
-            None => {
-                let mut table_options = state.default_table_options();
-                table_options.set_config_format(ConfigFileType::PARQUET);
-                table_options.alter_with_string_hash_map(format_options)?;
-                table_options.parquet
-            }
-            Some(parquet_options) => {
-                let mut parquet_options = parquet_options.clone();
-                for (k, v) in format_options {
-                    parquet_options.set(k, v)?;
-                }
-                parquet_options
-            }
-        };
-
-        Ok(Arc::new(
-            ParquetFormat::default().with_options(parquet_options),
-        ))
-    }
-
-    fn default(&self) -> Arc<dyn FileFormat> {
-        Arc::new(ParquetFormat::default())
-    }
-
-    fn as_any(&self) -> &dyn Any {
-        self
-    }
-}
-
-impl GetExt for ParquetFormatFactory {
-    fn get_ext(&self) -> String {
-        // Removes the dot, i.e. ".parquet" -> "parquet"
-        DEFAULT_PARQUET_EXTENSION[1..].to_string()
-    }
-}
-
-impl Debug for ParquetFormatFactory {
-    fn fmt(&self, f: &mut fmt::Formatter<'_>) -> fmt::Result {
-        f.debug_struct("ParquetFormatFactory")
-            .field("ParquetFormatFactory", &self.options)
-            .finish()
-    }
-}
-/// The Apache Parquet `FileFormat` implementation
-#[derive(Debug, Default)]
-pub struct ParquetFormat {
-    options: TableParquetOptions,
-}
-
-impl ParquetFormat {
-    /// Construct a new Format with no local overrides
-    pub fn new() -> Self {
-        Self::default()
-    }
-
-    /// Activate statistics based row group level pruning
-    /// - If `None`, defaults to value on `config_options`
-    pub fn with_enable_pruning(mut self, enable: bool) -> Self {
-        self.options.global.pruning = enable;
-        self
-    }
-
-    /// Return `true` if pruning is enabled
-    pub fn enable_pruning(&self) -> bool {
-        self.options.global.pruning
-    }
-
-    /// Provide a hint to the size of the file metadata. If a hint is provided
-    /// the reader will try and fetch the last `size_hint` bytes of the parquet file optimistically.
-    /// Without a hint, two read are required. One read to fetch the 8-byte parquet footer and then
-    /// another read to fetch the metadata length encoded in the footer.
-    ///
-    /// - If `None`, defaults to value on `config_options`
-    pub fn with_metadata_size_hint(mut self, size_hint: Option<usize>) -> Self {
-        self.options.global.metadata_size_hint = size_hint;
-        self
-    }
-
-    /// Return the metadata size hint if set
-    pub fn metadata_size_hint(&self) -> Option<usize> {
-        self.options.global.metadata_size_hint
-    }
-
-    /// Tell the parquet reader to skip any metadata that may be in
-    /// the file Schema. This can help avoid schema conflicts due to
-    /// metadata.
-    ///
-    /// - If `None`, defaults to value on `config_options`
-    pub fn with_skip_metadata(mut self, skip_metadata: bool) -> Self {
-        self.options.global.skip_metadata = skip_metadata;
-        self
-    }
-
-    /// Returns `true` if schema metadata will be cleared prior to
-    /// schema merging.
-    pub fn skip_metadata(&self) -> bool {
-        self.options.global.skip_metadata
-    }
-
-    /// Set Parquet options for the ParquetFormat
-    pub fn with_options(mut self, options: TableParquetOptions) -> Self {
-        self.options = options;
-        self
-    }
-
-    /// Parquet options
-    pub fn options(&self) -> &TableParquetOptions {
-        &self.options
-    }
-
-    /// Return `true` if should use view types.
-    ///
-    /// If this returns true, DataFusion will instruct the parquet reader
-    /// to read string / binary columns using view `StringView` or `BinaryView`
-    /// if the table schema specifies those types, regardless of any embedded metadata
-    /// that may specify an alternate Arrow type. The parquet reader is optimized
-    /// for reading `StringView` and `BinaryView` and such queries are significantly faster.
-    ///
-    /// If this returns false, the parquet reader will read the columns according to the
-    /// defaults or any embedded Arrow type information. This may result in reading
-    /// `StringArrays` and then casting to `StringViewArray` which is less efficient.
-    pub fn force_view_types(&self) -> bool {
-        self.options.global.schema_force_view_types
-    }
-
-    /// If true, will use view types. See [`Self::force_view_types`] for details
-    pub fn with_force_view_types(mut self, use_views: bool) -> Self {
-        self.options.global.schema_force_view_types = use_views;
-        self
-    }
-
-    /// Return `true` if binary types will be read as strings.
-    ///
-    /// If this returns true, DataFusion will instruct the parquet reader
-    /// to read binary columns such as `Binary` or `BinaryView` as the
-    /// corresponding string type such as `Utf8` or `LargeUtf8`.
-    /// The parquet reader has special optimizations for `Utf8` and `LargeUtf8`
-    /// validation, and such queries are significantly faster than reading
-    /// binary columns and then casting to string columns.
-    pub fn binary_as_string(&self) -> bool {
-        self.options.global.binary_as_string
-    }
-
-    /// If true, will read binary types as strings. See [`Self::binary_as_string`] for details
-    pub fn with_binary_as_string(mut self, binary_as_string: bool) -> Self {
-        self.options.global.binary_as_string = binary_as_string;
-        self
-    }
-}
-
-/// Clears all metadata (Schema level and field level) on an iterator
-/// of Schemas
-fn clear_metadata(
-    schemas: impl IntoIterator<Item = Schema>,
-) -> impl Iterator<Item = Schema> {
-    schemas.into_iter().map(|schema| {
-        let fields = schema
-            .fields()
-            .iter()
-            .map(|field| {
-                field.as_ref().clone().with_metadata(Default::default()) // clear meta
-            })
-            .collect::<Fields>();
-        Schema::new(fields)
-    })
-}
-
-async fn fetch_schema_with_location(
-    store: &dyn ObjectStore,
-    file: &ObjectMeta,
-    metadata_size_hint: Option<usize>,
-) -> Result<(Path, Schema)> {
-    let loc_path = file.location.clone();
-    let schema = fetch_schema(store, file, metadata_size_hint).await?;
-    Ok((loc_path, schema))
-}
-
-#[async_trait]
-impl FileFormat for ParquetFormat {
-    fn as_any(&self) -> &dyn Any {
-        self
-    }
-
-    fn get_ext(&self) -> String {
-        ParquetFormatFactory::new().get_ext()
-    }
-
-    fn get_ext_with_compression(
-        &self,
-        file_compression_type: &FileCompressionType,
-    ) -> Result<String> {
-        let ext = self.get_ext();
-        match file_compression_type.get_variant() {
-            CompressionTypeVariant::UNCOMPRESSED => Ok(ext),
-            _ => internal_err!("Parquet FileFormat does not support compression."),
-        }
-    }
-
-    async fn infer_schema(
-        &self,
-        state: &dyn Session,
-        store: &Arc<dyn ObjectStore>,
-        objects: &[ObjectMeta],
-    ) -> Result<SchemaRef> {
-        let mut schemas: Vec<_> = futures::stream::iter(objects)
-            .map(|object| {
-                fetch_schema_with_location(
-                    store.as_ref(),
-                    object,
-                    self.metadata_size_hint(),
-                )
-            })
-            .boxed() // Workaround https://github.com/rust-lang/rust/issues/64552
-            .buffered(state.config_options().execution.meta_fetch_concurrency)
-            .try_collect()
-            .await?;
-
-        // Schema inference adds fields based the order they are seen
-        // which depends on the order the files are processed. For some
-        // object stores (like local file systems) the order returned from list
-        // is not deterministic. Thus, to ensure deterministic schema inference
-        // sort the files first.
-        // https://github.com/apache/datafusion/pull/6629
-        schemas.sort_by(|(location1, _), (location2, _)| location1.cmp(location2));
-
-        let schemas = schemas
-            .into_iter()
-            .map(|(_, schema)| schema)
-            .collect::<Vec<_>>();
-
-        let schema = if self.skip_metadata() {
-            Schema::try_merge(clear_metadata(schemas))
-        } else {
-            Schema::try_merge(schemas)
-        }?;
-
-        let schema = if self.binary_as_string() {
-            transform_binary_to_string(&schema)
-        } else {
-            schema
-        };
-
-        let schema = if self.force_view_types() {
-            transform_schema_to_view(&schema)
-        } else {
-            schema
-        };
-
-        Ok(Arc::new(schema))
-    }
-
-    async fn infer_stats(
-        &self,
-        _state: &dyn Session,
-        store: &Arc<dyn ObjectStore>,
-        table_schema: SchemaRef,
-        object: &ObjectMeta,
-    ) -> Result<Statistics> {
-        let stats = fetch_statistics(
-            store.as_ref(),
-            table_schema,
-            object,
-            self.metadata_size_hint(),
-        )
-        .await?;
-        Ok(stats)
-    }
-
-    async fn create_physical_plan(
-        &self,
-        _state: &dyn Session,
-        conf: FileScanConfig,
-        filters: Option<&Arc<dyn PhysicalExpr>>,
-    ) -> Result<Arc<dyn ExecutionPlan>> {
-        let mut predicate = None;
-        let mut metadata_size_hint = None;
-
-        // If enable pruning then combine the filters to build the predicate.
-        // If disable pruning then set the predicate to None, thus readers
-        // will not prune data based on the statistics.
-        if self.enable_pruning() {
-            if let Some(pred) = filters.cloned() {
-                predicate = Some(pred);
-            }
-        }
-        if let Some(metadata) = self.metadata_size_hint() {
-            metadata_size_hint = Some(metadata);
-        }
-
-        let mut source = ParquetSource::new(self.options.clone());
-
-        if let Some(predicate) = predicate {
-            source = source.with_predicate(Arc::clone(&conf.file_schema), predicate);
-        }
-        if let Some(metadata_size_hint) = metadata_size_hint {
-            source = source.with_metadata_size_hint(metadata_size_hint)
-        }
-        Ok(conf.with_source(Arc::new(source)).build())
-    }
-
-    async fn create_writer_physical_plan(
-        &self,
-        input: Arc<dyn ExecutionPlan>,
-        _state: &dyn Session,
-        conf: FileSinkConfig,
-        order_requirements: Option<RequiredInputOrdering>,
-    ) -> Result<Arc<dyn ExecutionPlan>> {
-        if conf.insert_op != InsertOp::Append {
-            return not_impl_err!("Overwrites are not implemented yet for Parquet");
-        }
-
-        let sink = Arc::new(ParquetSink::new(conf, self.options.clone()));
-
-        Ok(Arc::new(DataSinkExec::new(input, sink, order_requirements)) as _)
-    }
-
-    fn supports_filters_pushdown(
-        &self,
-        file_schema: &Schema,
-        table_schema: &Schema,
-        filters: &[&Expr],
-    ) -> Result<FilePushdownSupport> {
-        if !self.options().global.pushdown_filters {
-            return Ok(FilePushdownSupport::NoSupport);
-        }
-=======
 //! Re-exports the [`datafusion_datasource_parquet::file_format`] module, and contains tests for it.
->>>>>>> dfaede0b
 
 pub use datafusion_datasource_parquet::file_format::*;
 
