// Licensed to the Apache Software Foundation (ASF) under one
// or more contributor license agreements.  See the NOTICE file
// distributed with this work for additional information
// regarding copyright ownership.  The ASF licenses this file
// to you under the Apache License, Version 2.0 (the
// "License"); you may not use this file except in compliance
// with the License.  You may obtain a copy of the License at
//
//   http://www.apache.org/licenses/LICENSE-2.0
//
// Unless required by applicable law or agreed to in writing,
// software distributed under the License is distributed on an
// "AS IS" BASIS, WITHOUT WARRANTIES OR CONDITIONS OF ANY
// KIND, either express or implied.  See the License for the
// specific language governing permissions and limitations
// under the License.

use std::fmt::Debug;
use std::sync::Arc;

use crate::utils::{
    add_sort_above, is_sort, is_sort_preserving_merge, is_union, is_window,
};

use arrow::datatypes::SchemaRef;
use datafusion_common::tree_node::{Transformed, TreeNode};
use datafusion_common::{plan_err, HashSet, JoinSide, Result};
use datafusion_expr::JoinType;
use datafusion_physical_expr::expressions::Column;
use datafusion_physical_expr::utils::collect_columns;
use datafusion_physical_expr::PhysicalSortRequirement;
use datafusion_physical_expr_common::sort_expr::{LexOrdering, LexRequirement};
use datafusion_physical_plan::execution_plan::RequiredInputOrdering;
use datafusion_physical_plan::filter::FilterExec;
use datafusion_physical_plan::joins::utils::{
    calculate_join_output_ordering, ColumnIndex,
};
use datafusion_physical_plan::joins::{HashJoinExec, SortMergeJoinExec};
use datafusion_physical_plan::projection::ProjectionExec;
use datafusion_physical_plan::repartition::RepartitionExec;
use datafusion_physical_plan::sorts::sort::SortExec;
use datafusion_physical_plan::tree_node::PlanContext;
use datafusion_physical_plan::{ExecutionPlan, ExecutionPlanProperties};

/// This is a "data class" we use within the [`EnforceSorting`] rule to push
/// down [`SortExec`] in the plan. In some cases, we can reduce the total
/// computational cost by pushing down `SortExec`s through some executors. The
/// object carries the parent required ordering and the (optional) `fetch` value
/// of the parent node as its data.
///
/// [`EnforceSorting`]: crate::enforce_sorting::EnforceSorting
#[derive(Default, Clone, Debug)]
pub struct ParentRequirements {
    ordering_requirement: Option<RequiredInputOrdering>,
    fetch: Option<usize>,
}

pub type SortPushDown = PlanContext<ParentRequirements>;

/// Assigns the ordering requirement of the root node to the its children.
pub fn assign_initial_requirements(sort_push_down: &mut SortPushDown) {
    let reqs = sort_push_down.plan.required_input_ordering();
    for (child, requirement) in sort_push_down.children.iter_mut().zip(reqs) {
        child.data = ParentRequirements {
            ordering_requirement: requirement,
            // If the parent has a fetch value, assign it to the children
            // Or use the fetch value of the child.
            fetch: child.plan.fetch(),
        };
    }
}

<<<<<<< HEAD
/// Tried to push down the sort requirements as far as possible, if decides a `SortExec` is unnecessary removes it.
pub fn pushdown_sorts(sort_pushdown: SortPushDown) -> Result<SortPushDown> {
    let mut new_node = pushdown_sorts_helper(sort_pushdown)?;
    while new_node.tnr == TreeNodeRecursion::Stop {
        new_node = pushdown_sorts_helper(new_node.data)?;
=======
pub fn pushdown_sorts(sort_push_down: SortPushDown) -> Result<SortPushDown> {
    sort_push_down
        .transform_down(pushdown_sorts_helper)
        .map(|transformed| transformed.data)
}

fn min_fetch(f1: Option<usize>, f2: Option<usize>) -> Option<usize> {
    match (f1, f2) {
        (Some(f1), Some(f2)) => Some(f1.min(f2)),
        (Some(_), _) => f1,
        (_, Some(_)) => f2,
        _ => None,
>>>>>>> dfaede0b
    }
}

fn pushdown_sorts_helper(
    mut sort_push_down: SortPushDown,
) -> Result<Transformed<SortPushDown>> {
    let plan = &sort_push_down.plan;
    let parent_reqs = sort_push_down
        .data
        .ordering_requirement
        .clone()
        .unwrap_or_default();
    let satisfy_parent = plan
        .equivalence_properties()
        .ordering_satisfy_requirement(parent_reqs.lex_requirement());

    if is_sort(plan) {
        let current_sort_fetch = plan.fetch();
        let parent_req_fetch = sort_push_down.data.fetch;

        let current_plan_reqs = plan
            .output_ordering()
            .cloned()
            .map(LexRequirement::from)
            .map(RequiredInputOrdering::Hard)
            .unwrap_or_default();
<<<<<<< HEAD
        if !satisfy_parent {
            // Make sure this `SortExec` satisfies parent requirements:
            let sort_reqs = requirements.data.ordering_requirement.unwrap_or_default();
            // It's possible current plan (`SortExec`) has a fetch value.
            // And if both of them have fetch values, we should use the minimum one.
            if let Some(fetch) = sort_fetch {
                if let Some(requirement_fetch) = requirements.data.fetch {
                    requirements.data.fetch = Some(fetch.min(requirement_fetch));
                }
            }
            let fetch = requirements.data.fetch.or(sort_fetch);
            requirements = requirements.children.swap_remove(0);
            requirements =
                add_sort_above(requirements, sort_reqs.lex_requirement().clone(), fetch);
        };
=======
        let parent_is_stricter = plan
            .equivalence_properties()
            .requirements_compatible(&parent_reqs, &current_plan_reqs);
        let current_is_stricter = plan
            .equivalence_properties()
            .requirements_compatible(&current_plan_reqs, &parent_reqs);

        if !satisfy_parent && !parent_is_stricter {
            // This new sort has different requirements than the ordering being pushed down.
            // 1. add a `SortExec` here for the pushed down ordering (parent reqs).
            // 2. continue sort pushdown, but with the new ordering of the new sort.

            // remove current sort (which will be the new ordering to pushdown)
            let new_reqs = current_plan_reqs;
            sort_push_down = sort_push_down.children.swap_remove(0);
            sort_push_down = sort_push_down.update_plan_from_children()?; // changed plan

            // add back sort exec matching parent
            sort_push_down =
                add_sort_above(sort_push_down, parent_reqs, parent_req_fetch);

            // make pushdown requirements be the new ones.
            sort_push_down.children[0].data = ParentRequirements {
                ordering_requirement: Some(new_reqs),
                fetch: current_sort_fetch,
            };
        } else {
            // Don't add a SortExec
            // Do update what sort requirements to keep pushing down
>>>>>>> dfaede0b

            // remove current sort, and get the sort's child
            sort_push_down = sort_push_down.children.swap_remove(0);
            sort_push_down = sort_push_down.update_plan_from_children()?; // changed plan

            // set the stricter fetch
            sort_push_down.data.fetch = min_fetch(current_sort_fetch, parent_req_fetch);

            // set the stricter ordering
            if current_is_stricter {
                sort_push_down.data.ordering_requirement = Some(current_plan_reqs);
            } else {
                sort_push_down.data.ordering_requirement = Some(parent_reqs);
            }

            // recursive call to helper, so it doesn't transform_down and miss the new node (previous child of sort)
            return pushdown_sorts_helper(sort_push_down);
        }
    } else if parent_reqs.is_empty() {
        // note: this `satisfy_parent`, but we don't want to push down anything.
        // Nothing to do.
        return Ok(Transformed::no(sort_push_down));
    } else if satisfy_parent {
        // For non-sort operators which satisfy ordering:
        let reqs = plan.required_input_ordering();
        let parent_req_fetch = sort_push_down.data.fetch;

        for (child, order) in sort_push_down.children.iter_mut().zip(reqs) {
            child.data.ordering_requirement = order;
            child.data.fetch = min_fetch(parent_req_fetch, child.data.fetch);
        }
    } else if let Some(adjusted) = pushdown_requirement_to_children(plan, &parent_reqs)? {
        // For operators that can take a sort pushdown.

        // Continue pushdown, with updated requirements:
        let parent_fetch = sort_push_down.data.fetch;
        let current_fetch = plan.fetch();
        for (child, order) in sort_push_down.children.iter_mut().zip(adjusted) {
            child.data.ordering_requirement = order;
            child.data.fetch = min_fetch(current_fetch, parent_fetch);
        }
        sort_push_down.data.ordering_requirement = None;
    } else {
        // Can not push down requirements, add new `SortExec`:
        let sort_reqs = sort_push_down
            .data
            .ordering_requirement
            .clone()
            .unwrap_or_default();
<<<<<<< HEAD
        let fetch = requirements.data.fetch;
        requirements =
            add_sort_above(requirements, sort_reqs.lex_requirement().clone(), fetch);
        assign_initial_requirements(&mut requirements);
=======
        let fetch = sort_push_down.data.fetch;
        sort_push_down = add_sort_above(sort_push_down, sort_reqs, fetch);
        assign_initial_requirements(&mut sort_push_down);
>>>>>>> dfaede0b
    }

    Ok(Transformed::yes(sort_push_down))
}

/// Calculate the pushdown ordering requirements for children.
/// If sort cannot be pushed down, return None.
fn pushdown_requirement_to_children(
    plan: &Arc<dyn ExecutionPlan>,
    parent_required: &RequiredInputOrdering,
) -> Result<Option<Vec<Option<RequiredInputOrdering>>>> {
    let maintains_input_order = plan.maintains_input_order();
    if is_window(plan) {
        let required_input_ordering = plan.required_input_ordering();
        let request_child = required_input_ordering[0].clone().unwrap_or_default();
        let child_plan = plan.children().swap_remove(0);

        match determine_children_requirement(parent_required, &request_child, child_plan)
        {
            RequirementsCompatibility::Satisfy => {
                let req = (!request_child.is_empty()).then(|| {
                    RequiredInputOrdering::Hard(LexRequirement::new(
                        request_child.to_vec(),
                    ))
                });
                Ok(Some(vec![req]))
            }
            RequirementsCompatibility::Compatible(adjusted) => {
                // If parent requirements are more specific than output ordering
                // of the window plan, then we can deduce that the parent expects
                // an ordering from the columns created by window functions. If
                // that's the case, we block the pushdown of sort operation.
                if !plan
                    .equivalence_properties()
                    .ordering_satisfy_requirement(parent_required)
                {
                    return Ok(None);
                }

                Ok(Some(vec![adjusted]))
            }
            RequirementsCompatibility::NonCompatible => Ok(None),
        }
    } else if let Some(sort_exec) = plan.as_any().downcast_ref::<SortExec>() {
        let sort_req = RequiredInputOrdering::from(
            sort_exec
                .properties()
                .output_ordering()
                .cloned()
                .unwrap_or(LexOrdering::default()),
        );
        if sort_exec
            .properties()
            .eq_properties
            .requirements_compatible(
                parent_required.lex_requirement(),
                sort_req.lex_requirement(),
            )
        {
            debug_assert!(!parent_required.is_empty());
            Ok(Some(vec![Some(parent_required.clone())]))
        } else {
            Ok(None)
        }
    } else if plan.fetch().is_some()
        && plan.supports_limit_pushdown()
        && plan
            .maintains_input_order()
            .iter()
            .all(|maintain| *maintain)
    {
        let output_req = LexRequirement::from(
            plan.properties()
                .output_ordering()
                .cloned()
                .unwrap_or(LexOrdering::default()),
        );
        // Push down through operator with fetch when:
        // - requirement is aligned with output ordering
        // - it preserves ordering during execution
        if plan
            .properties()
            .eq_properties
            .requirements_compatible(parent_required.lex_requirement(), &output_req)
        {
            let req = (!parent_required.is_empty()).then(|| {
                RequiredInputOrdering::Hard(LexRequirement::new(parent_required.to_vec()))
            });
            Ok(Some(vec![req]))
        } else {
            Ok(None)
        }
    } else if is_union(plan) {
        // UnionExec does not have real sort requirements for its input. Here we change the adjusted_request_ordering to UnionExec's output ordering and
        // propagate the sort requirements down to correct the unnecessary descendant SortExec under the UnionExec
        let req = (!parent_required.is_empty()).then(|| parent_required.clone());
        Ok(Some(vec![req; plan.children().len()]))
    } else if let Some(smj) = plan.as_any().downcast_ref::<SortMergeJoinExec>() {
        // If the current plan is SortMergeJoinExec
        let left_columns_len = smj.left().schema().fields().len();
        let parent_required_expr =
            LexOrdering::from(parent_required.lex_requirement().clone());
        match expr_source_side(
            parent_required_expr.as_ref(),
            smj.join_type(),
            left_columns_len,
        ) {
            Some(JoinSide::Left) => try_pushdown_requirements_to_join(
                smj,
                parent_required.lex_requirement(),
                parent_required_expr.as_ref(),
                JoinSide::Left,
            ),
            Some(JoinSide::Right) => {
                let right_offset =
                    smj.schema().fields.len() - smj.right().schema().fields.len();
                let new_right_required = shift_right_required(
                    parent_required.lex_requirement(),
                    right_offset,
                )?;
                let new_right_required_expr = LexOrdering::from(new_right_required);
                try_pushdown_requirements_to_join(
                    smj,
                    parent_required.lex_requirement(),
                    new_right_required_expr.as_ref(),
                    JoinSide::Right,
                )
            }
            _ => {
                // Can not decide the expr side for SortMergeJoinExec, can not push down
                Ok(None)
            }
        }
    } else if maintains_input_order.is_empty()
        || !maintains_input_order.iter().any(|o| *o)
        || plan.as_any().is::<RepartitionExec>()
        || plan.as_any().is::<FilterExec>()
        // TODO: Add support for Projection push down
        || plan.as_any().is::<ProjectionExec>()
        || pushdown_would_violate_requirements(parent_required.lex_requirement(), plan.as_ref())
    {
        // If the current plan is a leaf node or can not maintain any of the input ordering, can not pushed down requirements.
        // For RepartitionExec, we always choose to not push down the sort requirements even the RepartitionExec(input_partition=1) could maintain input ordering.
        // Pushing down is not beneficial
        Ok(None)
    } else if is_sort_preserving_merge(plan) {
        let new_ordering = LexOrdering::from(parent_required.lex_requirement().clone());
        let mut spm_eqs = plan.equivalence_properties().clone();
        // Sort preserving merge will have new ordering, one requirement above is pushed down to its below.
        spm_eqs = spm_eqs.with_reorder(new_ordering);
        // Do not push-down through SortPreservingMergeExec when
        // ordering requirement invalidates requirement of sort preserving merge exec.
        if !spm_eqs.ordering_satisfy(&plan.output_ordering().cloned().unwrap_or_default())
        {
            Ok(None)
        } else {
            // Can push-down through SortPreservingMergeExec, because parent requirement is finer
            // than SortPreservingMergeExec output ordering.
            let req = (!parent_required.is_empty()).then(|| {
                RequiredInputOrdering::Hard(LexRequirement::new(parent_required.to_vec()))
            });
            Ok(Some(vec![req]))
        }
    } else if let Some(hash_join) = plan.as_any().downcast_ref::<HashJoinExec>() {
        handle_hash_join(hash_join, parent_required)
    } else {
        handle_custom_pushdown(plan, parent_required, maintains_input_order)
    }
    // TODO: Add support for Projection push down
}

/// Return true if pushing the sort requirements through a node would violate
/// the input sorting requirements for the plan
fn pushdown_would_violate_requirements(
    parent_required: &LexRequirement,
    child: &dyn ExecutionPlan,
) -> bool {
    child
        .required_input_ordering()
        .iter()
        .any(|child_required| {
            let Some(child_required) = child_required.as_ref() else {
                // no requirements, so pushing down would not violate anything
                return false;
            };
            // check if the plan's requirements would still e satisfied if we pushed
            // down the parent requirements
            child_required
                .lex_requirement()
                .iter()
                .zip(parent_required.iter())
                .all(|(c, p)| !c.compatible(p))
        })
}

/// Determine children requirements:
/// - If children requirements are more specific, do not push down parent
///   requirements.
/// - If parent requirements are more specific, push down parent requirements.
/// - If they are not compatible, need to add a sort.
fn determine_children_requirement(
    parent_required: &RequiredInputOrdering,
    request_child: &RequiredInputOrdering,
    child_plan: &Arc<dyn ExecutionPlan>,
) -> RequirementsCompatibility {
    if child_plan.equivalence_properties().requirements_compatible(
        request_child.lex_requirement(),
        parent_required.lex_requirement(),
    ) {
        // Child requirements are more specific, no need to push down.
        RequirementsCompatibility::Satisfy
    } else if child_plan.equivalence_properties().requirements_compatible(
        parent_required.lex_requirement(),
        request_child.lex_requirement(),
    ) {
        // Parent requirements are more specific, adjust child's requirements
        // and push down the new requirements:
        let adjusted = (!parent_required.lex_requirement().is_empty()).then(|| {
            RequiredInputOrdering::Hard(LexRequirement::new(parent_required.to_vec()))
        });
        RequirementsCompatibility::Compatible(adjusted)
    } else {
        RequirementsCompatibility::NonCompatible
    }
}

fn try_pushdown_requirements_to_join(
    smj: &SortMergeJoinExec,
    parent_required: &LexRequirement,
    sort_expr: &LexOrdering,
    push_side: JoinSide,
) -> Result<Option<Vec<Option<RequiredInputOrdering>>>> {
    let left_eq_properties = smj.left().equivalence_properties();
    let right_eq_properties = smj.right().equivalence_properties();
    let mut smj_required_orderings = smj.required_input_ordering();
    let right_requirement = smj_required_orderings.swap_remove(1);
    let left_requirement = smj_required_orderings.swap_remove(0);
    let left_ordering = &smj.left().output_ordering().cloned().unwrap_or_default();
    let right_ordering = &smj.right().output_ordering().cloned().unwrap_or_default();

    let (new_left_ordering, new_right_ordering) = match push_side {
        JoinSide::Left => {
            let left_eq_properties =
                left_eq_properties.clone().with_reorder(sort_expr.clone());
            if left_eq_properties.ordering_satisfy_requirement(
                left_requirement.unwrap_or_default().lex_requirement(),
            ) {
                // After re-ordering requirement is still satisfied
                (sort_expr, right_ordering)
            } else {
                return Ok(None);
            }
        }
        JoinSide::Right => {
            let right_eq_properties =
                right_eq_properties.clone().with_reorder(sort_expr.clone());
            if right_eq_properties.ordering_satisfy_requirement(
                right_requirement.unwrap_or_default().lex_requirement(),
            ) {
                // After re-ordering requirement is still satisfied
                (left_ordering, sort_expr)
            } else {
                return Ok(None);
            }
        }
        JoinSide::None => return Ok(None),
    };
    let join_type = smj.join_type();
    let probe_side = SortMergeJoinExec::probe_side(&join_type);
    let new_output_ordering = calculate_join_output_ordering(
        new_left_ordering,
        new_right_ordering,
        join_type,
        smj.on(),
        smj.left().schema().fields.len(),
        &smj.maintains_input_order(),
        Some(probe_side),
    );
    let mut smj_eqs = smj.properties().equivalence_properties().clone();
    // smj will have this ordering when its input changes.
    smj_eqs = smj_eqs.with_reorder(new_output_ordering.unwrap_or_default());
    let should_pushdown = smj_eqs.ordering_satisfy_requirement(parent_required);
    Ok(should_pushdown.then(|| {
        let mut required_input_ordering = smj.required_input_ordering();
        let new_req = Some(RequiredInputOrdering::from(sort_expr.clone()));
        match push_side {
            JoinSide::Left => {
                required_input_ordering[0] = new_req;
            }
            JoinSide::Right => {
                required_input_ordering[1] = new_req;
            }
            JoinSide::None => unreachable!(),
        }
        required_input_ordering
    }))
}

fn expr_source_side(
    required_exprs: &LexOrdering,
    join_type: JoinType,
    left_columns_len: usize,
) -> Option<JoinSide> {
    match join_type {
        JoinType::Inner
        | JoinType::Left
        | JoinType::Right
        | JoinType::Full
        | JoinType::LeftMark => {
            let all_column_sides = required_exprs
                .iter()
                .filter_map(|r| {
                    r.expr.as_any().downcast_ref::<Column>().map(|col| {
                        if col.index() < left_columns_len {
                            JoinSide::Left
                        } else {
                            JoinSide::Right
                        }
                    })
                })
                .collect::<Vec<_>>();

            // If the exprs are all coming from one side, the requirements can be pushed down
            if all_column_sides.len() != required_exprs.len() {
                None
            } else if all_column_sides
                .iter()
                .all(|side| matches!(side, JoinSide::Left))
            {
                Some(JoinSide::Left)
            } else if all_column_sides
                .iter()
                .all(|side| matches!(side, JoinSide::Right))
            {
                Some(JoinSide::Right)
            } else {
                None
            }
        }
        JoinType::LeftSemi | JoinType::LeftAnti => required_exprs
            .iter()
            .all(|e| e.expr.as_any().downcast_ref::<Column>().is_some())
            .then_some(JoinSide::Left),
        JoinType::RightSemi | JoinType::RightAnti => required_exprs
            .iter()
            .all(|e| e.expr.as_any().downcast_ref::<Column>().is_some())
            .then_some(JoinSide::Right),
    }
}

fn shift_right_required(
    parent_required: &LexRequirement,
    left_columns_len: usize,
) -> Result<LexRequirement> {
    let new_right_required = parent_required
        .iter()
        .filter_map(|r| {
            let col = r.expr.as_any().downcast_ref::<Column>()?;
            col.index().checked_sub(left_columns_len).map(|offset| {
                r.clone()
                    .with_expr(Arc::new(Column::new(col.name(), offset)))
            })
        })
        .collect::<Vec<_>>();
    if new_right_required.len() == parent_required.len() {
        Ok(LexRequirement::new(new_right_required))
    } else {
        plan_err!(
            "Expect to shift all the parent required column indexes for SortMergeJoin"
        )
    }
}

/// Handles the custom pushdown of parent-required sorting requirements down to
/// the child execution plans, considering whether the input order is maintained.
///
/// # Arguments
///
/// * `plan` - A reference to an `ExecutionPlan` for which the pushdown will be applied.
/// * `parent_required` - The sorting requirements expected by the parent node.
/// * `maintains_input_order` - A vector of booleans indicating whether each child
///   maintains the input order.
///
/// # Returns
///
/// Returns `Ok(Some(Vec<Option<LexRequirement>>))` if the sorting requirements can be
/// pushed down, `Ok(None)` if not. On error, returns a `Result::Err`.
fn handle_custom_pushdown(
    plan: &Arc<dyn ExecutionPlan>,
    parent_required: &RequiredInputOrdering,
    maintains_input_order: Vec<bool>,
) -> Result<Option<Vec<Option<RequiredInputOrdering>>>> {
    // If there's no requirement from the parent or the plan has no children, return early
    if parent_required.is_empty() || plan.children().is_empty() {
        return Ok(None);
    }

    // Collect all unique column indices used in the parent-required sorting expression
    let all_indices: HashSet<usize> = parent_required
        .lex_requirement()
        .iter()
        .flat_map(|order| {
            collect_columns(&order.expr)
                .iter()
                .map(|col| col.index())
                .collect::<HashSet<_>>()
        })
        .collect();

    // Get the number of fields in each child's schema
    let len_of_child_schemas: Vec<usize> = plan
        .children()
        .iter()
        .map(|c| c.schema().fields().len())
        .collect();

    // Find the index of the child that maintains input order
    let Some(maintained_child_idx) = maintains_input_order
        .iter()
        .enumerate()
        .find(|(_, m)| **m)
        .map(|pair| pair.0)
    else {
        return Ok(None);
    };

    // Check if all required columns come from the child that maintains input order
    let start_idx = len_of_child_schemas[..maintained_child_idx]
        .iter()
        .sum::<usize>();
    let end_idx = start_idx + len_of_child_schemas[maintained_child_idx];
    let all_from_maintained_child =
        all_indices.iter().all(|i| i >= &start_idx && i < &end_idx);

    // If all columns are from the maintained child, update the parent requirements
    if all_from_maintained_child {
        let sub_offset = len_of_child_schemas
            .iter()
            .take(maintained_child_idx)
            .sum::<usize>();
        // Transform the parent-required expression for the child schema by adjusting columns
        let updated_parent_req = parent_required
            .lex_requirement()
            .iter()
            .map(|req| {
                let child_schema = plan.children()[maintained_child_idx].schema();
                let updated_columns = Arc::clone(&req.expr)
                    .transform_up(|expr| {
                        if let Some(col) = expr.as_any().downcast_ref::<Column>() {
                            let new_index = col.index() - sub_offset;
                            Ok(Transformed::yes(Arc::new(Column::new(
                                child_schema.field(new_index).name(),
                                new_index,
                            ))))
                        } else {
                            Ok(Transformed::no(expr))
                        }
                    })?
                    .data;
                Ok(PhysicalSortRequirement::new(updated_columns, req.options))
            })
            .collect::<Result<Vec<_>>>()?;

        // Prepare the result, populating with the updated requirements for children that maintain order
        let result = maintains_input_order
            .iter()
            .map(|&maintains_order| {
                if maintains_order {
                    Some(
                        parent_required
                            .with_updated_requirements(updated_parent_req.clone()),
                    )
                } else {
                    None
                }
            })
            .collect();

        Ok(Some(result))
    } else {
        Ok(None)
    }
}

// For hash join we only maintain the input order for the right child
// for join type: Inner, Right, RightSemi, RightAnti
fn handle_hash_join(
    plan: &HashJoinExec,
    parent_required: &RequiredInputOrdering,
) -> Result<Option<Vec<Option<RequiredInputOrdering>>>> {
    // If there's no requirement from the parent or the plan has no children
    // or the join type is not Inner, Right, RightSemi, RightAnti, return early
    if parent_required.is_empty() || !plan.maintains_input_order()[1] {
        return Ok(None);
    }

    // Collect all unique column indices used in the parent-required sorting expression
    let all_indices: HashSet<usize> = parent_required
        .lex_requirement()
        .iter()
        .flat_map(|order| {
            collect_columns(&order.expr)
                .into_iter()
                .map(|col| col.index())
                .collect::<HashSet<_>>()
        })
        .collect();

    let column_indices = build_join_column_index(plan);
    let projected_indices: Vec<_> = if let Some(projection) = &plan.projection {
        projection.iter().map(|&i| &column_indices[i]).collect()
    } else {
        column_indices.iter().collect()
    };
    let len_of_left_fields = projected_indices
        .iter()
        .filter(|ci| ci.side == JoinSide::Left)
        .count();

    let all_from_right_child = all_indices.iter().all(|i| *i >= len_of_left_fields);

    // If all columns are from the right child, update the parent requirements
    if all_from_right_child {
        // Transform the parent-required expression for the child schema by adjusting columns
        let updated_parent_req = parent_required
            .lex_requirement()
            .iter()
            .map(|req| {
                let child_schema = plan.children()[1].schema();
                let updated_columns = Arc::clone(&req.expr)
                    .transform_up(|expr| {
                        if let Some(col) = expr.as_any().downcast_ref::<Column>() {
                            let index = projected_indices[col.index()].index;
                            Ok(Transformed::yes(Arc::new(Column::new(
                                child_schema.field(index).name(),
                                index,
                            ))))
                        } else {
                            Ok(Transformed::no(expr))
                        }
                    })?
                    .data;
                Ok(PhysicalSortRequirement::new(updated_columns, req.options))
            })
            .collect::<Result<Vec<_>>>()?;

        // Populating with the updated requirements for children that maintain order
        Ok(Some(vec![
            None,
            Some(parent_required.with_updated_requirements(updated_parent_req)),
        ]))
    } else {
        Ok(None)
    }
}

// this function is used to build the column index for the hash join
// push down sort requirements to the right child
fn build_join_column_index(plan: &HashJoinExec) -> Vec<ColumnIndex> {
    let map_fields = |schema: SchemaRef, side: JoinSide| {
        schema
            .fields()
            .iter()
            .enumerate()
            .map(|(index, _)| ColumnIndex { index, side })
            .collect::<Vec<_>>()
    };

    match plan.join_type() {
        JoinType::Inner | JoinType::Right => {
            map_fields(plan.left().schema(), JoinSide::Left)
                .into_iter()
                .chain(map_fields(plan.right().schema(), JoinSide::Right))
                .collect::<Vec<_>>()
        }
        JoinType::RightSemi | JoinType::RightAnti => {
            map_fields(plan.right().schema(), JoinSide::Right)
        }
        _ => unreachable!("unexpected join type: {}", plan.join_type()),
    }
}

/// Define the Requirements Compatibility
#[derive(Debug)]
enum RequirementsCompatibility {
    /// Requirements satisfy
    Satisfy,
    /// Requirements compatible
    Compatible(Option<RequiredInputOrdering>),
    /// Requirements not compatible
    NonCompatible,
}<|MERGE_RESOLUTION|>--- conflicted
+++ resolved
@@ -70,13 +70,7 @@
     }
 }
 
-<<<<<<< HEAD
-/// Tried to push down the sort requirements as far as possible, if decides a `SortExec` is unnecessary removes it.
-pub fn pushdown_sorts(sort_pushdown: SortPushDown) -> Result<SortPushDown> {
-    let mut new_node = pushdown_sorts_helper(sort_pushdown)?;
-    while new_node.tnr == TreeNodeRecursion::Stop {
-        new_node = pushdown_sorts_helper(new_node.data)?;
-=======
+/// Tries to push down the sort requirements as far as possible, if decides a `SortExec` is unnecessary removes it.
 pub fn pushdown_sorts(sort_push_down: SortPushDown) -> Result<SortPushDown> {
     sort_push_down
         .transform_down(pushdown_sorts_helper)
@@ -89,7 +83,6 @@
         (Some(_), _) => f1,
         (_, Some(_)) => f2,
         _ => None,
->>>>>>> dfaede0b
     }
 }
 
@@ -116,23 +109,6 @@
             .map(LexRequirement::from)
             .map(RequiredInputOrdering::Hard)
             .unwrap_or_default();
-<<<<<<< HEAD
-        if !satisfy_parent {
-            // Make sure this `SortExec` satisfies parent requirements:
-            let sort_reqs = requirements.data.ordering_requirement.unwrap_or_default();
-            // It's possible current plan (`SortExec`) has a fetch value.
-            // And if both of them have fetch values, we should use the minimum one.
-            if let Some(fetch) = sort_fetch {
-                if let Some(requirement_fetch) = requirements.data.fetch {
-                    requirements.data.fetch = Some(fetch.min(requirement_fetch));
-                }
-            }
-            let fetch = requirements.data.fetch.or(sort_fetch);
-            requirements = requirements.children.swap_remove(0);
-            requirements =
-                add_sort_above(requirements, sort_reqs.lex_requirement().clone(), fetch);
-        };
-=======
         let parent_is_stricter = plan
             .equivalence_properties()
             .requirements_compatible(&parent_reqs, &current_plan_reqs);
@@ -152,7 +128,7 @@
 
             // add back sort exec matching parent
             sort_push_down =
-                add_sort_above(sort_push_down, parent_reqs, parent_req_fetch);
+                add_sort_above(sort_push_down, parent_reqs.lex_requirement().clone(), parent_req_fetch);
 
             // make pushdown requirements be the new ones.
             sort_push_down.children[0].data = ParentRequirements {
@@ -162,7 +138,6 @@
         } else {
             // Don't add a SortExec
             // Do update what sort requirements to keep pushing down
->>>>>>> dfaede0b
 
             // remove current sort, and get the sort's child
             sort_push_down = sort_push_down.children.swap_remove(0);
@@ -212,16 +187,9 @@
             .ordering_requirement
             .clone()
             .unwrap_or_default();
-<<<<<<< HEAD
-        let fetch = requirements.data.fetch;
-        requirements =
-            add_sort_above(requirements, sort_reqs.lex_requirement().clone(), fetch);
-        assign_initial_requirements(&mut requirements);
-=======
         let fetch = sort_push_down.data.fetch;
-        sort_push_down = add_sort_above(sort_push_down, sort_reqs, fetch);
+        sort_push_down = add_sort_above(sort_push_down, sort_reqs.lex_requirement().clone(), fetch);
         assign_initial_requirements(&mut sort_push_down);
->>>>>>> dfaede0b
     }
 
     Ok(Transformed::yes(sort_push_down))
