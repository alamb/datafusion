// Licensed to the Apache Software Foundation (ASF) under one
// or more contributor license agreements.  See the NOTICE file
// distributed with this work for additional information
// regarding copyright ownership.  The ASF licenses this file
// to you under the Apache License, Version 2.0 (the
// "License"); you may not use this file except in compliance
// with the License.  You may obtain a copy of the License at
//
//   http://www.apache.org/licenses/LICENSE-2.0
//
// Unless required by applicable law or agreed to in writing,
// software distributed under the License is distributed on an
// "AS IS" BASIS, WITHOUT WARRANTIES OR CONDITIONS OF ANY
// KIND, either express or implied.  See the License for the
// specific language governing permissions and limitations
// under the License.

//! Utilizing exact statistics from sources to avoid scanning data
use datafusion_common::config::ConfigOptions;
use datafusion_common::scalar::ScalarValue;
use datafusion_common::tree_node::{Transformed, TransformedResult, TreeNode};
use datafusion_common::Result;
use datafusion_physical_plan::aggregates::AggregateExec;
use datafusion_physical_plan::placeholder_row::PlaceholderRowExec;
use datafusion_physical_plan::projection::ProjectionExec;
use datafusion_physical_plan::udaf::{AggregateFunctionExpr, StatisticsArgs};
use datafusion_physical_plan::{expressions, ExecutionPlan};
use std::sync::Arc;

use crate::PhysicalOptimizerRule;

/// Optimizer that uses available statistics for aggregate functions
#[derive(Default, Debug)]
pub struct AggregateStatistics {}

impl AggregateStatistics {
    #[allow(missing_docs)]
    pub fn new() -> Self {
        Self {}
    }
}

impl PhysicalOptimizerRule for AggregateStatistics {
    #[cfg_attr(feature = "recursive_protection", recursive::recursive)]
    fn optimize(
        &self,
        plan: Arc<dyn ExecutionPlan>,
        _config: &ConfigOptions,
    ) -> Result<Arc<dyn ExecutionPlan>> {
        if let Some(partial_agg_exec) = take_optimizable(&*plan) {
            let partial_agg_exec = partial_agg_exec
                .as_any()
                .downcast_ref::<AggregateExec>()
                .expect("take_optimizable() ensures that this is a AggregateExec");
            let stats = partial_agg_exec.input().statistics()?;
            let mut projections = vec![];
            for expr in partial_agg_exec.aggr_expr() {
                let field = expr.field();
                let args = expr.expressions();
                let statistics_args = StatisticsArgs {
                    statistics: &stats,
                    return_type: field.data_type(),
                    is_distinct: expr.is_distinct(),
                    exprs: args.as_slice(),
                };
                if let Some((optimizable_statistic, name)) =
                    take_optimizable_value_from_statistics(&statistics_args, expr)
                {
                    projections
                        .push((expressions::lit(optimizable_statistic), name.to_owned()));
                } else {
                    // TODO: we need all aggr_expr to be resolved (cf TODO fullres)
                    break;
                }
            }

            // TODO fullres: use statistics even if not all aggr_expr could be resolved
            if projections.len() == partial_agg_exec.aggr_expr().len() {
                // input can be entirely removed
                Ok(Arc::new(ProjectionExec::try_new(
                    projections,
                    Arc::new(PlaceholderRowExec::new(plan.schema())),
                )?))
            } else {
                plan.map_children(|child| {
                    self.optimize(child, _config).map(Transformed::yes)
                })
                .data()
            }
        } else {
            plan.map_children(|child| self.optimize(child, _config).map(Transformed::yes))
                .data()
        }
    }

    fn name(&self) -> &str {
        "aggregate_statistics"
    }

    /// This rule will change the nullable properties of the schema, disable the schema check.
    fn schema_check(&self) -> bool {
        false
    }
}

/// assert if the node passed as argument is a final `AggregateExec` node that can be optimized:
/// - its child (with possible intermediate layers) is a partial `AggregateExec` node
/// - they both have no grouping expression
///
/// If this is the case, return a ref to the partial `AggregateExec`, else `None`.
/// We would have preferred to return a casted ref to AggregateExec but the recursion requires
/// the `ExecutionPlan.children()` method that returns an owned reference.
fn take_optimizable(node: &dyn ExecutionPlan) -> Option<Arc<dyn ExecutionPlan>> {
    if let Some(final_agg_exec) = node.as_any().downcast_ref::<AggregateExec>() {
        if !final_agg_exec.mode().is_first_stage()
            && final_agg_exec.group_expr().is_empty()
        {
            let mut child = Arc::clone(final_agg_exec.input());
            loop {
                if let Some(partial_agg_exec) =
                    child.as_any().downcast_ref::<AggregateExec>()
                {
                    if partial_agg_exec.mode().is_first_stage()
                        && partial_agg_exec.group_expr().is_empty()
                        && partial_agg_exec.filter_expr().iter().all(|e| e.is_none())
                    {
                        return Some(child);
                    }
                }
                if let [childrens_child] = child.children().as_slice() {
                    child = Arc::clone(childrens_child);
                } else {
                    break;
                }
            }
        }
    }
    None
}

/// If this agg_expr is a max that is exactly defined in the statistics, return it.
fn take_optimizable_value_from_statistics(
    statistics_args: &StatisticsArgs,
    agg_expr: &AggregateFunctionExpr,
) -> Option<(ScalarValue, String)> {
    let value = agg_expr.fun().value_from_stats(statistics_args);
    value.map(|val| (val, agg_expr.name().to_string()))
}

<<<<<<< HEAD
#[cfg(test)]
mod tests {
    use crate::aggregate_statistics::AggregateStatistics;
    use crate::PhysicalOptimizerRule;
    use datafusion_common::config::ConfigOptions;
    use datafusion_execution::TaskContext;
    use datafusion_physical_plan::aggregates::AggregateExec;
    use datafusion_physical_plan::projection::ProjectionExec;
    use datafusion_physical_plan::ExecutionPlan;
    use std::sync::Arc;

    use datafusion_common::Result;
    use datafusion_expr_common::operator::Operator;

    use datafusion_physical_plan::aggregates::PhysicalGroupBy;
    use datafusion_physical_plan::coalesce_partitions::CoalescePartitionsExec;
    use datafusion_physical_plan::common;
    use datafusion_physical_plan::filter::FilterExec;
    use datafusion_physical_plan::memory::MemorySourceConfig;
    use datafusion_physical_plan::source::DataSourceExec;

    use crate::test_utils::TestAggregate;
    use arrow::array::Int32Array;
    use arrow::datatypes::{DataType, Field, Schema};
    use arrow::record_batch::RecordBatch;
    use datafusion_common::cast::as_int64_array;
    use datafusion_physical_expr::expressions::{self, cast};
    use datafusion_physical_plan::aggregates::AggregateMode;

    /// Mock data using a MemorySourceConfig which has an exact count statistic
    fn mock_data() -> Result<Arc<DataSourceExec>> {
        let schema = Arc::new(Schema::new(vec![
            Field::new("a", DataType::Int32, true),
            Field::new("b", DataType::Int32, true),
        ]));

        let batch = RecordBatch::try_new(
            Arc::clone(&schema),
            vec![
                Arc::new(Int32Array::from(vec![Some(1), Some(2), None])),
                Arc::new(Int32Array::from(vec![Some(4), None, Some(6)])),
            ],
        )?;

        MemorySourceConfig::try_new_exec(&[vec![batch]], Arc::clone(&schema), None)
    }

    /// Checks that the count optimization was applied and we still get the right result
    async fn assert_count_optim_success(
        plan: AggregateExec,
        agg: TestAggregate,
    ) -> Result<()> {
        let task_ctx = Arc::new(TaskContext::default());
        let plan: Arc<dyn ExecutionPlan> = Arc::new(plan);

        let config = ConfigOptions::new();
        let optimized =
            AggregateStatistics::new().optimize(Arc::clone(&plan), &config)?;

        // A ProjectionExec is a sign that the count optimization was applied
        assert!(optimized.as_any().is::<ProjectionExec>());

        // run both the optimized and nonoptimized plan
        let optimized_result =
            common::collect(optimized.execute(0, Arc::clone(&task_ctx))?).await?;
        let nonoptimized_result = common::collect(plan.execute(0, task_ctx)?).await?;
        assert_eq!(optimized_result.len(), nonoptimized_result.len());

        //  and validate the results are the same and expected
        assert_eq!(optimized_result.len(), 1);
        check_batch(optimized_result.into_iter().next().unwrap(), &agg);
        // check the non optimized one too to ensure types and names remain the same
        assert_eq!(nonoptimized_result.len(), 1);
        check_batch(nonoptimized_result.into_iter().next().unwrap(), &agg);

        Ok(())
    }

    fn check_batch(batch: RecordBatch, agg: &TestAggregate) {
        let schema = batch.schema();
        let fields = schema.fields();
        assert_eq!(fields.len(), 1);

        let field = &fields[0];
        assert_eq!(field.name(), agg.column_name());
        assert_eq!(field.data_type(), &DataType::Int64);
        // note that nullability differs

        assert_eq!(
            as_int64_array(batch.column(0)).unwrap().values(),
            &[agg.expected_count()]
        );
    }

    #[tokio::test]
    async fn test_count_partial_direct_child() -> Result<()> {
        // basic test case with the aggregation applied on a source with exact statistics
        let source = mock_data()?;
        let schema = source.schema();
        let agg = TestAggregate::new_count_star();

        let partial_agg = AggregateExec::try_new(
            AggregateMode::Partial,
            PhysicalGroupBy::default(),
            vec![Arc::new(agg.count_expr(&schema))],
            vec![None],
            source,
            Arc::clone(&schema),
        )?;

        let final_agg = AggregateExec::try_new(
            AggregateMode::Final,
            PhysicalGroupBy::default(),
            vec![Arc::new(agg.count_expr(&schema))],
            vec![None],
            Arc::new(partial_agg),
            Arc::clone(&schema),
        )?;

        assert_count_optim_success(final_agg, agg).await?;

        Ok(())
    }

    #[tokio::test]
    async fn test_count_partial_with_nulls_direct_child() -> Result<()> {
        // basic test case with the aggregation applied on a source with exact statistics
        let source = mock_data()?;
        let schema = source.schema();
        let agg = TestAggregate::new_count_column(&schema);

        let partial_agg = AggregateExec::try_new(
            AggregateMode::Partial,
            PhysicalGroupBy::default(),
            vec![Arc::new(agg.count_expr(&schema))],
            vec![None],
            source,
            Arc::clone(&schema),
        )?;

        let final_agg = AggregateExec::try_new(
            AggregateMode::Final,
            PhysicalGroupBy::default(),
            vec![Arc::new(agg.count_expr(&schema))],
            vec![None],
            Arc::new(partial_agg),
            Arc::clone(&schema),
        )?;

        assert_count_optim_success(final_agg, agg).await?;

        Ok(())
    }

    #[tokio::test]
    async fn test_count_partial_indirect_child() -> Result<()> {
        let source = mock_data()?;
        let schema = source.schema();
        let agg = TestAggregate::new_count_star();

        let partial_agg = AggregateExec::try_new(
            AggregateMode::Partial,
            PhysicalGroupBy::default(),
            vec![Arc::new(agg.count_expr(&schema))],
            vec![None],
            source,
            Arc::clone(&schema),
        )?;

        // We introduce an intermediate optimization step between the partial and final aggregator
        let coalesce = CoalescePartitionsExec::new(Arc::new(partial_agg));

        let final_agg = AggregateExec::try_new(
            AggregateMode::Final,
            PhysicalGroupBy::default(),
            vec![Arc::new(agg.count_expr(&schema))],
            vec![None],
            Arc::new(coalesce),
            Arc::clone(&schema),
        )?;

        assert_count_optim_success(final_agg, agg).await?;

        Ok(())
    }

    #[tokio::test]
    async fn test_count_partial_with_nulls_indirect_child() -> Result<()> {
        let source = mock_data()?;
        let schema = source.schema();
        let agg = TestAggregate::new_count_column(&schema);

        let partial_agg = AggregateExec::try_new(
            AggregateMode::Partial,
            PhysicalGroupBy::default(),
            vec![Arc::new(agg.count_expr(&schema))],
            vec![None],
            source,
            Arc::clone(&schema),
        )?;

        // We introduce an intermediate optimization step between the partial and final aggregator
        let coalesce = CoalescePartitionsExec::new(Arc::new(partial_agg));

        let final_agg = AggregateExec::try_new(
            AggregateMode::Final,
            PhysicalGroupBy::default(),
            vec![Arc::new(agg.count_expr(&schema))],
            vec![None],
            Arc::new(coalesce),
            Arc::clone(&schema),
        )?;

        assert_count_optim_success(final_agg, agg).await?;

        Ok(())
    }

    #[tokio::test]
    async fn test_count_inexact_stat() -> Result<()> {
        let source = mock_data()?;
        let schema = source.schema();
        let agg = TestAggregate::new_count_star();

        // adding a filter makes the statistics inexact
        let filter = Arc::new(FilterExec::try_new(
            expressions::binary(
                expressions::col("a", &schema)?,
                Operator::Gt,
                cast(expressions::lit(1u32), &schema, DataType::Int32)?,
                &schema,
            )?,
            source,
        )?);

        let partial_agg = AggregateExec::try_new(
            AggregateMode::Partial,
            PhysicalGroupBy::default(),
            vec![Arc::new(agg.count_expr(&schema))],
            vec![None],
            filter,
            Arc::clone(&schema),
        )?;

        let final_agg = AggregateExec::try_new(
            AggregateMode::Final,
            PhysicalGroupBy::default(),
            vec![Arc::new(agg.count_expr(&schema))],
            vec![None],
            Arc::new(partial_agg),
            Arc::clone(&schema),
        )?;

        let conf = ConfigOptions::new();
        let optimized =
            AggregateStatistics::new().optimize(Arc::new(final_agg), &conf)?;

        // check that the original ExecutionPlan was not replaced
        assert!(optimized.as_any().is::<AggregateExec>());

        Ok(())
    }

    #[tokio::test]
    async fn test_count_with_nulls_inexact_stat() -> Result<()> {
        let source = mock_data()?;
        let schema = source.schema();
        let agg = TestAggregate::new_count_column(&schema);

        // adding a filter makes the statistics inexact
        let filter = Arc::new(FilterExec::try_new(
            expressions::binary(
                expressions::col("a", &schema)?,
                Operator::Gt,
                cast(expressions::lit(1u32), &schema, DataType::Int32)?,
                &schema,
            )?,
            source,
        )?);

        let partial_agg = AggregateExec::try_new(
            AggregateMode::Partial,
            PhysicalGroupBy::default(),
            vec![Arc::new(agg.count_expr(&schema))],
            vec![None],
            filter,
            Arc::clone(&schema),
        )?;

        let final_agg = AggregateExec::try_new(
            AggregateMode::Final,
            PhysicalGroupBy::default(),
            vec![Arc::new(agg.count_expr(&schema))],
            vec![None],
            Arc::new(partial_agg),
            Arc::clone(&schema),
        )?;

        let conf = ConfigOptions::new();
        let optimized =
            AggregateStatistics::new().optimize(Arc::new(final_agg), &conf)?;

        // check that the original ExecutionPlan was not replaced
        assert!(optimized.as_any().is::<AggregateExec>());

        Ok(())
    }
}
=======
// See tests in datafusion/core/tests/physical_optimizer
>>>>>>> ab16fd5d
<|MERGE_RESOLUTION|>--- conflicted
+++ resolved
@@ -147,315 +147,4 @@
     value.map(|val| (val, agg_expr.name().to_string()))
 }
 
-<<<<<<< HEAD
-#[cfg(test)]
-mod tests {
-    use crate::aggregate_statistics::AggregateStatistics;
-    use crate::PhysicalOptimizerRule;
-    use datafusion_common::config::ConfigOptions;
-    use datafusion_execution::TaskContext;
-    use datafusion_physical_plan::aggregates::AggregateExec;
-    use datafusion_physical_plan::projection::ProjectionExec;
-    use datafusion_physical_plan::ExecutionPlan;
-    use std::sync::Arc;
-
-    use datafusion_common::Result;
-    use datafusion_expr_common::operator::Operator;
-
-    use datafusion_physical_plan::aggregates::PhysicalGroupBy;
-    use datafusion_physical_plan::coalesce_partitions::CoalescePartitionsExec;
-    use datafusion_physical_plan::common;
-    use datafusion_physical_plan::filter::FilterExec;
-    use datafusion_physical_plan::memory::MemorySourceConfig;
-    use datafusion_physical_plan::source::DataSourceExec;
-
-    use crate::test_utils::TestAggregate;
-    use arrow::array::Int32Array;
-    use arrow::datatypes::{DataType, Field, Schema};
-    use arrow::record_batch::RecordBatch;
-    use datafusion_common::cast::as_int64_array;
-    use datafusion_physical_expr::expressions::{self, cast};
-    use datafusion_physical_plan::aggregates::AggregateMode;
-
-    /// Mock data using a MemorySourceConfig which has an exact count statistic
-    fn mock_data() -> Result<Arc<DataSourceExec>> {
-        let schema = Arc::new(Schema::new(vec![
-            Field::new("a", DataType::Int32, true),
-            Field::new("b", DataType::Int32, true),
-        ]));
-
-        let batch = RecordBatch::try_new(
-            Arc::clone(&schema),
-            vec![
-                Arc::new(Int32Array::from(vec![Some(1), Some(2), None])),
-                Arc::new(Int32Array::from(vec![Some(4), None, Some(6)])),
-            ],
-        )?;
-
-        MemorySourceConfig::try_new_exec(&[vec![batch]], Arc::clone(&schema), None)
-    }
-
-    /// Checks that the count optimization was applied and we still get the right result
-    async fn assert_count_optim_success(
-        plan: AggregateExec,
-        agg: TestAggregate,
-    ) -> Result<()> {
-        let task_ctx = Arc::new(TaskContext::default());
-        let plan: Arc<dyn ExecutionPlan> = Arc::new(plan);
-
-        let config = ConfigOptions::new();
-        let optimized =
-            AggregateStatistics::new().optimize(Arc::clone(&plan), &config)?;
-
-        // A ProjectionExec is a sign that the count optimization was applied
-        assert!(optimized.as_any().is::<ProjectionExec>());
-
-        // run both the optimized and nonoptimized plan
-        let optimized_result =
-            common::collect(optimized.execute(0, Arc::clone(&task_ctx))?).await?;
-        let nonoptimized_result = common::collect(plan.execute(0, task_ctx)?).await?;
-        assert_eq!(optimized_result.len(), nonoptimized_result.len());
-
-        //  and validate the results are the same and expected
-        assert_eq!(optimized_result.len(), 1);
-        check_batch(optimized_result.into_iter().next().unwrap(), &agg);
-        // check the non optimized one too to ensure types and names remain the same
-        assert_eq!(nonoptimized_result.len(), 1);
-        check_batch(nonoptimized_result.into_iter().next().unwrap(), &agg);
-
-        Ok(())
-    }
-
-    fn check_batch(batch: RecordBatch, agg: &TestAggregate) {
-        let schema = batch.schema();
-        let fields = schema.fields();
-        assert_eq!(fields.len(), 1);
-
-        let field = &fields[0];
-        assert_eq!(field.name(), agg.column_name());
-        assert_eq!(field.data_type(), &DataType::Int64);
-        // note that nullability differs
-
-        assert_eq!(
-            as_int64_array(batch.column(0)).unwrap().values(),
-            &[agg.expected_count()]
-        );
-    }
-
-    #[tokio::test]
-    async fn test_count_partial_direct_child() -> Result<()> {
-        // basic test case with the aggregation applied on a source with exact statistics
-        let source = mock_data()?;
-        let schema = source.schema();
-        let agg = TestAggregate::new_count_star();
-
-        let partial_agg = AggregateExec::try_new(
-            AggregateMode::Partial,
-            PhysicalGroupBy::default(),
-            vec![Arc::new(agg.count_expr(&schema))],
-            vec![None],
-            source,
-            Arc::clone(&schema),
-        )?;
-
-        let final_agg = AggregateExec::try_new(
-            AggregateMode::Final,
-            PhysicalGroupBy::default(),
-            vec![Arc::new(agg.count_expr(&schema))],
-            vec![None],
-            Arc::new(partial_agg),
-            Arc::clone(&schema),
-        )?;
-
-        assert_count_optim_success(final_agg, agg).await?;
-
-        Ok(())
-    }
-
-    #[tokio::test]
-    async fn test_count_partial_with_nulls_direct_child() -> Result<()> {
-        // basic test case with the aggregation applied on a source with exact statistics
-        let source = mock_data()?;
-        let schema = source.schema();
-        let agg = TestAggregate::new_count_column(&schema);
-
-        let partial_agg = AggregateExec::try_new(
-            AggregateMode::Partial,
-            PhysicalGroupBy::default(),
-            vec![Arc::new(agg.count_expr(&schema))],
-            vec![None],
-            source,
-            Arc::clone(&schema),
-        )?;
-
-        let final_agg = AggregateExec::try_new(
-            AggregateMode::Final,
-            PhysicalGroupBy::default(),
-            vec![Arc::new(agg.count_expr(&schema))],
-            vec![None],
-            Arc::new(partial_agg),
-            Arc::clone(&schema),
-        )?;
-
-        assert_count_optim_success(final_agg, agg).await?;
-
-        Ok(())
-    }
-
-    #[tokio::test]
-    async fn test_count_partial_indirect_child() -> Result<()> {
-        let source = mock_data()?;
-        let schema = source.schema();
-        let agg = TestAggregate::new_count_star();
-
-        let partial_agg = AggregateExec::try_new(
-            AggregateMode::Partial,
-            PhysicalGroupBy::default(),
-            vec![Arc::new(agg.count_expr(&schema))],
-            vec![None],
-            source,
-            Arc::clone(&schema),
-        )?;
-
-        // We introduce an intermediate optimization step between the partial and final aggregator
-        let coalesce = CoalescePartitionsExec::new(Arc::new(partial_agg));
-
-        let final_agg = AggregateExec::try_new(
-            AggregateMode::Final,
-            PhysicalGroupBy::default(),
-            vec![Arc::new(agg.count_expr(&schema))],
-            vec![None],
-            Arc::new(coalesce),
-            Arc::clone(&schema),
-        )?;
-
-        assert_count_optim_success(final_agg, agg).await?;
-
-        Ok(())
-    }
-
-    #[tokio::test]
-    async fn test_count_partial_with_nulls_indirect_child() -> Result<()> {
-        let source = mock_data()?;
-        let schema = source.schema();
-        let agg = TestAggregate::new_count_column(&schema);
-
-        let partial_agg = AggregateExec::try_new(
-            AggregateMode::Partial,
-            PhysicalGroupBy::default(),
-            vec![Arc::new(agg.count_expr(&schema))],
-            vec![None],
-            source,
-            Arc::clone(&schema),
-        )?;
-
-        // We introduce an intermediate optimization step between the partial and final aggregator
-        let coalesce = CoalescePartitionsExec::new(Arc::new(partial_agg));
-
-        let final_agg = AggregateExec::try_new(
-            AggregateMode::Final,
-            PhysicalGroupBy::default(),
-            vec![Arc::new(agg.count_expr(&schema))],
-            vec![None],
-            Arc::new(coalesce),
-            Arc::clone(&schema),
-        )?;
-
-        assert_count_optim_success(final_agg, agg).await?;
-
-        Ok(())
-    }
-
-    #[tokio::test]
-    async fn test_count_inexact_stat() -> Result<()> {
-        let source = mock_data()?;
-        let schema = source.schema();
-        let agg = TestAggregate::new_count_star();
-
-        // adding a filter makes the statistics inexact
-        let filter = Arc::new(FilterExec::try_new(
-            expressions::binary(
-                expressions::col("a", &schema)?,
-                Operator::Gt,
-                cast(expressions::lit(1u32), &schema, DataType::Int32)?,
-                &schema,
-            )?,
-            source,
-        )?);
-
-        let partial_agg = AggregateExec::try_new(
-            AggregateMode::Partial,
-            PhysicalGroupBy::default(),
-            vec![Arc::new(agg.count_expr(&schema))],
-            vec![None],
-            filter,
-            Arc::clone(&schema),
-        )?;
-
-        let final_agg = AggregateExec::try_new(
-            AggregateMode::Final,
-            PhysicalGroupBy::default(),
-            vec![Arc::new(agg.count_expr(&schema))],
-            vec![None],
-            Arc::new(partial_agg),
-            Arc::clone(&schema),
-        )?;
-
-        let conf = ConfigOptions::new();
-        let optimized =
-            AggregateStatistics::new().optimize(Arc::new(final_agg), &conf)?;
-
-        // check that the original ExecutionPlan was not replaced
-        assert!(optimized.as_any().is::<AggregateExec>());
-
-        Ok(())
-    }
-
-    #[tokio::test]
-    async fn test_count_with_nulls_inexact_stat() -> Result<()> {
-        let source = mock_data()?;
-        let schema = source.schema();
-        let agg = TestAggregate::new_count_column(&schema);
-
-        // adding a filter makes the statistics inexact
-        let filter = Arc::new(FilterExec::try_new(
-            expressions::binary(
-                expressions::col("a", &schema)?,
-                Operator::Gt,
-                cast(expressions::lit(1u32), &schema, DataType::Int32)?,
-                &schema,
-            )?,
-            source,
-        )?);
-
-        let partial_agg = AggregateExec::try_new(
-            AggregateMode::Partial,
-            PhysicalGroupBy::default(),
-            vec![Arc::new(agg.count_expr(&schema))],
-            vec![None],
-            filter,
-            Arc::clone(&schema),
-        )?;
-
-        let final_agg = AggregateExec::try_new(
-            AggregateMode::Final,
-            PhysicalGroupBy::default(),
-            vec![Arc::new(agg.count_expr(&schema))],
-            vec![None],
-            Arc::new(partial_agg),
-            Arc::clone(&schema),
-        )?;
-
-        let conf = ConfigOptions::new();
-        let optimized =
-            AggregateStatistics::new().optimize(Arc::new(final_agg), &conf)?;
-
-        // check that the original ExecutionPlan was not replaced
-        assert!(optimized.as_any().is::<AggregateExec>());
-
-        Ok(())
-    }
-}
-=======
-// See tests in datafusion/core/tests/physical_optimizer
->>>>>>> ab16fd5d
+// See tests in datafusion/core/tests/physical_optimizer