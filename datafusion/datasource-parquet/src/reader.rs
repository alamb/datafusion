--- conflicted
+++ resolved
@@ -22,6 +22,7 @@
 use crate::ParquetFileMetrics;
 use bytes::Bytes;
 use datafusion_datasource::file_meta::FileMeta;
+use datafusion_execution::cache::cache_manager::FileMetadata;
 use datafusion_execution::cache::cache_manager::FileMetadataCache;
 use datafusion_physical_plan::metrics::ExecutionPlanMetricsSet;
 use futures::future::BoxFuture;
@@ -30,11 +31,8 @@
 use parquet::arrow::arrow_reader::ArrowReaderOptions;
 use parquet::arrow::async_reader::{AsyncFileReader, ParquetObjectReader};
 use parquet::file::metadata::ParquetMetaData;
-<<<<<<< HEAD
-=======
 use std::any::Any;
 use std::collections::HashMap;
->>>>>>> a26039b0
 use std::fmt::Debug;
 use std::ops::Range;
 use std::sync::Arc;
@@ -278,8 +276,6 @@
         }
         .boxed()
     }
-<<<<<<< HEAD
-=======
 }
 
 /// Wrapper to implement [`FileMetadata`] for [`ParquetMetaData`].
@@ -309,5 +305,4 @@
             self.0.column_index().is_some() && self.0.offset_index().is_some();
         HashMap::from([("page_index".to_owned(), page_index.to_string())])
     }
->>>>>>> a26039b0
 }