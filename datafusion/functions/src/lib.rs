--- conflicted
+++ resolved
@@ -109,13 +109,6 @@
 pub mod regex;
 make_stub_package!(regex, "regex_expressions");
 
-<<<<<<< HEAD
-make_package!(math, "math_expressions", "Mathematical functions.");
-make_package!(datetime, "datetime_expressions", "Date and time functions.");
-make_package!(regex, "regex_expressions", "Regex functions");
-
-=======
->>>>>>> ca37ce37
 /// Fluent-style API for creating `Expr`s
 pub mod expr_fn {
     #[cfg(feature = "core_expressions")]
