// Licensed to the Apache Software Foundation (ASF) under one
// or more contributor license agreements.  See the NOTICE file
// distributed with this work for additional information
// regarding copyright ownership.  The ASF licenses this file
// to you under the Apache License, Version 2.0 (the
// "License"); you may not use this file except in compliance
// with the License.  You may obtain a copy of the License at
//
//   http://www.apache.org/licenses/LICENSE-2.0
//
// Unless required by applicable law or agreed to in writing,
// software distributed under the License is distributed on an
// "AS IS" BASIS, WITHOUT WARRANTIES OR CONDITIONS OF ANY
// KIND, either express or implied.  See the License for the
// specific language governing permissions and limitations
// under the License.

extern crate criterion;

use std::sync::Arc;

use arrow::array::{ArrayRef, Date32Array, StringArray};
use arrow::datatypes::{DataType, Field};
use chrono::prelude::*;
use chrono::TimeDelta;
use criterion::{black_box, criterion_group, criterion_main, Criterion};
use datafusion_common::config::ConfigOptions;
use datafusion_common::ScalarValue;
use datafusion_common::ScalarValue::TimestampNanosecond;
use datafusion_expr::{ColumnarValue, ScalarFunctionArgs};
use datafusion_functions::datetime::to_char;
use rand::prelude::IndexedRandom;
use rand::rngs::ThreadRng;
use rand::Rng;

fn pick_date_in_range(
    rng: &mut ThreadRng,
    start_date: NaiveDate,
    end_date: NaiveDate,
) -> NaiveDate {
    let days_in_range = (end_date - start_date).num_days();
    let random_days: i64 = rng.random_range(0..days_in_range);
    start_date + TimeDelta::try_days(random_days).unwrap()
}

fn generate_date32_array(rng: &mut ThreadRng) -> Date32Array {
    let mut data: Vec<i32> = vec![];
    let unix_days_from_ce = NaiveDate::from_ymd_opt(1970, 1, 1)
        .unwrap()
        .num_days_from_ce();
    let start_date = "1970-01-01"
        .parse::<NaiveDate>()
        .expect("Date should parse");
    let end_date = "2050-12-31"
        .parse::<NaiveDate>()
        .expect("Date should parse");
    for _ in 0..1000 {
        data.push(
            pick_date_in_range(rng, start_date, end_date).num_days_from_ce()
                - unix_days_from_ce,
        );
    }

    Date32Array::from(data)
}

const DATE_PATTERNS: [&str; 5] =
    ["%Y:%m:%d", "%d-%m-%Y", "%d%m%Y", "%Y%m%d", "%Y...%m...%d"];

const DATETIME_PATTERNS: [&str; 8] = [
    "%Y:%m:%d %H:%M%S",
    "%Y:%m:%d %_H:%M%S",
    "%Y:%m:%d %k:%M%S",
    "%d-%m-%Y %I%P-%M-%S %f",
    "%d%m%Y %H",
    "%Y%m%d %M-%S %.3f",
    "%Y...%m...%d %T%3f",
    "%c",
];

fn pick_date_pattern(rng: &mut ThreadRng) -> String {
    DATE_PATTERNS
        .choose(rng)
        .expect("Empty list of date patterns")
        .to_string()
}

fn pick_date_time_pattern(rng: &mut ThreadRng) -> String {
    DATETIME_PATTERNS
        .choose(rng)
        .expect("Empty list of date time patterns")
        .to_string()
}

fn pick_date_and_date_time_mixed_pattern(rng: &mut ThreadRng) -> String {
    match rng.gen_bool(0.5) {
        true => pick_date_pattern(rng),
        false => pick_date_time_pattern(rng),
    }
}

fn generate_pattern_array(
    rng: &mut ThreadRng,
    pick_fn: impl Fn(&mut ThreadRng) -> String,
) -> StringArray {
    let mut data = Vec::with_capacity(1000);

    for _ in 0..1000 {
        data.push(pick_fn(rng));
    }

    StringArray::from(data)
}

fn generate_date_pattern_array(rng: &mut ThreadRng) -> StringArray {
    generate_pattern_array(rng, pick_date_pattern)
}

fn generate_datetime_pattern_array(rng: &mut ThreadRng) -> StringArray {
    generate_pattern_array(rng, pick_date_time_pattern)
}

fn generate_mixed_pattern_array(rng: &mut ThreadRng) -> StringArray {
    generate_pattern_array(rng, pick_date_and_date_time_mixed_pattern)
}

fn criterion_benchmark(c: &mut Criterion) {
<<<<<<< HEAD
    c.bench_function("to_char_array_date_only_patterns_1000", |b| {
        let mut rng = rand::thread_rng();
        let data_arr = generate_date32_array(&mut rng);
        let batch_len = data_arr.len();
        let data = ColumnarValue::Array(Arc::new(data_arr) as ArrayRef);
        let patterns = ColumnarValue::Array(Arc::new(generate_date_pattern_array(
            &mut rng,
        )) as ArrayRef);

        b.iter(|| {
            black_box(
                to_char()
                    .invoke_with_args(ScalarFunctionArgs {
                        args: vec![data.clone(), patterns.clone()],
                        number_rows: batch_len,
                        return_type: &DataType::Utf8,
                    })
                    .expect("to_char should work on valid values"),
            )
        })
    });

    c.bench_function("to_char_array_datetime_patterns_1000", |b| {
        let mut rng = rand::thread_rng();
        let data_arr = generate_date32_array(&mut rng);
=======
    let config_options = Arc::new(ConfigOptions::default());

    c.bench_function("to_char_array_array_1000", |b| {
        let mut rng = rand::rng();
        let data_arr = data(&mut rng);
>>>>>>> 6793af58
        let batch_len = data_arr.len();
        let data = ColumnarValue::Array(Arc::new(data_arr) as ArrayRef);
        let patterns = ColumnarValue::Array(Arc::new(generate_datetime_pattern_array(
            &mut rng,
        )) as ArrayRef);

        b.iter(|| {
            black_box(
                to_char()
                    .invoke_with_args(ScalarFunctionArgs {
                        args: vec![data.clone(), patterns.clone()],
                        arg_fields: vec![
                            Field::new("a", data.data_type(), true).into(),
                            Field::new("b", patterns.data_type(), true).into(),
                        ],
                        number_rows: batch_len,
                        return_field: Field::new("f", DataType::Utf8, true).into(),
                        config_options: Arc::clone(&config_options),
                    })
                    .expect("to_char should work on valid values"),
            )
        })
    });

<<<<<<< HEAD
    c.bench_function("to_char_array_mixed_patterns_1000", |b| {
        let mut rng = rand::thread_rng();
        let data_arr = generate_date32_array(&mut rng);
        let batch_len = data_arr.len();
        let data = ColumnarValue::Array(Arc::new(data_arr) as ArrayRef);
        let patterns = ColumnarValue::Array(Arc::new(generate_mixed_pattern_array(
            &mut rng,
        )) as ArrayRef);

        b.iter(|| {
            black_box(
                to_char()
                    .invoke_with_args(ScalarFunctionArgs {
                        args: vec![data.clone(), patterns.clone()],
                        number_rows: batch_len,
                        return_type: &DataType::Utf8,
                    })
                    .expect("to_char should work on valid values"),
            )
        })
    });

    c.bench_function("to_char_scalar_date_only_pattern_1000", |b| {
        let mut rng = rand::thread_rng();
        let data_arr = generate_date32_array(&mut rng);
=======
    c.bench_function("to_char_array_scalar_1000", |b| {
        let mut rng = rand::rng();
        let data_arr = data(&mut rng);
>>>>>>> 6793af58
        let batch_len = data_arr.len();
        let data = ColumnarValue::Array(Arc::new(data_arr) as ArrayRef);
        let patterns =
            ColumnarValue::Scalar(ScalarValue::Utf8(Some(pick_date_pattern(&mut rng))));

        b.iter(|| {
            black_box(
                to_char()
                    .invoke_with_args(ScalarFunctionArgs {
                        args: vec![data.clone(), patterns.clone()],
                        arg_fields: vec![
                            Field::new("a", data.data_type(), true).into(),
                            Field::new("b", patterns.data_type(), true).into(),
                        ],
                        number_rows: batch_len,
                        return_field: Field::new("f", DataType::Utf8, true).into(),
                        config_options: Arc::clone(&config_options),
                    })
                    .expect("to_char should work on valid values"),
            )
        })
    });

    c.bench_function("to_char_scalar_datetime_pattern_1000", |b| {
        let mut rng = rand::thread_rng();
        let data_arr = generate_date32_array(&mut rng);
        let batch_len = data_arr.len();
        let data = ColumnarValue::Array(Arc::new(data_arr) as ArrayRef);
        let patterns = ColumnarValue::Scalar(ScalarValue::Utf8(Some(
            pick_date_time_pattern(&mut rng),
        )));

        b.iter(|| {
            black_box(
                to_char()
                    .invoke_with_args(ScalarFunctionArgs {
                        args: vec![data.clone(), patterns.clone()],
                        number_rows: batch_len,
                        return_type: &DataType::Utf8,
                    })
                    .expect("to_char should work on valid values"),
            )
        })
    });

    c.bench_function("to_char_scalar_1000", |b| {
        let mut rng = rand::thread_rng();
        let timestamp = "2026-07-08T09:10:11"
            .parse::<NaiveDateTime>()
            .unwrap()
            .with_nanosecond(56789)
            .unwrap()
            .and_utc()
            .timestamp_nanos_opt()
            .unwrap();
        let data = ColumnarValue::Scalar(TimestampNanosecond(Some(timestamp), None));
        let pattern =
            ColumnarValue::Scalar(ScalarValue::Utf8(Some(pick_date_pattern(&mut rng))));

        b.iter(|| {
            black_box(
                to_char()
                    .invoke_with_args(ScalarFunctionArgs {
                        args: vec![data.clone(), pattern.clone()],
                        arg_fields: vec![
                            Field::new("a", data.data_type(), true).into(),
                            Field::new("b", pattern.data_type(), true).into(),
                        ],
                        number_rows: 1,
                        return_field: Field::new("f", DataType::Utf8, true).into(),
                        config_options: Arc::clone(&config_options),
                    })
                    .expect("to_char should work on valid values"),
            )
        })
    });
}

criterion_group!(benches, criterion_benchmark);
criterion_main!(benches);<|MERGE_RESOLUTION|>--- conflicted
+++ resolved
@@ -125,42 +125,14 @@
 }
 
 fn criterion_benchmark(c: &mut Criterion) {
-<<<<<<< HEAD
+    let config_options = Arc::new(ConfigOptions::default());
+
     c.bench_function("to_char_array_date_only_patterns_1000", |b| {
-        let mut rng = rand::thread_rng();
+        let mut rng = rand::rng();
         let data_arr = generate_date32_array(&mut rng);
         let batch_len = data_arr.len();
         let data = ColumnarValue::Array(Arc::new(data_arr) as ArrayRef);
         let patterns = ColumnarValue::Array(Arc::new(generate_date_pattern_array(
-            &mut rng,
-        )) as ArrayRef);
-
-        b.iter(|| {
-            black_box(
-                to_char()
-                    .invoke_with_args(ScalarFunctionArgs {
-                        args: vec![data.clone(), patterns.clone()],
-                        number_rows: batch_len,
-                        return_type: &DataType::Utf8,
-                    })
-                    .expect("to_char should work on valid values"),
-            )
-        })
-    });
-
-    c.bench_function("to_char_array_datetime_patterns_1000", |b| {
-        let mut rng = rand::thread_rng();
-        let data_arr = generate_date32_array(&mut rng);
-=======
-    let config_options = Arc::new(ConfigOptions::default());
-
-    c.bench_function("to_char_array_array_1000", |b| {
-        let mut rng = rand::rng();
-        let data_arr = data(&mut rng);
->>>>>>> 6793af58
-        let batch_len = data_arr.len();
-        let data = ColumnarValue::Array(Arc::new(data_arr) as ArrayRef);
-        let patterns = ColumnarValue::Array(Arc::new(generate_datetime_pattern_array(
             &mut rng,
         )) as ArrayRef);
 
@@ -182,7 +154,28 @@
         })
     });
 
-<<<<<<< HEAD
+    c.bench_function("to_char_array_datetime_patterns_1000", |b| {
+        let mut rng = rand::rng();
+        let data_arr = generate_date32_array(&mut rng);
+        let batch_len = data_arr.len();
+        let data = ColumnarValue::Array(Arc::new(data_arr) as ArrayRef);
+        let patterns = ColumnarValue::Array(Arc::new(generate_datetime_pattern_array(
+            &mut rng,
+        )) as ArrayRef);
+
+        b.iter(|| {
+            black_box(
+                to_char()
+                    .invoke_with_args(ScalarFunctionArgs {
+                        args: vec![data.clone(), patterns.clone()],
+                        number_rows: batch_len,
+                        return_type: &DataType::Utf8,
+                    })
+                    .expect("to_char should work on valid values"),
+            )
+        })
+    });
+
     c.bench_function("to_char_array_mixed_patterns_1000", |b| {
         let mut rng = rand::thread_rng();
         let data_arr = generate_date32_array(&mut rng);
@@ -208,15 +201,32 @@
     c.bench_function("to_char_scalar_date_only_pattern_1000", |b| {
         let mut rng = rand::thread_rng();
         let data_arr = generate_date32_array(&mut rng);
-=======
-    c.bench_function("to_char_array_scalar_1000", |b| {
-        let mut rng = rand::rng();
-        let data_arr = data(&mut rng);
->>>>>>> 6793af58
         let batch_len = data_arr.len();
         let data = ColumnarValue::Array(Arc::new(data_arr) as ArrayRef);
         let patterns =
             ColumnarValue::Scalar(ScalarValue::Utf8(Some(pick_date_pattern(&mut rng))));
+
+        b.iter(|| {
+            black_box(
+                to_char()
+                    .invoke_with_args(ScalarFunctionArgs {
+                        args: vec![data.clone(), patterns.clone()],
+                        number_rows: batch_len,
+                        return_type: &DataType::Utf8,
+                    })
+                    .expect("to_char should work on valid values"),
+            )
+        })
+    });
+
+    c.bench_function("to_char_scalar_datetime_pattern_1000", |b| {
+        let mut rng = rand::thread_rng();
+        let data_arr = generate_date32_array(&mut rng);
+        let batch_len = data_arr.len();
+        let data = ColumnarValue::Array(Arc::new(data_arr) as ArrayRef);
+        let patterns = ColumnarValue::Scalar(ScalarValue::Utf8(Some(
+            pick_date_time_pattern(&mut rng),
+        )));
 
         b.iter(|| {
             black_box(
@@ -230,28 +240,6 @@
                         number_rows: batch_len,
                         return_field: Field::new("f", DataType::Utf8, true).into(),
                         config_options: Arc::clone(&config_options),
-                    })
-                    .expect("to_char should work on valid values"),
-            )
-        })
-    });
-
-    c.bench_function("to_char_scalar_datetime_pattern_1000", |b| {
-        let mut rng = rand::thread_rng();
-        let data_arr = generate_date32_array(&mut rng);
-        let batch_len = data_arr.len();
-        let data = ColumnarValue::Array(Arc::new(data_arr) as ArrayRef);
-        let patterns = ColumnarValue::Scalar(ScalarValue::Utf8(Some(
-            pick_date_time_pattern(&mut rng),
-        )));
-
-        b.iter(|| {
-            black_box(
-                to_char()
-                    .invoke_with_args(ScalarFunctionArgs {
-                        args: vec![data.clone(), patterns.clone()],
-                        number_rows: batch_len,
-                        return_type: &DataType::Utf8,
                     })
                     .expect("to_char should work on valid values"),
             )
