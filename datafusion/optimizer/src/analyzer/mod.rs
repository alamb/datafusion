// Licensed to the Apache Software Foundation (ASF) under one
// or more contributor license agreements.  See the NOTICE file
// distributed with this work for additional information
// regarding copyright ownership.  The ASF licenses this file
// to you under the Apache License, Version 2.0 (the
// "License"); you may not use this file except in compliance
// with the License.  You may obtain a copy of the License at
//
//   http://www.apache.org/licenses/LICENSE-2.0
//
// Unless required by applicable law or agreed to in writing,
// software distributed under the License is distributed on an
// "AS IS" BASIS, WITHOUT WARRANTIES OR CONDITIONS OF ANY
// KIND, either express or implied.  See the License for the
// specific language governing permissions and limitations
// under the License.

use std::sync::Arc;

use log::debug;

use datafusion_common::config::ConfigOptions;
use datafusion_common::instant::Instant;
use datafusion_common::tree_node::TreeNodeRecursion;
use datafusion_common::{DataFusionError, Result};
use datafusion_expr::expr::Exists;
use datafusion_expr::expr::InSubquery;
use datafusion_expr::expr_rewriter::FunctionRewrite;
use datafusion_expr::{Expr, LogicalPlan};

use crate::analyzer::count_wildcard_rule::CountWildcardRule;
use crate::analyzer::inline_table_scan::InlineTableScan;
use crate::analyzer::subquery::check_subquery_expr;
use crate::analyzer::type_coercion::TypeCoercion;
use crate::utils::log_plan;

use self::function_rewrite::ApplyFunctionRewrites;

pub mod count_wildcard_rule;
pub mod function_rewrite;
pub mod inline_table_scan;
pub mod subquery;
pub mod type_coercion;

/// [`AnalyzerRule`]s transform [`LogicalPlan`]s in some way to make
/// the plan valid prior to the rest of the DataFusion optimization process.
///
/// This is different than an [`OptimizerRule`](crate::OptimizerRule)
/// which must preserve the semantics of the `LogicalPlan`, while computing
/// results in a more optimal way.
///
/// For example, an `AnalyzerRule` may resolve [`Expr`]s into more specific
/// forms such as a subquery reference, or do type coercion to ensure the types
/// of operands are correct.
///
/// Use [`SessionState::add_analyzer_rule`] to register additional
/// `AnalyzerRule`s.
///
/// [`SessionState::add_analyzer_rule`]: https://docs.rs/datafusion/latest/datafusion/execution/context/struct.SessionState.html#method.add_analyzer_rule
pub trait AnalyzerRule {
    /// Rewrite `plan`
    fn analyze(&self, plan: LogicalPlan, config: &ConfigOptions) -> Result<LogicalPlan>;

    /// A human readable name for this analyzer rule
    fn name(&self) -> &str;
}

/// A rule-based Analyzer.
///
/// An `Analyzer` transforms a `LogicalPlan`
/// prior to the rest of the DataFusion optimization process.
#[derive(Clone)]
pub struct Analyzer {
    /// Expr --> Function writes to apply prior to analysis passes
    pub function_rewrites: Vec<Arc<dyn FunctionRewrite + Send + Sync>>,
    /// All rules to apply
    pub rules: Vec<Arc<dyn AnalyzerRule + Send + Sync>>,
}

impl Default for Analyzer {
    fn default() -> Self {
        Self::new()
    }
}

impl Analyzer {
    /// Create a new analyzer using the recommended list of rules
    pub fn new() -> Self {
        let rules: Vec<Arc<dyn AnalyzerRule + Send + Sync>> = vec![
            Arc::new(InlineTableScan::new()),
            Arc::new(TypeCoercion::new()),
            Arc::new(CountWildcardRule::new()),
        ];
        Self::with_rules(rules)
    }

    /// Create a new analyzer with the given rules
    pub fn with_rules(rules: Vec<Arc<dyn AnalyzerRule + Send + Sync>>) -> Self {
        Self {
            function_rewrites: vec![],
            rules,
        }
    }

    /// Add a function rewrite rule
    pub fn add_function_rewrite(
        &mut self,
        rewrite: Arc<dyn FunctionRewrite + Send + Sync>,
    ) {
        self.function_rewrites.push(rewrite);
    }

    /// Analyze the logical plan by applying analyzer rules, and
    /// do necessary check and fail the invalid plans
    pub fn execute_and_check<F>(
        &self,
        plan: &LogicalPlan,
        config: &ConfigOptions,
        mut observer: F,
    ) -> Result<LogicalPlan>
    where
        F: FnMut(&LogicalPlan, &dyn AnalyzerRule),
    {
        let start_time = Instant::now();
        let mut new_plan = plan.clone();

        // Create an analyzer pass that rewrites `Expr`s to function_calls, as
        // appropriate.
        //
        // Note this is run before all other rules since it rewrites based on
        // the argument types (List or Scalar), and TypeCoercion may cast the
        // argument types from Scalar to List.
        let expr_to_function: Arc<dyn AnalyzerRule + Send + Sync> =
            Arc::new(ApplyFunctionRewrites::new(self.function_rewrites.clone()));
        let rules = std::iter::once(&expr_to_function).chain(self.rules.iter());

        // TODO add common rule executor for Analyzer and Optimizer
        for rule in rules {
            new_plan = rule.analyze(new_plan, config).map_err(|e| {
                DataFusionError::Context(rule.name().to_string(), Box::new(e))
            })?;
            log_plan(rule.name(), &new_plan);
            observer(&new_plan, rule.as_ref());
        }
        // for easier display in explain output
        check_plan(&new_plan).map_err(|e| {
            DataFusionError::Context("check_analyzed_plan".to_string(), Box::new(e))
        })?;
        log_plan("Final analyzed plan", &new_plan);
        debug!("Analyzer took {} ms", start_time.elapsed().as_millis());
        Ok(new_plan)
    }
}

/// Do necessary check and fail the invalid plan
fn check_plan(plan: &LogicalPlan) -> Result<()> {
<<<<<<< HEAD
    plan.apply_with_subqueries(&mut |plan: &LogicalPlan| {
        for expr in plan.expressions().iter() {
=======
    plan.apply(&mut |plan: &LogicalPlan| {
        plan.inspect_expressions(|expr| {
>>>>>>> f7b4ed0a
            // recursively look for subqueries
            expr.apply(&mut |expr| {
                match expr {
                    Expr::Exists(Exists { subquery, .. })
                    | Expr::InSubquery(InSubquery { subquery, .. })
                    | Expr::ScalarSubquery(subquery) => {
                        check_subquery_expr(plan, &subquery.subquery, expr)?;
                    }
                    _ => {}
                };
                Ok(TreeNodeRecursion::Continue)
            })?;
            Ok::<(), DataFusionError>(())
        })?;
        Ok(TreeNodeRecursion::Continue)
    })?;

    Ok(())
}<|MERGE_RESOLUTION|>--- conflicted
+++ resolved
@@ -21,7 +21,7 @@
 
 use datafusion_common::config::ConfigOptions;
 use datafusion_common::instant::Instant;
-use datafusion_common::tree_node::TreeNodeRecursion;
+use datafusion_common::tree_node::{TreeNode, TreeNodeRecursion};
 use datafusion_common::{DataFusionError, Result};
 use datafusion_expr::expr::Exists;
 use datafusion_expr::expr::InSubquery;
@@ -154,13 +154,8 @@
 
 /// Do necessary check and fail the invalid plan
 fn check_plan(plan: &LogicalPlan) -> Result<()> {
-<<<<<<< HEAD
     plan.apply_with_subqueries(&mut |plan: &LogicalPlan| {
-        for expr in plan.expressions().iter() {
-=======
-    plan.apply(&mut |plan: &LogicalPlan| {
-        plan.inspect_expressions(|expr| {
->>>>>>> f7b4ed0a
+        plan.apply_expressions(|expr| {
             // recursively look for subqueries
             expr.apply(&mut |expr| {
                 match expr {
@@ -172,11 +167,8 @@
                     _ => {}
                 };
                 Ok(TreeNodeRecursion::Continue)
-            })?;
-            Ok::<(), DataFusionError>(())
-        })?;
-        Ok(TreeNodeRecursion::Continue)
-    })?;
-
-    Ok(())
+            })
+        })
+    })
+    .map(|_| ())
 }