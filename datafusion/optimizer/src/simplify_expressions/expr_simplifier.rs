--- conflicted
+++ resolved
@@ -58,7 +58,6 @@
     unwrap_cast_in_comparison_for_binary,
 };
 use crate::simplify_expressions::SimplifyInfo;
-<<<<<<< HEAD
 use crate::simplify_expressions::{
     guarantees::GuaranteeRewriter,
     udf_preimage::{
@@ -66,9 +65,7 @@
         preimage_in_comparison_for_binary,
     },
 };
-=======
 use datafusion_expr::expr_rewriter::rewrite_with_guarantees_map;
->>>>>>> 356616e0
 use datafusion_expr_common::casts::try_cast_literal_to_type;
 use indexmap::IndexSet;
 use regex::Regex;
