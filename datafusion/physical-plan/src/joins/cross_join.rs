// Licensed to the Apache Software Foundation (ASF) under one
// or more contributor license agreements.  See the NOTICE file
// distributed with this work for additional information
// regarding copyright ownership.  The ASF licenses this file
// to you under the Apache License, Version 2.0 (the
// "License"); you may not use this file except in compliance
// with the License.  You may obtain a copy of the License at
//
//   http://www.apache.org/licenses/LICENSE-2.0
//
// Unless required by applicable law or agreed to in writing,
// software distributed under the License is distributed on an
// "AS IS" BASIS, WITHOUT WARRANTIES OR CONDITIONS OF ANY
// KIND, either express or implied.  See the License for the
// specific language governing permissions and limitations
// under the License.

//! Defines the cross join plan for loading the left side of the cross join
//! and producing batches in parallel for the right partitions

use super::utils::{
    adjust_right_output_partitioning, BatchSplitter, BatchTransformer,
    BuildProbeJoinMetrics, NoopBatchTransformer, OnceAsync, OnceFut,
    StatefulStreamResult,
};
use crate::coalesce_partitions::CoalescePartitionsExec;
use crate::metrics::{ExecutionPlanMetricsSet, MetricsSet};
use crate::{
    execution_mode_from_children, handle_state, ColumnStatistics, DisplayAs,
    DisplayFormatType, Distribution, ExecutionMode, ExecutionPlan,
    ExecutionPlanProperties, PlanProperties, RecordBatchStream,
    SendableRecordBatchStream, Statistics,
};
use arrow::compute::concat_batches;
use std::{any::Any, sync::Arc, task::Poll};

use arrow::datatypes::{Fields, Schema, SchemaRef};
use arrow::record_batch::RecordBatch;
use arrow_array::RecordBatchOptions;
use datafusion_common::stats::Precision;
use datafusion_common::{internal_err, JoinType, Result, ScalarValue};
use datafusion_execution::memory_pool::{MemoryConsumer, MemoryReservation};
use datafusion_execution::TaskContext;
use datafusion_physical_expr::equivalence::join_equivalence_properties;

use async_trait::async_trait;
use futures::{ready, Stream, StreamExt, TryStreamExt};

<<<<<<< HEAD
/// Data of the left side that is buffered into memory
type JoinLeftData = (RecordBatch, MemoryReservation);
=======
/// Data of the left side
#[derive(Debug)]
struct JoinLeftData {
    /// Single RecordBatch with all rows from the left side
    merged_batch: RecordBatch,
    /// Track memory reservation for merged_batch. Relies on drop
    /// semantics to release reservation when JoinLeftData is dropped.
    #[allow(dead_code)]
    reservation: MemoryReservation,
}
>>>>>>> 274b2229

/// Cross Join Execution Plan
///
/// This operator is used when there are no predicates between two tables and
/// returns the Cartesian product of the two tables.
///
/// Buffers the left input into memory and then streams batches from each
/// partition on the right input combining them with the buffered left input
/// to generate the output.
///
/// # Clone / Shared State
///
/// Note this structure includes a [`OnceAsync`] that is used to coordinate the
/// loading of the left side with the processing in each output stream.
/// Therefore it can not be [`Clone`]
#[derive(Debug)]
pub struct CrossJoinExec {
    /// left (build) side which gets loaded in memory
    pub left: Arc<dyn ExecutionPlan>,
    /// right (probe) side which are combined with left side
    pub right: Arc<dyn ExecutionPlan>,
    /// The schema once the join is applied
    schema: SchemaRef,
    /// Buffered copy of left (build) side in memory.
    ///
    /// This structure is *shared* across all output streams.
    ///
    /// Each output stream waits on the `OnceAsync` to signal the completion of
    /// the left side loading.
    left_fut: OnceAsync<JoinLeftData>,
    /// Execution plan metrics
    metrics: ExecutionPlanMetricsSet,
    /// Properties such as schema, equivalence properties, ordering, partitioning, etc.
    cache: PlanProperties,
}

impl CrossJoinExec {
    /// Create a new [CrossJoinExec].
    pub fn new(left: Arc<dyn ExecutionPlan>, right: Arc<dyn ExecutionPlan>) -> Self {
        // left then right
        let (all_columns, metadata) = {
            let left_schema = left.schema();
            let right_schema = right.schema();
            let left_fields = left_schema.fields().iter();
            let right_fields = right_schema.fields().iter();

            let mut metadata = left_schema.metadata().clone();
            metadata.extend(right_schema.metadata().clone());

            (
                left_fields.chain(right_fields).cloned().collect::<Fields>(),
                metadata,
            )
        };

        let schema = Arc::new(Schema::new(all_columns).with_metadata(metadata));
        let cache = Self::compute_properties(&left, &right, Arc::clone(&schema));

        CrossJoinExec {
            left,
            right,
            schema,
            left_fut: Default::default(),
            metrics: ExecutionPlanMetricsSet::default(),
            cache,
        }
    }

    /// left (build) side which gets loaded in memory
    pub fn left(&self) -> &Arc<dyn ExecutionPlan> {
        &self.left
    }

    /// right side which gets combined with left side
    pub fn right(&self) -> &Arc<dyn ExecutionPlan> {
        &self.right
    }

    /// This function creates the cache object that stores the plan properties such as schema, equivalence properties, ordering, partitioning, etc.
    fn compute_properties(
        left: &Arc<dyn ExecutionPlan>,
        right: &Arc<dyn ExecutionPlan>,
        schema: SchemaRef,
    ) -> PlanProperties {
        // Calculate equivalence properties
        // TODO: Check equivalence properties of cross join, it may preserve
        //       ordering in some cases.
        let eq_properties = join_equivalence_properties(
            left.equivalence_properties().clone(),
            right.equivalence_properties().clone(),
            &JoinType::Full,
            schema,
            &[false, false],
            None,
            &[],
        );

        // Get output partitioning:
        // TODO: Optimize the cross join implementation to generate M * N
        //       partitions.
        let output_partitioning = adjust_right_output_partitioning(
            right.output_partitioning(),
            left.schema().fields.len(),
        );

        // Determine the execution mode:
        let mut mode = execution_mode_from_children([left, right]);
        if mode.is_unbounded() {
            // If any of the inputs is unbounded, cross join breaks the pipeline.
            mode = ExecutionMode::PipelineBreaking;
        }

        PlanProperties::new(eq_properties, output_partitioning, mode)
    }
}

/// Asynchronously collect the result of the left child
async fn load_left_input(
    left: Arc<dyn ExecutionPlan>,
    context: Arc<TaskContext>,
    metrics: BuildProbeJoinMetrics,
    reservation: MemoryReservation,
) -> Result<JoinLeftData> {
    // merge all left parts into a single stream
    let left_schema = left.schema();
    let merge = if left.output_partitioning().partition_count() != 1 {
        Arc::new(CoalescePartitionsExec::new(left))
    } else {
        left
    };
    let stream = merge.execute(0, context)?;

    // Load all batches and count the rows
    let (batches, _metrics, reservation) = stream
        .try_fold((Vec::new(), metrics, reservation), |mut acc, batch| async {
            let batch_size = batch.get_array_memory_size();
            // Reserve memory for incoming batch
            acc.2.try_grow(batch_size)?;
            // Update metrics
            acc.1.build_mem_used.add(batch_size);
            acc.1.build_input_batches.add(1);
            acc.1.build_input_rows.add(batch.num_rows());
            // Push batch to output
            acc.0.push(batch);
            Ok(acc)
        })
        .await?;

    let merged_batch = concat_batches(&left_schema, &batches)?;

    Ok(JoinLeftData {
        merged_batch,
        reservation,
    })
}

impl DisplayAs for CrossJoinExec {
    fn fmt_as(
        &self,
        t: DisplayFormatType,
        f: &mut std::fmt::Formatter,
    ) -> std::fmt::Result {
        match t {
            DisplayFormatType::Default | DisplayFormatType::Verbose => {
                write!(f, "CrossJoinExec")
            }
        }
    }
}

impl ExecutionPlan for CrossJoinExec {
    fn name(&self) -> &'static str {
        "CrossJoinExec"
    }

    fn as_any(&self) -> &dyn Any {
        self
    }

    fn properties(&self) -> &PlanProperties {
        &self.cache
    }

    fn children(&self) -> Vec<&Arc<dyn ExecutionPlan>> {
        vec![&self.left, &self.right]
    }

    fn metrics(&self) -> Option<MetricsSet> {
        Some(self.metrics.clone_inner())
    }

    fn with_new_children(
        self: Arc<Self>,
        children: Vec<Arc<dyn ExecutionPlan>>,
    ) -> Result<Arc<dyn ExecutionPlan>> {
        Ok(Arc::new(CrossJoinExec::new(
            Arc::clone(&children[0]),
            Arc::clone(&children[1]),
        )))
    }

    fn required_input_distribution(&self) -> Vec<Distribution> {
        vec![
            Distribution::SinglePartition,
            Distribution::UnspecifiedDistribution,
        ]
    }

    fn execute(
        &self,
        partition: usize,
        context: Arc<TaskContext>,
    ) -> Result<SendableRecordBatchStream> {
        let stream = self.right.execute(partition, Arc::clone(&context))?;

        let join_metrics = BuildProbeJoinMetrics::new(partition, &self.metrics);

        // Initialization of operator-level reservation
        let reservation =
            MemoryConsumer::new("CrossJoinExec").register(context.memory_pool());

        let batch_size = context.session_config().batch_size();
        let enforce_batch_size_in_joins =
            context.session_config().enforce_batch_size_in_joins();

        let left_fut = self.left_fut.once(|| {
            load_left_input(
                Arc::clone(&self.left),
                context,
                join_metrics.clone(),
                reservation,
            )
        });

        if enforce_batch_size_in_joins {
            Ok(Box::pin(CrossJoinStream {
                schema: Arc::clone(&self.schema),
                left_fut,
                right: stream,
                left_index: 0,
                join_metrics,
                state: CrossJoinStreamState::WaitBuildSide,
                left_data: RecordBatch::new_empty(self.left().schema()),
                batch_transformer: BatchSplitter::new(batch_size),
            }))
        } else {
            Ok(Box::pin(CrossJoinStream {
                schema: Arc::clone(&self.schema),
                left_fut,
                right: stream,
                left_index: 0,
                join_metrics,
                state: CrossJoinStreamState::WaitBuildSide,
                left_data: RecordBatch::new_empty(self.left().schema()),
                batch_transformer: NoopBatchTransformer::new(),
            }))
        }
    }

    fn statistics(&self) -> Result<Statistics> {
        Ok(stats_cartesian_product(
            self.left.statistics()?,
            self.right.statistics()?,
        ))
    }
}

/// [left/right]_col_count are required in case the column statistics are None
fn stats_cartesian_product(
    left_stats: Statistics,
    right_stats: Statistics,
) -> Statistics {
    let left_row_count = left_stats.num_rows;
    let right_row_count = right_stats.num_rows;

    // calculate global stats
    let num_rows = left_row_count.multiply(&right_row_count);
    // the result size is two times a*b because you have the columns of both left and right
    let total_byte_size = left_stats
        .total_byte_size
        .multiply(&right_stats.total_byte_size)
        .multiply(&Precision::Exact(2));

    let left_col_stats = left_stats.column_statistics;
    let right_col_stats = right_stats.column_statistics;

    // the null counts must be multiplied by the row counts of the other side (if defined)
    // Min, max and distinct_count on the other hand are invariants.
    let cross_join_stats = left_col_stats
        .into_iter()
        .map(|s| ColumnStatistics {
            null_count: s.null_count.multiply(&right_row_count),
            distinct_count: s.distinct_count,
            min_value: s.min_value,
            max_value: s.max_value,
        })
        .chain(right_col_stats.into_iter().map(|s| ColumnStatistics {
            null_count: s.null_count.multiply(&left_row_count),
            distinct_count: s.distinct_count,
            min_value: s.min_value,
            max_value: s.max_value,
        }))
        .collect();

    Statistics {
        num_rows,
        total_byte_size,
        column_statistics: cross_join_stats,
    }
}

/// A stream that issues [RecordBatch]es as they arrive from the right  of the join.
struct CrossJoinStream<T> {
    /// Input schema
    schema: Arc<Schema>,
    /// Future for data from left side
    left_fut: OnceFut<JoinLeftData>,
    /// Right side stream
    right: SendableRecordBatchStream,
    /// Current value on the left
    left_index: usize,
    /// Join execution metrics
    join_metrics: BuildProbeJoinMetrics,
    /// State of the stream
    state: CrossJoinStreamState,
    /// Left data (copy of the entire buffered left side)
    left_data: RecordBatch,
    /// Batch transformer
    batch_transformer: T,
}

impl<T: BatchTransformer + Unpin + Send> RecordBatchStream for CrossJoinStream<T> {
    fn schema(&self) -> SchemaRef {
        Arc::clone(&self.schema)
    }
}

/// Represents states of CrossJoinStream
enum CrossJoinStreamState {
    WaitBuildSide,
    FetchProbeBatch,
    /// Holds the currently processed right side batch
    BuildBatches(RecordBatch),
}

impl CrossJoinStreamState {
    /// Tries to extract RecordBatch from CrossJoinStreamState enum.
    /// Returns an error if state is not BuildBatches state.
    fn try_as_record_batch(&mut self) -> Result<&RecordBatch> {
        match self {
            CrossJoinStreamState::BuildBatches(rb) => Ok(rb),
            _ => internal_err!("Expected RecordBatch in BuildBatches state"),
        }
    }
}

fn build_batch(
    left_index: usize,
    batch: &RecordBatch,
    left_data: &RecordBatch,
    schema: &Schema,
) -> Result<RecordBatch> {
    // Repeat value on the left n times
    let arrays = left_data
        .columns()
        .iter()
        .map(|arr| {
            let scalar = ScalarValue::try_from_array(arr, left_index)?;
            scalar.to_array_of_size(batch.num_rows())
        })
        .collect::<Result<Vec<_>>>()?;

    RecordBatch::try_new_with_options(
        Arc::new(schema.clone()),
        arrays
            .iter()
            .chain(batch.columns().iter())
            .cloned()
            .collect(),
        &RecordBatchOptions::new().with_row_count(Some(batch.num_rows())),
    )
    .map_err(Into::into)
}

#[async_trait]
impl<T: BatchTransformer + Unpin + Send> Stream for CrossJoinStream<T> {
    type Item = Result<RecordBatch>;

    fn poll_next(
        mut self: std::pin::Pin<&mut Self>,
        cx: &mut std::task::Context<'_>,
    ) -> Poll<Option<Self::Item>> {
        self.poll_next_impl(cx)
    }
}

impl<T: BatchTransformer> CrossJoinStream<T> {
    /// Separate implementation function that unpins the [`CrossJoinStream`] so
    /// that partial borrows work correctly
    fn poll_next_impl(
        &mut self,
        cx: &mut std::task::Context<'_>,
    ) -> Poll<Option<Result<RecordBatch>>> {
        loop {
            return match self.state {
                CrossJoinStreamState::WaitBuildSide => {
                    handle_state!(ready!(self.collect_build_side(cx)))
                }
                CrossJoinStreamState::FetchProbeBatch => {
                    handle_state!(ready!(self.fetch_probe_batch(cx)))
                }
                CrossJoinStreamState::BuildBatches(_) => {
                    handle_state!(self.build_batches())
                }
            };
        }
    }

    /// Collects build (left) side of the join into the state. In case of an empty build batch,
    /// the execution terminates. Otherwise, the state is updated to fetch probe (right) batch.
    fn collect_build_side(
        &mut self,
        cx: &mut std::task::Context<'_>,
    ) -> Poll<Result<StatefulStreamResult<Option<RecordBatch>>>> {
        let build_timer = self.join_metrics.build_time.timer();
        let left_data = match ready!(self.left_fut.get(cx)) {
            Ok(left_data) => left_data,
            Err(e) => return Poll::Ready(Err(e)),
        };
        build_timer.done();

        let left_data = left_data.merged_batch.clone();
        let result = if left_data.num_rows() == 0 {
            StatefulStreamResult::Ready(None)
        } else {
            self.left_data = left_data;
            self.state = CrossJoinStreamState::FetchProbeBatch;
            StatefulStreamResult::Continue
        };
        Poll::Ready(Ok(result))
    }

    /// Fetches the probe (right) batch, updates the metrics, and save the batch in the state.
    /// Then, the state is updated to build result batches.
    fn fetch_probe_batch(
        &mut self,
        cx: &mut std::task::Context<'_>,
    ) -> Poll<Result<StatefulStreamResult<Option<RecordBatch>>>> {
        self.left_index = 0;
        let right_data = match ready!(self.right.poll_next_unpin(cx)) {
            Some(Ok(right_data)) => right_data,
            Some(Err(e)) => return Poll::Ready(Err(e)),
            None => return Poll::Ready(Ok(StatefulStreamResult::Ready(None))),
        };
        self.join_metrics.input_batches.add(1);
        self.join_metrics.input_rows.add(right_data.num_rows());

        self.state = CrossJoinStreamState::BuildBatches(right_data);
        Poll::Ready(Ok(StatefulStreamResult::Continue))
    }

    /// Joins the the indexed row of left data with the current probe batch.
    /// If all the results are produced, the state is set to fetch new probe batch.
    fn build_batches(&mut self) -> Result<StatefulStreamResult<Option<RecordBatch>>> {
        let right_batch = self.state.try_as_record_batch()?;
        if self.left_index < self.left_data.num_rows() {
            match self.batch_transformer.next() {
                None => {
                    let join_timer = self.join_metrics.join_time.timer();
                    let result = build_batch(
                        self.left_index,
                        right_batch,
                        &self.left_data,
                        &self.schema,
                    );
                    join_timer.done();

                    self.batch_transformer.set_batch(result?);
                }
                Some((batch, last)) => {
                    if last {
                        self.left_index += 1;
                    }

                    self.join_metrics.output_batches.add(1);
                    self.join_metrics.output_rows.add(batch.num_rows());
                    return Ok(StatefulStreamResult::Ready(Some(batch)));
                }
            }
        } else {
            self.state = CrossJoinStreamState::FetchProbeBatch;
        }
        Ok(StatefulStreamResult::Continue)
    }
}

#[cfg(test)]
mod tests {
    use super::*;
    use crate::common;
    use crate::test::build_table_scan_i32;

    use datafusion_common::{assert_batches_sorted_eq, assert_contains};
    use datafusion_execution::runtime_env::RuntimeEnvBuilder;

    async fn join_collect(
        left: Arc<dyn ExecutionPlan>,
        right: Arc<dyn ExecutionPlan>,
        context: Arc<TaskContext>,
    ) -> Result<(Vec<String>, Vec<RecordBatch>)> {
        let join = CrossJoinExec::new(left, right);
        let columns_header = columns(&join.schema());

        let stream = join.execute(0, context)?;
        let batches = common::collect(stream).await?;

        Ok((columns_header, batches))
    }

    #[tokio::test]
    async fn test_stats_cartesian_product() {
        let left_row_count = 11;
        let left_bytes = 23;
        let right_row_count = 7;
        let right_bytes = 27;

        let left = Statistics {
            num_rows: Precision::Exact(left_row_count),
            total_byte_size: Precision::Exact(left_bytes),
            column_statistics: vec![
                ColumnStatistics {
                    distinct_count: Precision::Exact(5),
                    max_value: Precision::Exact(ScalarValue::Int64(Some(21))),
                    min_value: Precision::Exact(ScalarValue::Int64(Some(-4))),
                    null_count: Precision::Exact(0),
                },
                ColumnStatistics {
                    distinct_count: Precision::Exact(1),
                    max_value: Precision::Exact(ScalarValue::from("x")),
                    min_value: Precision::Exact(ScalarValue::from("a")),
                    null_count: Precision::Exact(3),
                },
            ],
        };

        let right = Statistics {
            num_rows: Precision::Exact(right_row_count),
            total_byte_size: Precision::Exact(right_bytes),
            column_statistics: vec![ColumnStatistics {
                distinct_count: Precision::Exact(3),
                max_value: Precision::Exact(ScalarValue::Int64(Some(12))),
                min_value: Precision::Exact(ScalarValue::Int64(Some(0))),
                null_count: Precision::Exact(2),
            }],
        };

        let result = stats_cartesian_product(left, right);

        let expected = Statistics {
            num_rows: Precision::Exact(left_row_count * right_row_count),
            total_byte_size: Precision::Exact(2 * left_bytes * right_bytes),
            column_statistics: vec![
                ColumnStatistics {
                    distinct_count: Precision::Exact(5),
                    max_value: Precision::Exact(ScalarValue::Int64(Some(21))),
                    min_value: Precision::Exact(ScalarValue::Int64(Some(-4))),
                    null_count: Precision::Exact(0),
                },
                ColumnStatistics {
                    distinct_count: Precision::Exact(1),
                    max_value: Precision::Exact(ScalarValue::from("x")),
                    min_value: Precision::Exact(ScalarValue::from("a")),
                    null_count: Precision::Exact(3 * right_row_count),
                },
                ColumnStatistics {
                    distinct_count: Precision::Exact(3),
                    max_value: Precision::Exact(ScalarValue::Int64(Some(12))),
                    min_value: Precision::Exact(ScalarValue::Int64(Some(0))),
                    null_count: Precision::Exact(2 * left_row_count),
                },
            ],
        };

        assert_eq!(result, expected);
    }

    #[tokio::test]
    async fn test_stats_cartesian_product_with_unknown_size() {
        let left_row_count = 11;

        let left = Statistics {
            num_rows: Precision::Exact(left_row_count),
            total_byte_size: Precision::Exact(23),
            column_statistics: vec![
                ColumnStatistics {
                    distinct_count: Precision::Exact(5),
                    max_value: Precision::Exact(ScalarValue::Int64(Some(21))),
                    min_value: Precision::Exact(ScalarValue::Int64(Some(-4))),
                    null_count: Precision::Exact(0),
                },
                ColumnStatistics {
                    distinct_count: Precision::Exact(1),
                    max_value: Precision::Exact(ScalarValue::from("x")),
                    min_value: Precision::Exact(ScalarValue::from("a")),
                    null_count: Precision::Exact(3),
                },
            ],
        };

        let right = Statistics {
            num_rows: Precision::Absent,
            total_byte_size: Precision::Absent,
            column_statistics: vec![ColumnStatistics {
                distinct_count: Precision::Exact(3),
                max_value: Precision::Exact(ScalarValue::Int64(Some(12))),
                min_value: Precision::Exact(ScalarValue::Int64(Some(0))),
                null_count: Precision::Exact(2),
            }],
        };

        let result = stats_cartesian_product(left, right);

        let expected = Statistics {
            num_rows: Precision::Absent,
            total_byte_size: Precision::Absent,
            column_statistics: vec![
                ColumnStatistics {
                    distinct_count: Precision::Exact(5),
                    max_value: Precision::Exact(ScalarValue::Int64(Some(21))),
                    min_value: Precision::Exact(ScalarValue::Int64(Some(-4))),
                    null_count: Precision::Absent, // we don't know the row count on the right
                },
                ColumnStatistics {
                    distinct_count: Precision::Exact(1),
                    max_value: Precision::Exact(ScalarValue::from("x")),
                    min_value: Precision::Exact(ScalarValue::from("a")),
                    null_count: Precision::Absent, // we don't know the row count on the right
                },
                ColumnStatistics {
                    distinct_count: Precision::Exact(3),
                    max_value: Precision::Exact(ScalarValue::Int64(Some(12))),
                    min_value: Precision::Exact(ScalarValue::Int64(Some(0))),
                    null_count: Precision::Exact(2 * left_row_count),
                },
            ],
        };

        assert_eq!(result, expected);
    }

    #[tokio::test]
    async fn test_join() -> Result<()> {
        let task_ctx = Arc::new(TaskContext::default());

        let left = build_table_scan_i32(
            ("a1", &vec![1, 2, 3]),
            ("b1", &vec![4, 5, 6]),
            ("c1", &vec![7, 8, 9]),
        );
        let right = build_table_scan_i32(
            ("a2", &vec![10, 11]),
            ("b2", &vec![12, 13]),
            ("c2", &vec![14, 15]),
        );

        let (columns, batches) = join_collect(left, right, task_ctx).await?;

        assert_eq!(columns, vec!["a1", "b1", "c1", "a2", "b2", "c2"]);
        let expected = [
            "+----+----+----+----+----+----+",
            "| a1 | b1 | c1 | a2 | b2 | c2 |",
            "+----+----+----+----+----+----+",
            "| 1  | 4  | 7  | 10 | 12 | 14 |",
            "| 1  | 4  | 7  | 11 | 13 | 15 |",
            "| 2  | 5  | 8  | 10 | 12 | 14 |",
            "| 2  | 5  | 8  | 11 | 13 | 15 |",
            "| 3  | 6  | 9  | 10 | 12 | 14 |",
            "| 3  | 6  | 9  | 11 | 13 | 15 |",
            "+----+----+----+----+----+----+",
        ];

        assert_batches_sorted_eq!(expected, &batches);

        Ok(())
    }

    #[tokio::test]
    async fn test_overallocation() -> Result<()> {
        let runtime = RuntimeEnvBuilder::new()
            .with_memory_limit(100, 1.0)
            .build_arc()?;
        let task_ctx = TaskContext::default().with_runtime(runtime);
        let task_ctx = Arc::new(task_ctx);

        let left = build_table_scan_i32(
            ("a1", &vec![1, 2, 3, 4, 5, 6, 7, 8, 9, 0]),
            ("b1", &vec![1, 2, 3, 4, 5, 6, 7, 8, 9, 0]),
            ("c1", &vec![1, 2, 3, 4, 5, 6, 7, 8, 9, 0]),
        );
        let right = build_table_scan_i32(
            ("a2", &vec![10, 11]),
            ("b2", &vec![12, 13]),
            ("c2", &vec![14, 15]),
        );

        let err = join_collect(left, right, task_ctx).await.unwrap_err();

        assert_contains!(
            err.to_string(),
            "External error: Resources exhausted: Additional allocation failed with top memory consumers (across reservations) as: CrossJoinExec"
        );

        Ok(())
    }

    /// Returns the column names on the schema
    fn columns(schema: &Schema) -> Vec<String> {
        schema.fields().iter().map(|f| f.name().clone()).collect()
    }
}<|MERGE_RESOLUTION|>--- conflicted
+++ resolved
@@ -46,11 +46,7 @@
 use async_trait::async_trait;
 use futures::{ready, Stream, StreamExt, TryStreamExt};
 
-<<<<<<< HEAD
 /// Data of the left side that is buffered into memory
-type JoinLeftData = (RecordBatch, MemoryReservation);
-=======
-/// Data of the left side
 #[derive(Debug)]
 struct JoinLeftData {
     /// Single RecordBatch with all rows from the left side
@@ -60,7 +56,6 @@
     #[allow(dead_code)]
     reservation: MemoryReservation,
 }
->>>>>>> 274b2229
 
 /// Cross Join Execution Plan
 ///
