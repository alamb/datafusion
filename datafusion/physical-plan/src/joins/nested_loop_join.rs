--- conflicted
+++ resolved
@@ -48,12 +48,9 @@
 use datafusion_execution::memory_pool::{MemoryConsumer, MemoryReservation};
 use datafusion_execution::TaskContext;
 use datafusion_expr::JoinType;
-use datafusion_physical_expr::PhysicalSortExpr;
-
-<<<<<<< HEAD
-=======
+use datafusion_physical_expr::{EquivalenceProperties, PhysicalSortExpr};
+
 use datafusion_physical_expr::equivalence::join_equivalence_properties;
->>>>>>> b582cda0
 use futures::{ready, Stream, StreamExt, TryStreamExt};
 
 /// Data of the inner table side
@@ -194,8 +191,6 @@
         distribution_from_join_type(&self.join_type)
     }
 
-<<<<<<< HEAD
-=======
     fn equivalence_properties(&self) -> EquivalenceProperties {
         join_equivalence_properties(
             self.left.equivalence_properties(),
@@ -209,7 +204,6 @@
         )
     }
 
->>>>>>> b582cda0
     fn children(&self) -> Vec<Arc<dyn ExecutionPlan>> {
         vec![self.left.clone(), self.right.clone()]
     }
