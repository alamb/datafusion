--- conflicted
+++ resolved
@@ -34,23 +34,10 @@
 use datafusion_physical_expr::EquivalenceProperties;
 
 /// Execution plan for values list based relation (produces constant rows)
-<<<<<<< HEAD
 #[deprecated(
     since = "45.0.0",
     note = "Use `MemorySourceConfig::try_new_as_values` instead"
 )]
-=======
-///
-/// Note this structure is the same as [`MemoryExec`] and is deprecated.
-/// Please see the following for alternatives
-/// * [`MemoryExec::try_new`]
-/// * [`MemoryExec::try_new_from_batches`]
-///
-/// [`MemoryExec`]: crate::memory::MemoryExec
-/// [`MemoryExec::try_new`]: crate::memory::MemoryExec::try_new
-/// [`MemoryExec::try_new_from_batches`]: crate::memory::MemoryExec::try_new_from_batches
-#[deprecated(since = "45.0.0", note = "Use `MemoryExec` instead")]
->>>>>>> d5428b21
 #[derive(Debug, Clone)]
 pub struct ValuesExec {
     /// The schema
