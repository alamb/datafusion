--- conflicted
+++ resolved
@@ -459,26 +459,6 @@
     }
 }
 
-<<<<<<< HEAD
-=======
-/// A wrapper to customize output ordering display.
-#[derive(Debug)]
-pub struct OutputOrderingDisplay<'a>(pub &'a [PhysicalSortExpr]);
-
-impl<'a> fmt::Display for OutputOrderingDisplay<'a> {
-    fn fmt(&self, f: &mut Formatter) -> fmt::Result {
-        write!(f, "[")?;
-        for (i, e) in self.0.iter().enumerate() {
-            if i > 0 {
-                write!(f, ", ")?
-            }
-            write!(f, "{e}")?;
-        }
-        write!(f, "]")
-    }
-}
-
->>>>>>> 444a6736
 pub fn display_orderings(f: &mut Formatter, orderings: &[LexOrdering]) -> fmt::Result {
     if let Some(ordering) = orderings.first() {
         if !ordering.is_empty() {
