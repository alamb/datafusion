--- conflicted
+++ resolved
@@ -413,12 +413,8 @@
     };
     use arrow::compute::SortOptions;
     use arrow::datatypes::{DataType, Field, Schema, SchemaRef};
-<<<<<<< HEAD
     use datafusion_common::test_util::batches_to_string;
     use datafusion_common::{assert_batches_eq, assert_contains, DataFusionError};
-=======
-    use datafusion_common::{assert_batches_eq, DataFusionError};
->>>>>>> 0ba2db4a
     use datafusion_common_runtime::SpawnedTask;
     use datafusion_execution::config::SessionConfig;
     use datafusion_execution::runtime_env::RuntimeEnvBuilder;
