# Licensed to the Apache Software Foundation (ASF) under one
# or more contributor license agreements.  See the NOTICE file
# distributed with this work for additional information
# regarding copyright ownership.  The ASF licenses this file
# to you under the Apache License, Version 2.0 (the
# "License"); you may not use this file except in compliance
# with the License.  You may obtain a copy of the License at
#
#   http://www.apache.org/licenses/LICENSE-2.0
#
# Unless required by applicable law or agreed to in writing,
# software distributed under the License is distributed on an
# "AS IS" BASIS, WITHOUT WARRANTIES OR CONDITIONS OF ANY
# KIND, either express or implied.  See the License for the
# specific language governing permissions and limitations
# under the License.

[workspace]
exclude = ["datafusion-cli"]
members = [
    "datafusion/common",
    "datafusion/core",
    "datafusion/expr",
    "datafusion/execution",
    "datafusion/functions",
    "datafusion/optimizer",
    "datafusion/physical-expr",
    "datafusion/physical-plan",
    "datafusion/proto",
    "datafusion/proto/gen",
    "datafusion/sql",
    "datafusion/sqllogictest",
    "datafusion/substrait",
    "datafusion/wasmtest",
    "datafusion-examples",
    "docs",
    "test-utils",
    "benchmarks",
]
resolver = "2"

[workspace.package]
authors = ["Apache Arrow <dev@arrow.apache.org>"]
edition = "2021"
homepage = "https://github.com/apache/arrow-datafusion"
license = "Apache-2.0"
readme = "README.md"
repository = "https://github.com/apache/arrow-datafusion"
rust-version = "1.70"
version = "33.0.0"

[workspace.dependencies]
arrow = { version = "49.0.0", features = ["prettyprint"] }
arrow-array = { version = "49.0.0", default-features = false, features = ["chrono-tz"] }
arrow-buffer = { version = "49.0.0", default-features = false }
arrow-flight = { version = "49.0.0", features = ["flight-sql-experimental"] }
arrow-ord = { version = "49.0.0", default-features = false }
arrow-schema = { version = "49.0.0", default-features = false }
async-trait = "0.1.73"
bigdecimal = "0.4.1"
bytes = "1.4"
ctor = "0.2.0"
<<<<<<< HEAD
datafusion = { path = "datafusion/core" }
datafusion-common = { path = "datafusion/common" }
datafusion-expr = { path = "datafusion/expr" }
datafusion-functions = { path = "datafusion/functions" }
datafusion-sql = { path = "datafusion/sql" }
datafusion-optimizer = { path = "datafusion/optimizer" }
datafusion-physical-expr = { path = "datafusion/physical-expr" }
datafusion-physical-plan = { path = "datafusion/physical-plan" }
datafusion-execution = { path = "datafusion/execution" }
datafusion-proto = { path = "datafusion/proto" }
datafusion-sqllogictest = { path = "datafusion/sqllogictest" }
datafusion-substrait = { path = "datafusion/substrait" }
=======
datafusion = { path = "datafusion/core", version = "33.0.0" }
datafusion-common = { path = "datafusion/common", version = "33.0.0" }
datafusion-expr = { path = "datafusion/expr", version = "33.0.0" }
datafusion-sql = { path = "datafusion/sql", version = "33.0.0" }
datafusion-optimizer = { path = "datafusion/optimizer", version = "33.0.0" }
datafusion-physical-expr = { path = "datafusion/physical-expr", version = "33.0.0" }
datafusion-physical-plan = { path = "datafusion/physical-plan", version = "33.0.0" }
datafusion-execution = { path = "datafusion/execution", version = "33.0.0" }
datafusion-proto = { path = "datafusion/proto", version = "33.0.0" }
datafusion-sqllogictest = { path = "datafusion/sqllogictest", version = "33.0.0" }
datafusion-substrait = { path = "datafusion/substrait", version = "33.0.0" }
>>>>>>> 8f48053f
dashmap = "5.4.0"
doc-comment = "0.3"
env_logger = "0.10"
futures = "0.3"
half = "2.2.1"
indexmap = "2.0.0"
itertools = "0.12"
log = "^0.4"
num_cpus = "1.13.0"
object_store = { version = "0.8.0", default-features = false }
parking_lot = "0.12"
parquet = { version = "49.0.0", default-features = false, features = ["arrow", "async", "object_store"] }
rand = "0.8"
rstest = "0.18.0"
serde_json = "1"
sqlparser = { version = "0.39.0", features = ["visitor"] }
tempfile = "3"
thiserror = "1.0.44"
chrono = { version = "0.4.31", default-features = false }
url = "2.2"

[profile.release]
codegen-units = 1
lto = true

# the release profile takes a long time to build so we can use this profile during development to save time
# cargo build --profile release-nonlto
[profile.release-nonlto]
codegen-units = 16
debug = false
debug-assertions = false
incremental = false
inherits = "release"
lto = false
opt-level = 3
overflow-checks = false
panic = 'unwind'
rpath = false<|MERGE_RESOLUTION|>--- conflicted
+++ resolved
@@ -60,23 +60,10 @@
 bigdecimal = "0.4.1"
 bytes = "1.4"
 ctor = "0.2.0"
-<<<<<<< HEAD
-datafusion = { path = "datafusion/core" }
-datafusion-common = { path = "datafusion/common" }
-datafusion-expr = { path = "datafusion/expr" }
-datafusion-functions = { path = "datafusion/functions" }
-datafusion-sql = { path = "datafusion/sql" }
-datafusion-optimizer = { path = "datafusion/optimizer" }
-datafusion-physical-expr = { path = "datafusion/physical-expr" }
-datafusion-physical-plan = { path = "datafusion/physical-plan" }
-datafusion-execution = { path = "datafusion/execution" }
-datafusion-proto = { path = "datafusion/proto" }
-datafusion-sqllogictest = { path = "datafusion/sqllogictest" }
-datafusion-substrait = { path = "datafusion/substrait" }
-=======
 datafusion = { path = "datafusion/core", version = "33.0.0" }
 datafusion-common = { path = "datafusion/common", version = "33.0.0" }
 datafusion-expr = { path = "datafusion/expr", version = "33.0.0" }
+datafusion-functions = { path = "datafusion/functions", version = "33.0.0" }
 datafusion-sql = { path = "datafusion/sql", version = "33.0.0" }
 datafusion-optimizer = { path = "datafusion/optimizer", version = "33.0.0" }
 datafusion-physical-expr = { path = "datafusion/physical-expr", version = "33.0.0" }
@@ -85,7 +72,6 @@
 datafusion-proto = { path = "datafusion/proto", version = "33.0.0" }
 datafusion-sqllogictest = { path = "datafusion/sqllogictest", version = "33.0.0" }
 datafusion-substrait = { path = "datafusion/substrait", version = "33.0.0" }
->>>>>>> 8f48053f
 dashmap = "5.4.0"
 doc-comment = "0.3"
 env_logger = "0.10"
