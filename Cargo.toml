# Licensed to the Apache Software Foundation (ASF) under one
# or more contributor license agreements.  See the NOTICE file
# distributed with this work for additional information
# regarding copyright ownership.  The ASF licenses this file
# to you under the Apache License, Version 2.0 (the
# "License"); you may not use this file except in compliance
# with the License.  You may obtain a copy of the License at
#
#   http://www.apache.org/licenses/LICENSE-2.0
#
# Unless required by applicable law or agreed to in writing,
# software distributed under the License is distributed on an
# "AS IS" BASIS, WITHOUT WARRANTIES OR CONDITIONS OF ANY
# KIND, either express or implied.  See the License for the
# specific language governing permissions and limitations
# under the License.

[workspace]
# datafusion-cli is excluded because of its Cargo.lock. See datafusion-cli/README.md.
exclude = ["datafusion-cli", "dev/depcheck"]
members = [
    "datafusion/common",
    "datafusion/common-runtime",
    "datafusion/catalog",
    "datafusion/core",
    "datafusion/expr",
    "datafusion/expr-common",
    "datafusion/execution",
    "datafusion/functions",
    "datafusion/functions-aggregate",
    "datafusion/functions-aggregate-common",
    "datafusion/functions-nested",
    "datafusion/functions-window",
    "datafusion/functions-window-common",
    "datafusion/optimizer",
    "datafusion/physical-expr",
    "datafusion/physical-expr-common",
    "datafusion/physical-optimizer",
    "datafusion/physical-plan",
    "datafusion/proto",
    "datafusion/proto/gen",
    "datafusion/proto-common",
    "datafusion/proto-common/gen",
    "datafusion/sql",
    "datafusion/sqllogictest",
    "datafusion/substrait",
    "datafusion/wasmtest",
    "datafusion-examples",
    "test-utils",
    "benchmarks",
]
resolver = "2"

[workspace.package]
authors = ["Apache DataFusion <dev@datafusion.apache.org>"]
edition = "2021"
homepage = "https://datafusion.apache.org"
license = "Apache-2.0"
readme = "README.md"
repository = "https://github.com/apache/datafusion"
<<<<<<< HEAD
rust-version = "1.78"
version = "42.1.0"
=======
rust-version = "1.79"
version = "42.0.0"
>>>>>>> e9435a92

[workspace.dependencies]
# We turn off default-features for some dependencies here so the workspaces which inherit them can
# selectively turn them on if needed, since we can override default-features = true (from false)
# for the inherited dependency but cannot do the reverse (override from true to false).
#
# See for more detaiils: https://github.com/rust-lang/cargo/issues/11329
ahash = { version = "0.8", default-features = false, features = [
    "runtime-rng",
] }
arrow = { version = "53.1.0", features = [
    "prettyprint",
] }
arrow-array = { version = "53.1.0", default-features = false, features = [
    "chrono-tz",
] }
arrow-buffer = { version = "53.1.0", default-features = false }
arrow-flight = { version = "53.1.0", features = [
    "flight-sql-experimental",
] }
arrow-ipc = { version = "53.1.0", default-features = false, features = [
    "lz4",
] }
arrow-ord = { version = "53.1.0", default-features = false }
arrow-schema = { version = "53.1.0", default-features = false }
arrow-string = { version = "53.1.0", default-features = false }
async-trait = "0.1.73"
bigdecimal = "=0.4.1"
bytes = "1.4"
chrono = { version = "0.4.38", default-features = false }
ctor = "0.2.0"
dashmap = "6.0.1"
datafusion = { path = "datafusion/core", version = "42.1.0", default-features = false }
datafusion-catalog = { path = "datafusion/catalog", version = "42.1.0" }
datafusion-common = { path = "datafusion/common", version = "42.1.0", default-features = false }
datafusion-common-runtime = { path = "datafusion/common-runtime", version = "42.1.0" }
datafusion-execution = { path = "datafusion/execution", version = "42.1.0" }
datafusion-expr = { path = "datafusion/expr", version = "42.1.0" }
datafusion-expr-common = { path = "datafusion/expr-common", version = "42.1.0" }
datafusion-functions = { path = "datafusion/functions", version = "42.1.0" }
datafusion-functions-aggregate = { path = "datafusion/functions-aggregate", version = "42.1.0" }
datafusion-functions-aggregate-common = { path = "datafusion/functions-aggregate-common", version = "42.1.0" }
datafusion-functions-nested = { path = "datafusion/functions-nested", version = "42.1.0" }
datafusion-functions-window = { path = "datafusion/functions-window", version = "42.1.0" }
datafusion-functions-window-common = { path = "datafusion/functions-window-common", version = "42.1.0" }
datafusion-optimizer = { path = "datafusion/optimizer", version = "42.1.0", default-features = false }
datafusion-physical-expr = { path = "datafusion/physical-expr", version = "42.1.0", default-features = false }
datafusion-physical-expr-common = { path = "datafusion/physical-expr-common", version = "42.1.0", default-features = false }
datafusion-physical-optimizer = { path = "datafusion/physical-optimizer", version = "42.1.0" }
datafusion-physical-plan = { path = "datafusion/physical-plan", version = "42.1.0" }
datafusion-proto = { path = "datafusion/proto", version = "42.1.0" }
datafusion-proto-common = { path = "datafusion/proto-common", version = "42.1.0" }
datafusion-sql = { path = "datafusion/sql", version = "42.1.0" }
datafusion-sqllogictest = { path = "datafusion/sqllogictest", version = "42.1.0" }
datafusion-substrait = { path = "datafusion/substrait", version = "42.1.0" }
doc-comment = "0.3"
env_logger = "0.11"
futures = "0.3"
half = { version = "2.2.1", default-features = false }
hashbrown = { version = "0.14.5", features = ["raw"] }
indexmap = "2.0.0"
itertools = "0.13"
log = "^0.4"
num_cpus = "1.13.0"
object_store = { version = "0.11.0", default-features = false }
parking_lot = "0.12"
parquet = { version = "53.1.0", default-features = false, features = [
    "arrow",
    "async",
    "object_store",
] }
pbjson = { version = "0.7.0" }
# Should match arrow-flight's version of prost.
prost = "0.13.1"
prost-derive = "0.13.1"
rand = "0.8"
regex = "1.8"
rstest = "0.23.0"
serde_json = "1"
sqlparser = { version = "0.51.0", features = ["visitor"] }
tempfile = "3"
thiserror = "1.0.44"
tokio = { version = "1.36", features = ["macros", "rt", "sync"] }
url = "2.2"

[profile.release]
codegen-units = 1
lto = true

# the release profile takes a long time to build so we can use this profile during development to save time
# cargo build --profile release-nonlto
[profile.release-nonlto]
codegen-units = 16
debug = false
debug-assertions = false
incremental = false
inherits = "release"
lto = false
opt-level = 3
overflow-checks = false
panic = 'unwind'
rpath = false

[workspace.lints.clippy]
# Detects large stack-allocated futures that may cause stack overflow crashes (see threshold in clippy.toml)
large_futures = "warn"

[workspace.lints.rust]
unexpected_cfgs = { level = "warn", check-cfg = ["cfg(tarpaulin)"] }<|MERGE_RESOLUTION|>--- conflicted
+++ resolved
@@ -58,13 +58,8 @@
 license = "Apache-2.0"
 readme = "README.md"
 repository = "https://github.com/apache/datafusion"
-<<<<<<< HEAD
-rust-version = "1.78"
+rust-version = "1.79"
 version = "42.1.0"
-=======
-rust-version = "1.79"
-version = "42.0.0"
->>>>>>> e9435a92
 
 [workspace.dependencies]
 # We turn off default-features for some dependencies here so the workspaces which inherit them can
